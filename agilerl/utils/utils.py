import copy
import os
import warnings
from datetime import datetime
from typing import Any, Callable, Dict, List, Optional, Union

import gymnasium as gym
import matplotlib.pyplot as plt
import numpy as np
<<<<<<< HEAD
=======
import torch
import torch.distributed as dist
import wandb
>>>>>>> d3f0ac84
from accelerate import Accelerator
from gymnasium import spaces
from pettingzoo.utils.env import ParallelEnv

import wandb
from agilerl.algorithms import (
    CQN,
    DDPG,
    DQN,
<<<<<<< HEAD
=======
    GRPO,
>>>>>>> d3f0ac84
    IPPO,
    MADDPG,
    MATD3,
    PPO,
    TD3,
    NeuralTS,
    NeuralUCB,
    RainbowDQN,
)
from agilerl.algorithms.core import EvolvableAlgorithm
from agilerl.algorithms.core.registry import HyperparameterConfig
from agilerl.hpo.mutation import Mutations
from agilerl.hpo.tournament import TournamentSelection
from agilerl.modules.base import EvolvableModule
from agilerl.typing import GymSpaceType, PopulationType
from agilerl.utils.algo_utils import CosineLRScheduleConfig
from agilerl.vector.pz_async_vec_env import AsyncPettingZooVecEnv

SupportedObservationSpace = Union[
    spaces.Box, spaces.Discrete, spaces.Dict, spaces.Tuple
]


def make_vect_envs(
    env_name: Optional[str] = None,
    num_envs=1,
    *,
    make_env: Optional[Callable] = None,
    should_async_vector: bool = True,
    **env_kwargs,
):
    """Returns async-vectorized gym environments.

    :param env_name: Gym environment name
    :type env_name: str
    :param num_envs: Number of vectorized environments, defaults to 1
    :type num_envs: int, optional
    :param make_env: Function that creates a gym environment, defaults use gym.make(env_name)
    :type make_env: Callable, optional
    :param should_async_vector: Whether to asynchronous vectorized environments, defaults to True
    :type should_async_vector: bool, optional
    """
    if env_name is None and make_env is None:
        raise ValueError("Either env_name or make_env must be provided")

    vectorize = (
        gym.vector.AsyncVectorEnv if should_async_vector else gym.vector.SyncVectorEnv
    )

    def default_make_env():
        return gym.make(env_name, **env_kwargs)

    make_env = make_env or default_make_env

    return vectorize([make_env for _ in range(num_envs)])


def make_multi_agent_vect_envs(
    env: Callable[[], ParallelEnv], num_envs: int = 1, **env_kwargs: Any
) -> AsyncPettingZooVecEnv:
    """Returns async-vectorized PettingZoo parallel environments.

    :param env: PettingZoo parallel environment object
    :type env: pettingzoo.utils.env.ParallelEnv
    :param num_envs: Number of vectorized environments, defaults to 1
    :type num_envs: int, optional
    """
    env_fns = [lambda: env(**env_kwargs) for _ in range(num_envs)]
    return AsyncPettingZooVecEnv(env_fns=env_fns)


def make_skill_vect_envs(
    env_name: str, skill: Any, num_envs: int = 1
) -> gym.vector.AsyncVectorEnv:
    """Returns async-vectorized gym environments.

    :param env_name: Gym environment name
    :type env_name: str
    :param skill: Skill wrapper to apply to environment
    :type skill: agilerl.wrappers.learning.Skill
    :param num_envs: Number of vectorized environments, defaults to 1
    :type num_envs: int, optional
    """
    return gym.vector.AsyncVectorEnv(
        [lambda: skill(gym.make(env_name)) for i in range(num_envs)]
    )


def observation_space_channels_to_first(
    observation_space: SupportedObservationSpace,
) -> SupportedObservationSpace:
    """Swaps the channel order of an observation space from [H, W, C] -> [C, H, W].

    :param observation_space: Observation space
    :type observation_space: spaces.Box, spaces.Dict, spaces.Tuple, spaces.Discrete
    :return: Observation space with swapped channels
    :rtype: spaces.Box, spaces.Dict, spaces.Tuple, spaces.Discrete
    """
    if isinstance(observation_space, spaces.Dict):
        for key in observation_space.spaces.keys():
            if (
                isinstance(observation_space[key], spaces.Box)
                and len(observation_space[key].shape) == 3
            ):
                observation_space[key] = observation_space_channels_to_first(
                    observation_space[key]
                )
    elif isinstance(observation_space, spaces.Tuple):
        observation_space = spaces.Tuple(
            [
                (
                    observation_space_channels_to_first(space)
                    if isinstance(space, spaces.Box) and len(space.shape) == 3
                    else space
                )
                for space in observation_space.spaces
            ]
        )
    elif isinstance(observation_space, spaces.Box):
        low = observation_space.low.transpose(2, 0, 1)
        high = observation_space.high.transpose(2, 0, 1)
        observation_space = spaces.Box(
            low=low, high=high, dtype=observation_space.dtype
        )

    return observation_space


def create_population(
    algo: str,
    observation_space: GymSpaceType,
    action_space: GymSpaceType,
    net_config: Optional[Dict[str, Any]],
    INIT_HP: Dict[str, Any],
    hp_config: Optional[HyperparameterConfig] = None,
    actor_network: Optional[EvolvableModule] = None,
    critic_network: Optional[EvolvableModule] = None,
    agent_wrapper: Optional[Callable] = None,
    wrapper_kwargs: Optional[Dict[str, Any]] = None,
    population_size: int = 1,
    num_envs: int = 1,
    device: str = "cpu",
    accelerator: Optional[Any] = None,
    torch_compiler: Optional[Any] = None,
) -> PopulationType:
    """Returns population of identical agents.

    :param algo: RL algorithm
    :type algo: str
    :param observation_space: Observation space
    :type observation_space: spaces.Space
    :param action_space: Action space
    :type action_space: spaces.Space
    :param net_config: Network configuration
    :type net_config: dict or None
    :param INIT_HP: Initial hyperparameters
    :type INIT_HP: dict
    :param hp_config: Choice of algorithm hyperparameters to mutate during training, defaults to None
    :type hp_config: HyperparameterConfig, optional
    :param actor_network: Custom actor network, defaults to None
    :type actor_network: nn.Module, optional
    :param critic_network: Custom critic network, defaults to None
    :type critic_network: nn.Module, optional
    :param population_size: Number of agents in population, defaults to 1
    :type population_size: int, optional
    :param num_envs: Number of vectorized environments, defaults to 1
    :type num_envs: int, optional
    :param device: Device for accelerated computing, 'cpu' or 'cuda', defaults to 'cpu'
    :type device: str, optional
    :param accelerator: Accelerator for distributed computing, defaults to None
    :type accelerator: accelerate.Accelerator(), optional
    :param torch_compiler: Torch compiler, defaults to None
    :type torch_compiler: Any, optional
    :return: Population of agents
    :rtype: list[EvolvableAlgorithm]
    """
    population = []
    if algo == "DQN":
        for idx in range(population_size):
            agent = DQN(
                observation_space=observation_space,
                action_space=action_space,
                index=idx,
                hp_config=hp_config,
                net_config=net_config,
                batch_size=INIT_HP.get("BATCH_SIZE", 64),
                lr=INIT_HP.get("LR", 0.0001),
                learn_step=INIT_HP.get("LEARN_STEP", 5),
                gamma=INIT_HP.get("GAMMA", 0.99),
                tau=INIT_HP.get("TAU", 0.001),
                double=INIT_HP.get("DOUBLE", False),
                cudagraphs=INIT_HP.get("CUDAGRAPHS", False),
                actor_network=actor_network,
                device=device,
                accelerator=accelerator,
            )
            population.append(agent)

    elif algo == "Rainbow DQN":
        for idx in range(population_size):
            agent = RainbowDQN(
                observation_space=observation_space,
                action_space=action_space,
                index=idx,
                hp_config=hp_config,
                net_config=net_config,
                batch_size=INIT_HP.get("BATCH_SIZE", 64),
                lr=INIT_HP.get("LR", 0.0001),
                learn_step=INIT_HP.get("LEARN_STEP", 5),
                gamma=INIT_HP.get("GAMMA", 0.99),
                tau=INIT_HP.get("TAU", 0.001),
                beta=INIT_HP.get("BETA", 0.4),
                prior_eps=INIT_HP.get("PRIOR_EPS", 0.00001),
                num_atoms=INIT_HP.get("NUM_ATOMS", 51),
                v_min=INIT_HP.get("V_MIN", -100),
                v_max=INIT_HP.get("V_MAX", 100),
                n_step=INIT_HP.get("N_STEP", 3),
                actor_network=actor_network,
                device=device,
                accelerator=accelerator,
            )
            population.append(agent)

    elif algo == "DDPG":
        for idx in range(population_size):
            agent = DDPG(
                observation_space=observation_space,
                action_space=action_space,
                O_U_noise=INIT_HP.get("O_U_NOISE", True),
                expl_noise=INIT_HP.get("EXPL_NOISE", 0.1),
                vect_noise_dim=num_envs,
                mean_noise=INIT_HP.get("MEAN_NOISE", 0.0),
                theta=INIT_HP.get("THETA", 0.15),
                dt=INIT_HP.get("DT", 0.01),
                index=idx,
                hp_config=hp_config,
                net_config=net_config,
                batch_size=INIT_HP.get("BATCH_SIZE", 64),
                lr_actor=INIT_HP.get("LR_ACTOR", 0.0001),
                lr_critic=INIT_HP.get("LR_CRITIC", 0.001),
                learn_step=INIT_HP.get("LEARN_STEP", 5),
                gamma=INIT_HP.get("GAMMA", 0.99),
                tau=INIT_HP.get("TAU", 0.001),
                policy_freq=INIT_HP.get("POLICY_FREQ", 2),
                actor_network=actor_network,
                critic_network=critic_network,
                share_encoders=INIT_HP.get("SHARE_ENCODERS", True),
                device=device,
                accelerator=accelerator,
            )

            agent = (
                agent_wrapper(agent, **wrapper_kwargs)
                if agent_wrapper is not None
                else agent
            )
            population.append(agent)

    elif algo == "PPO":
        for idx in range(population_size):
            agent = PPO(
                observation_space=observation_space,
                action_space=action_space,
                index=idx,
                hp_config=hp_config,
                net_config=net_config,
                batch_size=INIT_HP.get("BATCH_SIZE", 64),
                lr=INIT_HP.get("LR", 0.0001),
                learn_step=INIT_HP.get("LEARN_STEP", 2048),
                gamma=INIT_HP.get("GAMMA", 0.99),
                gae_lambda=INIT_HP.get("GAE_LAMBDA", 0.95),
                action_std_init=INIT_HP.get("ACTION_STD_INIT", 0.6),
                clip_coef=INIT_HP.get("CLIP_COEF", 0.2),
                ent_coef=INIT_HP.get("ENT_COEF", 0.01),
                vf_coef=INIT_HP.get("VF_COEF", 0.5),
                max_grad_norm=INIT_HP.get("MAX_GRAD_NORM", 0.5),
                target_kl=INIT_HP.get("TARGET_KL"),
                update_epochs=INIT_HP.get("UPDATE_EPOCHS", 4),
                share_encoders=INIT_HP.get("SHARE_ENCODERS", True),
                actor_network=actor_network,
                critic_network=critic_network,
                device=device,
                accelerator=accelerator,
            )
            population.append(agent)

    elif algo == "CQN":
        for idx in range(population_size):
            agent = CQN(
                observation_space=observation_space,
                action_space=action_space,
                index=idx,
                hp_config=hp_config,
                net_config=net_config,
                batch_size=INIT_HP.get("BATCH_SIZE", 64),
                lr=INIT_HP.get("LR", 0.0001),
                learn_step=INIT_HP.get("LEARN_STEP", 5),
                gamma=INIT_HP.get("GAMMA", 0.99),
                tau=INIT_HP.get("TAU", 0.001),
                double=INIT_HP.get("DOUBLE", False),
                actor_network=actor_network,
                device=device,
                accelerator=accelerator,
            )
            population.append(agent)

    elif algo == "TD3":
        for idx in range(population_size):
            agent = TD3(
                observation_space=observation_space,
                action_space=action_space,
                O_U_noise=INIT_HP.get("O_U_NOISE", True),
                expl_noise=INIT_HP.get("EXPL_NOISE", 0.1),
                vect_noise_dim=num_envs,
                mean_noise=INIT_HP.get("MEAN_NOISE", 0.0),
                theta=INIT_HP.get("THETA", 0.15),
                dt=INIT_HP.get("DT", 0.01),
                index=idx,
                hp_config=hp_config,
                net_config=net_config,
                batch_size=INIT_HP.get("BATCH_SIZE", 64),
                lr_actor=INIT_HP.get("LR_ACTOR", 0.0001),
                lr_critic=INIT_HP.get("LR_CRITIC", 0.001),
                learn_step=INIT_HP.get("LEARN_STEP", 5),
                gamma=INIT_HP.get("GAMMA", 0.99),
                tau=INIT_HP.get("TAU", 0.005),
                policy_freq=INIT_HP.get("POLICY_FREQ", 2),
                actor_network=actor_network,
                critic_networks=critic_network,
                share_encoders=INIT_HP.get("SHARE_ENCODERS", True),
                device=device,
                accelerator=accelerator,
            )
            population.append(agent)

    elif algo == "MADDPG":
        for idx in range(population_size):
            agent = MADDPG(
                observation_spaces=observation_space,
                action_spaces=action_space,
                agent_ids=INIT_HP["AGENT_IDS"],
                O_U_noise=INIT_HP.get("O_U_NOISE", True),
                expl_noise=INIT_HP.get("EXPL_NOISE", 0.1),
                vect_noise_dim=num_envs,
                mean_noise=INIT_HP.get("MEAN_NOISE", 0.0),
                theta=INIT_HP.get("THETA", 0.15),
                dt=INIT_HP.get("DT", 0.01),
                index=idx,
                hp_config=hp_config,
                net_config=net_config,
                batch_size=INIT_HP.get("BATCH_SIZE", 64),
                lr_actor=INIT_HP.get("LR_ACTOR", 0.0001),
                lr_critic=INIT_HP.get("LR_CRITIC", 0.001),
                learn_step=INIT_HP.get("LEARN_STEP", 5),
                gamma=INIT_HP.get("GAMMA", 0.95),
                tau=INIT_HP.get("TAU", 0.01),
                actor_networks=actor_network,
                critic_networks=critic_network,
                device=device,
                accelerator=accelerator,
                torch_compiler=torch_compiler,
            )
            population.append(agent)

    elif algo == "MATD3":
        for idx in range(population_size):
            agent = MATD3(
                observation_spaces=observation_space,
                action_spaces=action_space,
                agent_ids=INIT_HP["AGENT_IDS"],
                O_U_noise=INIT_HP.get("O_U_NOISE", True),
                expl_noise=INIT_HP.get("EXPL_NOISE", 0.1),
                vect_noise_dim=num_envs,
                mean_noise=INIT_HP.get("MEAN_NOISE", 0.0),
                theta=INIT_HP.get("THETA", 0.15),
                dt=INIT_HP.get("DT", 0.01),
                index=idx,
                hp_config=hp_config,
                net_config=net_config,
                batch_size=INIT_HP.get("BATCH_SIZE", 64),
                lr_actor=INIT_HP.get("LR_ACTOR", 0.0001),
                lr_critic=INIT_HP.get("LR_CRITIC", 0.001),
                policy_freq=INIT_HP.get("POLICY_FREQ", 2),
                learn_step=INIT_HP.get("LEARN_STEP", 5),
                gamma=INIT_HP.get("GAMMA", 0.95),
                tau=INIT_HP.get("TAU", 0.01),
                actor_networks=actor_network,
                critic_networks=critic_network,
                device=device,
                accelerator=accelerator,
                torch_compiler=torch_compiler,
            )
            population.append(agent)

    elif algo == "IPPO":
        for idx in range(population_size):
            agent = IPPO(
                observation_spaces=observation_space,
                action_spaces=action_space,
                agent_ids=INIT_HP["AGENT_IDS"],
                index=idx,
                hp_config=hp_config,
                net_config=net_config,
                batch_size=INIT_HP["BATCH_SIZE"],
                lr=INIT_HP["LR"],
                learn_step=INIT_HP["LEARN_STEP"],
                gamma=INIT_HP["GAMMA"],
                gae_lambda=INIT_HP["GAE_LAMBDA"],
                action_std_init=INIT_HP["ACTION_STD_INIT"],
                clip_coef=INIT_HP["CLIP_COEF"],
                ent_coef=INIT_HP["ENT_COEF"],
                vf_coef=INIT_HP["VF_COEF"],
                max_grad_norm=INIT_HP["MAX_GRAD_NORM"],
                target_kl=INIT_HP["TARGET_KL"],
                update_epochs=INIT_HP["UPDATE_EPOCHS"],
                actor_networks=actor_network,
                critic_networks=critic_network,
                device=device,
                accelerator=accelerator,
                torch_compiler=torch_compiler,
            )
            population.append(agent)

    elif algo == "IPPO":
        for idx in range(population_size):
            agent = IPPO(
                observation_spaces=observation_space,
                action_spaces=action_space,
                agent_ids=INIT_HP["AGENT_IDS"],
                index=idx,
                hp_config=hp_config,
                net_config=net_config,
                batch_size=INIT_HP["BATCH_SIZE"],
                lr=INIT_HP["LR"],
                learn_step=INIT_HP["LEARN_STEP"],
                gamma=INIT_HP["GAMMA"],
                gae_lambda=INIT_HP["GAE_LAMBDA"],
                action_std_init=INIT_HP["ACTION_STD_INIT"],
                clip_coef=INIT_HP["CLIP_COEF"],
                ent_coef=INIT_HP["ENT_COEF"],
                vf_coef=INIT_HP["VF_COEF"],
                max_grad_norm=INIT_HP["MAX_GRAD_NORM"],
                target_kl=INIT_HP["TARGET_KL"],
                update_epochs=INIT_HP["UPDATE_EPOCHS"],
                actor_networks=actor_network,
                critic_networks=critic_network,
                device=device,
                accelerator=accelerator,
                torch_compiler=torch_compiler,
            )
            population.append(agent)

    elif algo == "NeuralUCB":
        for idx in range(population_size):
            agent = NeuralUCB(
                observation_space=observation_space,
                action_space=action_space,
                index=idx,
                hp_config=hp_config,
                net_config=net_config,
                gamma=INIT_HP.get("GAMMA", 1),
                lamb=INIT_HP.get("LAMBDA", 1),
                reg=INIT_HP.get("REG", 0.000625),
                batch_size=INIT_HP.get("BATCH_SIZE", 64),
                lr=INIT_HP.get("LR", 0.001),
                learn_step=INIT_HP.get("LEARN_STEP", 2),
                actor_network=actor_network,
                device=device,
                accelerator=accelerator,
            )
            population.append(agent)

    elif algo == "NeuralTS":
        for idx in range(population_size):
            agent = NeuralTS(
                observation_space=observation_space,
                action_space=action_space,
                index=idx,
                hp_config=hp_config,
                net_config=net_config,
                gamma=INIT_HP.get("GAMMA", 1),
                lamb=INIT_HP.get("LAMBDA", 1),
                reg=INIT_HP.get("REG", 0.000625),
                batch_size=INIT_HP.get("BATCH_SIZE", 64),
                lr=INIT_HP.get("LR", 0.003),
                learn_step=INIT_HP.get("LEARN_STEP", 2),
                actor_network=actor_network,
                device=device,
                accelerator=accelerator,
            )
            population.append(agent)

    elif algo == "GRPO":
        for idx in range(population_size):
            agent = GRPO(
                observation_space=observation_space,
                action_space=action_space,
                actor_network=copy.deepcopy(INIT_HP["actor_network"]),
                pad_token_id=INIT_HP["pad_token_id"],
                hp_config=hp_config,
                index=idx,
                batch_size=INIT_HP["BATCH_SIZE"],
                beta=INIT_HP["BETA"],
                lr=INIT_HP["LR"],
                clip_coef=INIT_HP["CLIP_COEF"],
                max_grad_norm=INIT_HP["MAX_GRAD_NORM"],
                update_epochs=INIT_HP["UPDATE_EPOCHS"],
                group_size=INIT_HP["GROUP_SIZE"],
                temperature=INIT_HP["TEMPERATURE"],
                calc_position_embeddings=INIT_HP["CALC_POSITION_EMBEDDINGS"],
                reduce_memory_peak=INIT_HP["REDUCE_MEMORY_PEAK"],
                max_output_tokens=INIT_HP["MAX_OUTPUT_TOKENS"],
                min_output_tokens=INIT_HP["MIN_OUTPUT_TOKENS"],
                cosine_lr_schedule_config=(
                    CosineLRScheduleConfig(**INIT_HP["COSINE_lR_SCHEDULER"])
                    if INIT_HP["COSINE_lR_SCHEDULER"] is not None
                    else None
                ),
                accelerator=accelerator[idx],
                device=device,
            )
            population.append(agent)

    return population


def save_population_checkpoint(
    population: PopulationType,
    save_path: str,
    overwrite_checkpoints: bool,
    accelerator: Optional[Accelerator] = None,
) -> None:
    """Saves checkpoint of population of agents.

    :param population: Population of agents
    :type population: list[PopulationType]
    :param save_path: Path to save checkpoint
    :type save_path: str
    :param overwrite_checkpoints: Flag to overwrite checkpoints
    :type overwrite_checkpoints: bool
    :param accelerator: Accelerator for distributed computing, defaults to None
    :type accelerator: accelerate.Accelerator(), optional
    """
    if accelerator is not None:
        # Need to unwrap models from acccelerator before saving
        accelerator.wait_for_everyone()
        for model in population:
            model.unwrap_models()
        accelerator.wait_for_everyone()

        # Save checkpoint on main process
        if accelerator.is_main_process:
            for i, agent in enumerate(population):
                current_checkpoint_path = (
                    f"{save_path}_{i}.pt"
                    if overwrite_checkpoints
                    else f"{save_path}_{i}_{agent.steps[-1]}.pt"
                )
                agent.save_checkpoint(current_checkpoint_path)
            print("Saved checkpoint.")
        accelerator.wait_for_everyone()

        # Load models back to accelerator processes
        for model in population:
            model.wrap_models()
        accelerator.wait_for_everyone()
    else:
        # Save checkpoint
        for i, agent in enumerate(population):
            current_checkpoint_path = (
                f"{save_path}_{i}.pt"
                if overwrite_checkpoints
                else f"{save_path}_{i}_{agent.steps[-1]}.pt"
            )
            agent.save_checkpoint(current_checkpoint_path)
        print("Saved checkpoint.")


def tournament_selection_and_mutation(
    population: PopulationType,
    tournament: TournamentSelection,
    mutation: Mutations,
    env_name: str,
    algo: Optional[str] = None,
    elite_path: Optional[str] = None,
    save_elite: bool = False,
    accelerator: Optional[Accelerator] = None,
    language_model: Optional[bool] = False,
) -> PopulationType:
    """Performs tournament selection and mutation on a population of agents.

    :param population: Population of agents
    :type population: list[PopulationType]
    :param tournament: Tournament selection object
    :type tournament: TournamentSelection
    :param mutation: Mutation object
    :type mutation: Mutations
    :param env_name: Environment name
    :type env_name: str
    :param elite_path: Path to save elite agent, defaults to None
    :type elite_path: str, optional
    :param save_elite: Flag to save elite agent, defaults to False
    :type save_elite: bool, optional
    :param accelerator: Accelerator for distributed computing, defaults to None
    :type accelerator: accelerate.Accelerator(), optional
    :param language_model: Flag to indicate if the environment is a language model, defaults to False
    :type language_model: bool, optional
    :return: Population of agents after tournament selection and mutation
    :rtype: list[PopulationType]
    """
    if algo is None:
        algo = population[0].__class__.__name__

    # Save temporary models for accelerator processes
    if accelerator is not None:
        accel_temp_models_path = f"models/{env_name}"
        if accelerator.is_main_process:
            if not os.path.exists(accel_temp_models_path):
                os.makedirs(accel_temp_models_path)

    if accelerator is not None:
        # Need to unwrap models from acccelerator before selecting and mutating
        accelerator.wait_for_everyone()
        for model in population:
            model.unwrap_models()

        accelerator.wait_for_everyone()

        # Perform tournament selection and mutation on main process
        if accelerator.is_main_process:
            elite, population = tournament.select(population)
            population = mutation.mutation(population)
            for pop_i, model in enumerate(population):
                model.save_checkpoint(f"{accel_temp_models_path}/{algo}_{pop_i}.pt")
        accelerator.wait_for_everyone()

        # Load models back to accelerator processes
        if not accelerator.is_main_process:
            for pop_i, model in enumerate(population):
                model.load_checkpoint(f"{accel_temp_models_path}/{algo}_{pop_i}.pt")
        accelerator.wait_for_everyone()

        # Wrap models back to accelerator
        for model in population:
            model.wrap_models()
    else:
        # Perform tournament selection and mutation
        elite, population = tournament.select(population)
        population = mutation.mutation(population)

    if save_elite:
        if language_model:
            save_llm_checkpoint(elite, elite_path)
        else:
            elite_save_path = (
                elite_path.split(".pt")[0]
                if elite_path is not None
                else f"{env_name}-elite_{algo}"
            )
            elite.save_checkpoint(f"{elite_save_path}.pt")

    return population


def init_wandb(
    algo: str,
    env_name: str,
    init_hyperparams: Optional[Dict[str, Any]] = None,
    mutation_hyperparams: Optional[Dict[str, Any]] = None,
    wandb_api_key: Optional[str] = None,
    accelerator: Optional[Accelerator] = None,
    project: str = "AgileRL",
) -> None:
    """Initializes wandb for logging hyperparameters and run metadata.

    :param algo: RL algorithm
    :type algo: str
    :param env_name: Environment name
    :type env_name: str
    :param init_hyperparams: Initial hyperparameters, defaults to None
    :type init_hyperparams: dict, optional
    :param mutation_hyperparams: Mutation hyperparameters, defaults to None
    :type mutation_hyperparams: dict, optional
    :param wandb_api_key: Wandb API key, defaults to None
    :type wandb_api_key: str, optional
    :param accelerator: Accelerator for distributed computing, defaults to None
    """
    if not hasattr(wandb, "api"):
        if wandb_api_key is not None:
            wandb.login(key=wandb_api_key)
        else:
            warnings.warn("Must login to wandb with API key.")

    config_dict = {}
    if init_hyperparams is not None:
        config_dict.update(init_hyperparams)
    if mutation_hyperparams is not None:
        config_dict.update(mutation_hyperparams)

    if accelerator is not None:
        accelerator.wait_for_everyone()
        if accelerator.is_main_process:
            wandb.init(
                # set the wandb project where this run will be logged
                project=project,
                name="{}-EvoHPO-{}-{}".format(
                    env_name, algo, datetime.now().strftime("%m%d%Y%H%M%S")
                ),
                # track hyperparameters and run metadata
                config=config_dict,
            )
        accelerator.wait_for_everyone()
    else:
        wandb.init(
            # set the wandb project where this run will be logged
            project=project,
            name="{}-EvoHPO-{}-{}".format(
                env_name, algo, datetime.now().strftime("%m%d%Y%H%M%S")
            ),
            # track hyperparameters and run metadata
            config=config_dict,
        )


def calculate_vectorized_scores(
    rewards: np.ndarray,
    terminations: np.ndarray,
    include_unterminated: bool = False,
    only_first_episode: bool = True,
) -> List[float]:
    """
    Calculate the vectorized scores for episodes based on rewards and terminations.

    :param rewards: Array of rewards for each environment.
    :type rewards: np.ndarray
    :param terminations: Array indicating termination points for each environment.
    :type terminations: np.ndarray
    :param include_unterminated: Whether to include rewards from unterminated episodes, defaults to False.
    :type include_unterminated: bool, optional
    :param only_first_episode: Whether to consider only the first episode, defaults to True.
    :type only_first_episode: bool, optional
    :return: List of episode rewards.
    :rtype: list[float]
    """
    episode_rewards = []
    num_envs, _ = rewards.shape

    for env_index in range(num_envs):
        # Find the indices where episodes terminate for the current environment
        termination_indices = np.where(terminations[env_index] == 1)[0]

        # If no terminations, sum the entire reward array for this environment
        if len(termination_indices) == 0:
            episode_reward = np.sum(rewards[env_index])
            episode_rewards.append(episode_reward)
            continue  # Skip to the next environment

        # Initialize the starting index for segmenting
        start_index = 0

        for termination_index in termination_indices:
            # Sum the rewards for the current episode
            episode_reward = np.sum(
                rewards[env_index, start_index : termination_index + 1]
            )

            # Store the episode reward
            episode_rewards.append(episode_reward)

            # If only the first episode is required, break after processing it
            if only_first_episode:
                break

            # Update the starting index for segmenting
            start_index = termination_index + 1

        # If include_unterminated is True, sum the rewards from the last termination index to the end
        if (
            not only_first_episode
            and include_unterminated
            and start_index < len(rewards[env_index])
        ):
            episode_reward = np.sum(rewards[env_index, start_index:])
            episode_rewards.append(episode_reward)

    return episode_rewards


def print_hyperparams(pop: PopulationType) -> None:
    """Prints current hyperparameters of agents in a population and their fitnesses.

    :param pop: Population of agents
    :type pop: list[EvolvableAlgorithm]
    """
    for agent in pop:
        print(
            "Agent ID: {}    Mean 5 Fitness: {:.2f}    Attributes: {}".format(
                agent.index,
                np.mean(agent.fitness[-5:]),
                EvolvableAlgorithm.inspect_attributes(agent),
            )
        )


def plot_population_score(pop: PopulationType) -> None:
    """Plots the fitness scores of agents in a population.

    :param pop: Population of agents
    :type pop: list[EvolvableAlgorithm]
    """
    plt.figure()
    for agent in pop:
        scores = agent.fitness
        steps = agent.steps[:-1]
        plt.plot(steps, scores)
    plt.title("Score History - Mutations")
    plt.xlabel("Steps")
    plt.ylim(bottom=-400)
    plt.show()


def get_env_defined_actions(info, agents):
    env_defined_actions = {
        agent: info[agent].get("env_defined_action", None) for agent in agents
    }

    if all(eda is None for eda in env_defined_actions.values()):
        return

    return env_defined_actions


def gather_tensor(tensor: torch.Tensor, agent: EvolvableAlgorithm) -> torch.Tensor:
    """Gather tensors from gpus

    :param tensor: Tensor to gather
    :type tensor: torch.Tensor
    :param agent: Agent object
    :type agent: EvolvableAlgorithm
    :return: Stacked tensors
    :rtype: torch.Tensor
    """
    # Convert to tensor if it's a scalar
    if not isinstance(tensor, torch.Tensor):
        tensor = torch.tensor(tensor, device=f"cuda:{agent.local_rank}")

    if tensor.device != agent.device:
        tensor = tensor.to(agent.device)
    # Ensure tensor is on correct device
    tensor = tensor.detach().clone()
    # Create a list to store tensors from all processes
    world_size = dist.get_world_size()
    gathered_tensors = [torch.zeros_like(tensor) for _ in range(world_size)]

    # Gather the tensor from all processes
    dist.all_gather(gathered_tensors, tensor)
    return torch.stack(gathered_tensors)


def aggregate_metrics_across_gpus(
    agent: EvolvableAlgorithm, metric_tensor: torch.Tensor
) -> float:
    """Aggregate gathered tensors

    :param agent: Agent
    :type agent: EvolvableAlgorithm
    :param metric_tensor: Metrics
    :type metric_tensor: torch.Tensor
    :return: Mean metric
    :rtype: float
    """
    all_metrics = gather_tensor(metric_tensor, agent)
    avg_metrics = all_metrics.mean().item()
    return avg_metrics


def save_llm_checkpoint(agent: EvolvableAlgorithm, checkpoint_path: str | None) -> None:
    """Checkpoint the LLM

    :param agent: Agent
    :type agent: EvolvableAlgorithm
    :param checkpoint_path: Checkpoint path
    :type checkpoint_path: str
    """
    base_path = "./saved_checkpoints" if checkpoint_path is None else checkpoint_path
    path = base_path + f"/{agent.algo}"
    os.makedirs(path, exist_ok=True)
    if agent.accelerator is not None:
        unwrapped_model = agent.accelerator.unwrap_model(agent.actor)
        unwrapped_model.save_pretrained(path)
    else:
        agent.actor.save_pretrained(path)<|MERGE_RESOLUTION|>--- conflicted
+++ resolved
@@ -7,12 +7,8 @@
 import gymnasium as gym
 import matplotlib.pyplot as plt
 import numpy as np
-<<<<<<< HEAD
-=======
 import torch
 import torch.distributed as dist
-import wandb
->>>>>>> d3f0ac84
 from accelerate import Accelerator
 from gymnasium import spaces
 from pettingzoo.utils.env import ParallelEnv
@@ -22,10 +18,7 @@
     CQN,
     DDPG,
     DQN,
-<<<<<<< HEAD
-=======
     GRPO,
->>>>>>> d3f0ac84
     IPPO,
     MADDPG,
     MATD3,
