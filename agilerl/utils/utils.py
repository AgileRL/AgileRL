--- conflicted
+++ resolved
@@ -18,11 +18,8 @@
     CQN,
     DDPG,
     DQN,
-<<<<<<< HEAD
     GRPO,
-=======
     IPPO,
->>>>>>> 68b321a1
     MADDPG,
     MATD3,
     PPO,
