--- conflicted
+++ resolved
@@ -772,7 +772,6 @@
     return all(is_vec_ls)
 
 
-<<<<<<< HEAD
 @dataclass
 class CosineLRScheduleConfig:
     """Data class to configure a cosine LR scheduler."""
@@ -841,7 +840,7 @@
             os.rmdir(_file)
         else:
             os.remove(_file)
-=======
+
 def vectorize_experiences_by_agent(
     experiences: ArrayDict, dim: int = 1
 ) -> torch.Tensor:
@@ -896,5 +895,4 @@
     for squeeze_dim in [0, -1]:
         if stacked_tensor.size(squeeze_dim) == 1:
             stacked_tensor = stacked_tensor.squeeze(squeeze_dim)
-    return stacked_tensor
->>>>>>> 68b321a1
+    return stacked_tensor