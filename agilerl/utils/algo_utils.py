--- conflicted
+++ resolved
@@ -42,6 +42,7 @@
     SupportedObsSpaces,
     TorchObsType,
 )
+from agilerl.utils.llm_utils import gather_if_zero3
 
 PreTrainedModelType = Union[PeftModel, PreTrainedModel]
 
@@ -1325,10 +1326,7 @@
     tensor_parallel_size: int = 1
     gpu_memory_utilization: float = 0.3
     max_num_seqs: int = 8
-<<<<<<< HEAD
     sleep_mode: bool = False
-=======
->>>>>>> 28e3956d
 
 
 def create_warmup_cosine_scheduler(
@@ -1585,17 +1583,32 @@
     :type state_dict: Optional[Dict[str, torch.Tensor]], optional
     :return: Cloned model
     """
-<<<<<<< HEAD
-    from agilerl.utils.llm_utils import gather_if_zero3
 
     with gather_if_zero3(3, list(original_model.parameters())):
-        if isinstance(original_model, PeftModel):
-            model_config = original_model.config
-            base_model = original_model.model
-            model = type(base_model)(model_config)
-            # Get all adapter names
+        match original_model:
+            case PeftModel():
+                pass
+            case PreTrainedModel():
+                pass
+            case DummyEvolvable():
+                original_model = original_model.module
+            case _:
+                raise ValueError(
+                    f"Invalid 'original_model' type: {type(original_model)}"
+                )
+
+        model_config = original_model.config
+        base_model = original_model.model
+        model = type(base_model)(model_config)
+        # Get all adapter names
+
+        if hasattr(original_model, "peft_config"):
             adapter_names = list(original_model.peft_config.keys())
 
+            if len(adapter_names) > 1:
+                warnings.warn(
+                    "Multiple adapters detected. Only the first adapter will be used for RL finetuning."
+                )
             # Add first adapter using get_peft_model
             first_adapter = adapter_names[0]
             first_config = original_model.peft_config[first_adapter]
@@ -1606,43 +1619,6 @@
                 peft_config = original_model.peft_config[adapter_name]
                 model.add_adapter(peft_config=peft_config, adapter_name=adapter_name)
             model.disable_adapter()
-        else:
-            model = type(original_model)(original_model.config)
-=======
-    match original_model:
-        case PeftModel():
-            pass
-        case PreTrainedModel():
-            pass
-        case DummyEvolvable():
-            original_model = original_model.module
-        case _:
-            raise ValueError(f"Invalid 'original_model' type: {type(original_model)}")
-
-    model_config = original_model.config
-    base_model = original_model.model
-    model = type(base_model)(model_config)
-    # Get all adapter names
-
-    if hasattr(original_model, "peft_config"):
-        adapter_names = list(original_model.peft_config.keys())
-
-        if len(adapter_names) > 1:
-            warnings.warn(
-                "Multiple adapters detected. Only the first adapter will be used for RL finetuning."
-            )
-        # Add first adapter using get_peft_model
-        first_adapter = adapter_names[0]
-        first_config = original_model.peft_config[first_adapter]
-        model = get_peft_model(model, first_config, adapter_name=first_adapter)
-
-        # Add remaining adapters using add_adapter
-        for adapter_name in adapter_names[1:]:
-            peft_config = original_model.peft_config[adapter_name]
-            model.add_adapter(peft_config=peft_config, adapter_name=adapter_name)
-        model.disable_adapter()
->>>>>>> 28e3956d
-
-    if state_dict is not None:
-        model.load_state_dict(state_dict, strict=False)
+        if state_dict is not None:
+            model.load_state_dict(state_dict, strict=False)
     return model