--- conflicted
+++ resolved
@@ -4,14 +4,7 @@
     Any,
     Callable,
     ClassVar,
-<<<<<<< HEAD
-    Dict,
-    List,
     Protocol,
-    Tuple,
-=======
-    Protocol,
->>>>>>> b34151b5
     TypedDict,
     TypeVar,
     Union,
@@ -98,20 +91,12 @@
 GymSpaceType = Union[SupportedObsSpaces, list[SupportedObsSpaces]]
 GymEnvType = Union[str, gym.Env, gym.vector.VectorEnv, gym.vector.AsyncVectorEnv]
 PzEnvType = Union[str, ParallelEnv]
-<<<<<<< HEAD
-LLMObsType = List[ReturnedPrompts]
-=======
 LLMObsType = list[ReturnedPrompts]
->>>>>>> b34151b5
 
 NumpyObsType = Union[np.ndarray, ArrayDict, ArrayTuple]
 TorchObsType = Union[torch.Tensor, TensorDict, TensorTuple, StandardTensorDict]
 ObservationType = Union[NumpyObsType, TorchObsType, Number, LLMObsType]
-<<<<<<< HEAD
-MultiAgentObservationType = Dict[str, ObservationType]
-=======
 MultiAgentObservationType = dict[str, ObservationType]
->>>>>>> b34151b5
 ActionType = Union[int, float, np.ndarray, torch.Tensor]
 InfosDict = dict[str, dict[str, Any]]
 MaybeObsList = Union[list[ObservationType], ObservationType]
