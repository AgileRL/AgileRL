--- conflicted
+++ resolved
@@ -352,7 +352,6 @@
                     name=init_dict.pop("name", key),
                     **init_dict,
                 )
-<<<<<<< HEAD
             elif (
                 isinstance(space, spaces.Box)
                 and len(space.shape) == 2
@@ -364,16 +363,6 @@
                     input_size=space.shape[1],
                     name=init_dict.pop("name", key),
                     **init_dict,
-=======
-
-                self._init_dicts[key] = feature_extractor.init_dict
-                feature_net[key] = feature_extractor
-            elif isinstance(space, spaces.Box) and len(space.shape) not in [0, 1]:
-                raise ValueError(
-                    "Box spaces with shape {} are not supported. Please use vector or image observations.".format(
-                        space.shape
-                    )
->>>>>>> 93e6fac3
                 )
             # Flatten other observation types
             else:
