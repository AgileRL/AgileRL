--- conflicted
+++ resolved
@@ -124,12 +124,7 @@
     :type name: str, optional
     """
 
-<<<<<<< HEAD
-    feature_net: ModuleDict[SupportedEvolvableTypes]
-    _SupportedSpaces = (spaces.Box, spaces.Discrete, spaces.MultiDiscrete)
-=======
     feature_net: ModuleDict
->>>>>>> 89477cb4
 
     def __init__(
         self,
@@ -187,17 +182,11 @@
         self.name = name
         self.device = device
 
-<<<<<<< HEAD
         # Modifications for MLP encoders
         if self.vector_space_mlp:
             self._modify_mlp_config()
 
         # Vector spaces
-=======
-        # Require certain parameters for encoder MLPs
-        self.mlp_config = self._reformat_mlp_config(self.mlp_config)
-
->>>>>>> 89477cb4
         self.vector_spaces = spaces.Dict(
             {
                 key: space
@@ -294,28 +283,14 @@
         """Returns the initialization dictionary for the LSTM."""
         return copy.deepcopy(self.lstm_config)
 
-<<<<<<< HEAD
     def _modify_mlp_config(self) -> None:
         """Modifies the MLP architecture to be appropriate for use as an encoder (i.e. disable
         output vanishing, and apply layer normalization at the final layer consistently with the
         rest of the network). See https://github.com/AgileRL/AgileRL/issues/337 for more details.
         """
-
         self.mlp_config["output_vanish"] = False
         self.mlp_config["output_layernorm"] = self.mlp_config.get("layer_norm", True)
         self.mlp_config["output_activation"] = self.mlp_config.get("activation", "ReLU")
-=======
-    def _reformat_mlp_config(self, config: Dict[str, Any]) -> Dict[str, Any]:
-        """Reformats the MLP configuration."""
-        config["output_vanish"] = False  # Don't want output vanish for encoder
-        config["output_layernorm"] = config.get(
-            "layer_norm", True
-        )  # Add layer norm for output if present generally
-        config["output_activation"] = config.get(
-            "activation", "ReLU"
-        )  # Use same output activation
-        return config
->>>>>>> 89477cb4
 
     def init_weights_gaussian(
         self, std_coeff: float = 4, output_coeff: float = 4
