--- conflicted
+++ resolved
@@ -1,8 +1,4 @@
-<<<<<<< HEAD
-from typing import Any, Callable, Dict, Optional
-=======
 from typing import Any, Callable, Optional
->>>>>>> b34151b5
 
 import torch
 import torch.nn as nn
@@ -41,11 +37,7 @@
         device: DeviceType,
         module: nn.Module | None = None,
         module_fn: Callable[[], nn.Module] | None = None,
-<<<<<<< HEAD
-        module_kwargs: Optional[Dict[str, Any]] | None = None,
-=======
         module_kwargs: Optional[dict[str, Any]] | None = None,
->>>>>>> b34151b5
     ) -> None:
 
         if module is None and module_fn is None:
