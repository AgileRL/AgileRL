--- conflicted
+++ resolved
@@ -303,9 +303,6 @@
             max_action = self.max_action
             min_action = self.min_action
 
-<<<<<<< HEAD
-        mlp_output_activation = self.actor.output_activation
-=======
         # True if min and max action limits are defined as arrays/tensors
         array_limits = isinstance(max_action, (np.ndarray, torch.Tensor))
 
@@ -315,8 +312,7 @@
             # If infinity in action limits, impossible to scale
             return action.clip(min_action, max_action)
 
-        mlp_output_activation = self.actor.mlp_output_activation
->>>>>>> 0981e516
+        mlp_output_activation = self.actor.output_activation
         if mlp_output_activation in ["Tanh"]:
             pre_scaled_min = -1
             pre_scaled_max = 1
