--- conflicted
+++ resolved
@@ -18,12 +18,7 @@
 
 from agilerl.algorithms.core import LLMAlgorithm, OptimizerWrapper
 from agilerl.algorithms.core.registry import HyperparameterConfig, NetworkGroup
-<<<<<<< HEAD
-from agilerl.algorithms.core.wrappers import OptimizerWrapper
 from agilerl.typing import ExperiencesType, OptimizerType
-=======
-from agilerl.typing import ExperiencesType
->>>>>>> 08ec224e
 from agilerl.utils.algo_utils import (
     CosineLRScheduleConfig,
     create_warmup_cosine_scheduler,
@@ -253,14 +248,7 @@
         self._initialize_actors(actor_network, not clone)
 
         # Register network groups for mutations
-<<<<<<< HEAD
         self.register_network_group(NetworkGroup(eval=self.actor, policy=True))
-=======
-        self.register_network_group(NetworkGroup(eval_network=self.actor, policy=True))
-        self.register_network_group(
-            NetworkGroup(eval_network=self.reference_actor, policy=True)
-        )
->>>>>>> 08ec224e
         if self.wrap:
             self.wrap_models()
 
