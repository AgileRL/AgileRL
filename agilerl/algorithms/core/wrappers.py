import inspect
from typing import Any, Dict, List, Optional, Union

import torch.nn as nn
from torch.optim import Optimizer

from agilerl.modules.base import EvolvableModule
from agilerl.protocols import EvolvableAlgorithm
from agilerl.typing import OptimizerType, StateDict

ModuleList = List[EvolvableModule]
_Optimizer = Union[OptimizerType, List[OptimizerType]]
_Module = Union[EvolvableModule, ModuleList, List[ModuleList]]


def init_from_multiple(
    networks: ModuleList,
    optimizer_cls: OptimizerType,
    lr: float,
    optimizer_kwargs: Dict[str, Any],
) -> Optimizer:
    """
    Initialize an optimizer from a list of networks.

    :param networks: The list of networks that the optimizer will update.
    :type networks: ModuleList
    :param optimizer_cls: The optimizer class to be initialized.
    :type optimizer_cls: OptimizerType
    :param lr: The learning rate of the optimizer.
    :type lr: float
    :param optimizer_kwargs: The keyword arguments to be passed to the optimizer.
    :type optimizer_kwargs: Dict[str, Any]
    """
    opt_args = []
    for i, net in enumerate(networks):
        kwargs = (
            optimizer_kwargs[i]
            if isinstance(optimizer_kwargs, list)
            else optimizer_kwargs
        )
        opt_args.append({"params": net.parameters(), "lr": lr, **kwargs})

    return optimizer_cls(opt_args)


def init_from_single(
    network: EvolvableModule,
    optimizer_cls: OptimizerType,
    lr: float,
    optimizer_kwargs: Dict[str, Any],
) -> Optimizer:
    """
    Initialize an optimizer from a single network.
    """
    return optimizer_cls(network.parameters(), lr=lr, **optimizer_kwargs)


class OptimizerWrapper:
    """Wrapper to initialize optimizer and store metadata relevant for
    evolutionary hyperparameter optimization. In AgileRL algorithms,
    all optimizers should be initialized using this wrapper. This allows
    us to access the relevant networks that they optimize inside `Mutations`
    to be able to reinitialize them after mutating an individual.

    :param optimizer_cls: The optimizer class to be initialized.
    :type optimizer_cls: Type[torch.optim.Optimizer]
    :param networks: The list of networks that the optimizer will update.
    :type networks: List[EvolvableModule]
    :param lr: The learning rate of the optimizer.
    :type lr: float
    :param optimizer_kwargs: The keyword arguments to be passed to the optimizer.
    :type optimizer_kwargs: Dict[str, Any]
    :param network_names: The attribute names of the networks in the parent container.
    :type network_names: List[str]
    :param lr_name: The attribute name of the learning rate in the parent container.
    :type lr_name: str
    :param multiagent: Flag to indicate if the optimizer is multi-agent.
    :type multiagent: bool
    """

    optimizer: _Optimizer

    def __init__(
        self,
        optimizer_cls: _Optimizer,
        networks: _Module,
        lr: float,
        optimizer_kwargs: Optional[Dict[str, Any]] = None,
        network_names: Optional[List[str]] = None,
        lr_name: Optional[str] = None,
        multiagent: bool = False,
    ) -> None:

        self.optimizer_cls = optimizer_cls
        self.optimizer_kwargs = optimizer_kwargs if optimizer_kwargs is not None else {}
        self.lr = lr
        self.multiagent = multiagent

        if isinstance(networks, nn.Module):
            self.networks = [networks]
        else:
            assert isinstance(networks, list) and all(
                isinstance(net, nn.Module) for net in networks
            ), "Expected a single network or a list of networks."

            self.networks = networks

        # NOTE: This should be passed when reintializing the optimizer
        # when mutating an individual.
        if network_names is not None:
            assert lr_name is not None, "Learning rate attribute name must be passed."
            self.network_names = network_names
            self.lr_name = lr_name
        else:
            parent_container = self._infer_parent_container()
            self.network_names = self._infer_network_attr_names(parent_container)
            self.lr_name = self._infer_lr_name(parent_container)

        assert self.network_names, "No networks found in the parent container."

        # Initialize the optimizer/s
<<<<<<< HEAD
        # NOTE: For multi-agent algorithms, we want to have a different optimizer
=======
        # For multi-agent algorithms, we want to have a different optimizer
>>>>>>> 93e6fac3
        # for each of the networks in the passed list since they correspond to
        # different agents.
        multiple_attrs = len(self.network_names) > 1
        multiple_networks = len(self.networks) > 1
        if multiagent:
            multiple_networks = isinstance(self.networks[0], list)
            self.optimizer = []
            for i, net in enumerate(self.networks):
                optimizer = (
                    optimizer_cls[i]
                    if isinstance(optimizer_cls, list)
                    else optimizer_cls
                )
                kwargs = (
                    optimizer_kwargs[i]
                    if isinstance(self.optimizer_kwargs, list)
                    else self.optimizer_kwargs
                )
<<<<<<< HEAD
                if isinstance(net, list):
                    self.optimizer.append(
                        init_from_multiple(net, optimizer, self.lr, kwargs)
                    )
                else:
                    self.optimizer.append(
                        init_from_single(net, optimizer, self.lr, kwargs)
                    )
=======
                # Currently only support initialing optimizers from a single network
                # for multi-agent algorithms
                self.optimizer.append(init_from_single(net, optimizer, self.lr, kwargs))
>>>>>>> 93e6fac3

        # Single-agent algorithms with multiple networks for a single optimizer
        elif multiple_networks and multiple_attrs:
            assert len(self.networks) == len(
                self.network_names
            ), "Number of networks and network attribute names do not match."
            assert isinstance(
                optimizer_cls, type
            ), "Expected a single optimizer class for multiple networks."
            # Initialize a single optimizer from the combination of network parameters
            self.optimizer = init_from_multiple(
                self.networks, optimizer_cls, self.lr, self.optimizer_kwargs
            )

        # Single-agent algorithms with a single network for a single optimizer
        else:
            assert isinstance(
                optimizer_cls, type
            ), "Expected a single optimizer class for a single network."
            assert isinstance(
                self.optimizer_kwargs, dict
            ), "Expected a single dictionary of optimizer keyword arguments."

            self.optimizer = init_from_single(
                self.networks[0], optimizer_cls, self.lr, self.optimizer_kwargs
            )

    def __getitem__(self, index: int) -> Optimizer:
        try:
            return self.optimizer[index]
        except TypeError:
            raise TypeError(
                f"Can't access item of a single {type(self.optimizer)} object."
            )

    def __iter__(self):
        return iter(self.optimizer)

    def __getattr__(self, name: str):
        try:
            return object.__getattribute__(self, name)
        except AttributeError:
            opt = object.__getattribute__(self, "optimizer")
            return getattr(opt, name)

    def _infer_parent_container(self) -> EvolvableAlgorithm:
        """
        Infer the parent container dynamically using the stack frame.

        :return: The parent container object
        """
        # Here the assumption is that OptimizerWrapper is used inside the __init__
        # method of the implemented algorithm, such that we can access the defined locals
        # and extract the corresponding attribute names to the passed networks.
        current_frame = inspect.currentframe()
        return current_frame.f_back.f_back.f_locals["self"]

    def _infer_network_attr_names(self, container: Any) -> List[str]:
        """
        Infer attribute names of the networks being optimized.

        :return: List of attribute names for the networks
        """

        def _match_condition(attr_value: Any) -> bool:
            if not self.multiagent:
                return any(id(attr_value) == id(net) for net in self.networks)
            return id(attr_value) == id(self.networks)

        return [
            attr_name
            for attr_name, attr_value in vars(container).items()
            if _match_condition(attr_value)
        ]

    def _infer_lr_name(self, container: Any) -> str:
        """
        Infer the learning rate attribute name from the parent container.

        :return: The learning rate attribute name
        """

        def _match_condition(attr_value: Any) -> bool:
            return self.lr is attr_value

        def _check_lr_names(attr_name: str) -> bool:
            return "lr" in attr_name.lower() or "learning_rate" in attr_name.lower()

        matches = [
            attr_name
            for attr_name, attr_value in vars(container).items()
            if _match_condition(attr_value)
        ]

        if len(matches) == 1:
            return matches[0]
        elif len(matches) > 1:
            for match in matches:
                if _check_lr_names(match):
                    return match
            raise AttributeError(
                "Multiple attributes matched with the same value as the learning rate. "
                "Please have your attribute contain 'lr' or 'learning_rate' in its name."
            )
        else:
            raise AttributeError(
                "Learning rate attribute not found in the parent container."
            )

    def load_state_dict(self, state_dict: StateDict) -> None:
        """
        Load the state of the optimizer from the passed state dictionary.

        :param state_dict: State dictionary of the optimizer.
        :type state_dict: Dict[str, Any]
        """
        if self.multiagent:
            assert isinstance(state_dict, list) and len(state_dict) == len(
                self.optimizer
            ), "Expected a list of optimizer state dictionaries for multi-agent optimizers."
            optimizers: List[Optimizer] = self.optimizer
            for i, opt in enumerate(optimizers):
                opt.load_state_dict(state_dict[i])
        else:
            assert isinstance(
                state_dict, dict
            ), "Expected a single optimizer state dictionary for single-agent optimizers."
            self.optimizer.load_state_dict(state_dict)

    def state_dict(self) -> Union[Dict[str, Any], List[Dict[str, Any]]]:
        """
        Return the state of the optimizer as a dictionary.

        :return: State dictionary of the optimizer.
        :rtype: Dict[str, Any]
        """
        if self.multiagent:
            optimizers: List[Optimizer] = self.optimizer
            return [opt.state_dict() for opt in optimizers]

        return self.optimizer.state_dict()

    def zero_grad(self) -> None:
        """
        Zero the gradients of the optimizer.
        """
        if self.multiagent:
            raise ValueError(
                "Please use the zero_grad() method of the individual optimizer in "
                "a multi-agent algorithm."
            )
        else:
            self.optimizer.zero_grad()

    def step(self) -> None:
        """
        Perform a single optimization step.
        """
        if self.multiagent:
            raise ValueError(
                "Please use the step() method of the individual optimizer in "
                "a multi-agent algorithm."
            )
        else:
            self.optimizer.step()

    def __repr__(self) -> str:
        return (
            f"OptimizerWrapper(\n"
            f"    optimizer={self.optimizer_cls.__name__},\n"
            f"    lr={self.lr},\n"
            f"    networks={self.network_names},\n"
            f"    optimizer_kwargs={self.optimizer_kwargs}\n"
            f"    multiagent={self.multiagent}\n"
            f")"
        )<|MERGE_RESOLUTION|>--- conflicted
+++ resolved
@@ -119,11 +119,7 @@
         assert self.network_names, "No networks found in the parent container."
 
         # Initialize the optimizer/s
-<<<<<<< HEAD
         # NOTE: For multi-agent algorithms, we want to have a different optimizer
-=======
-        # For multi-agent algorithms, we want to have a different optimizer
->>>>>>> 93e6fac3
         # for each of the networks in the passed list since they correspond to
         # different agents.
         multiple_attrs = len(self.network_names) > 1
@@ -142,7 +138,6 @@
                     if isinstance(self.optimizer_kwargs, list)
                     else self.optimizer_kwargs
                 )
-<<<<<<< HEAD
                 if isinstance(net, list):
                     self.optimizer.append(
                         init_from_multiple(net, optimizer, self.lr, kwargs)
@@ -151,11 +146,6 @@
                     self.optimizer.append(
                         init_from_single(net, optimizer, self.lr, kwargs)
                     )
-=======
-                # Currently only support initialing optimizers from a single network
-                # for multi-agent algorithms
-                self.optimizer.append(init_from_single(net, optimizer, self.lr, kwargs))
->>>>>>> 93e6fac3
 
         # Single-agent algorithms with multiple networks for a single optimizer
         elif multiple_networks and multiple_attrs:
