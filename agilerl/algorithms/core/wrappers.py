import inspect
from typing import Any, Dict, List, Optional, Union

import torch.nn as nn
from torch.optim import Optimizer

from agilerl.modules.base import EvolvableModule
from agilerl.protocols import EvolvableAlgorithm
from agilerl.typing import OptimizerType, StateDict

ModuleList = List[EvolvableModule]
_Optimizer = Union[OptimizerType, List[OptimizerType]]
_Module = Union[EvolvableModule, ModuleList, List[ModuleList]]


def init_from_multiple(
    networks: ModuleList,
    optimizer_cls: OptimizerType,
    lr: float,
    optimizer_kwargs: Dict[str, Any],
) -> Optimizer:
    """
    Initialize an optimizer from a list of networks.

    :param networks: The list of networks that the optimizer will update.
    :type networks: ModuleList
    :param optimizer_cls: The optimizer class to be initialized.
    :type optimizer_cls: OptimizerType
    :param lr: The learning rate of the optimizer.
    :type lr: float
    :param optimizer_kwargs: The keyword arguments to be passed to the optimizer.
    :type optimizer_kwargs: Dict[str, Any]
    """
    opt_args = []
    for i, net in enumerate(networks):
        kwargs = (
            optimizer_kwargs[i]
            if isinstance(optimizer_kwargs, list)
            else optimizer_kwargs
        )
        opt_args.append({"params": net.parameters(), "lr": lr, **kwargs})

    return optimizer_cls(opt_args)


def init_from_single(
    network: EvolvableModule,
    optimizer_cls: OptimizerType,
    lr: float,
    optimizer_kwargs: Dict[str, Any],
) -> Optimizer:
    """
    Initialize an optimizer from a single network.
    """
    return optimizer_cls(network.parameters(), lr=lr, **optimizer_kwargs)


class OptimizerWrapper:
    """Wrapper to initialize optimizer and store metadata relevant for
    evolutionary hyperparameter optimization. In AgileRL algorithms,
    all optimizers should be initialized using this wrapper. This allows
    us to access the relevant networks that they optimize inside `Mutations`
    to be able to reinitialize them after mutating an individual.

    :param optimizer_cls: The optimizer class to be initialized.
    :type optimizer_cls: Type[torch.optim.Optimizer]
    :param networks: The list of networks that the optimizer will update.
    :type networks: List[EvolvableModule]
    :param lr: The learning rate of the optimizer.
    :type lr: float
    :param optimizer_kwargs: The keyword arguments to be passed to the optimizer.
    :type optimizer_kwargs: Dict[str, Any]
    :param network_names: The attribute names of the networks in the parent container.
    :type network_names: List[str]
    :param lr_name: The attribute name of the learning rate in the parent container.
    :type lr_name: str
    :param multiagent: Flag to indicate if the optimizer is multi-agent.
    :type multiagent: bool
    """

    optimizer: _Optimizer

    def __init__(
        self,
        optimizer_cls: _Optimizer,
        networks: _Module,
        lr: float,
        optimizer_kwargs: Optional[Dict[str, Any]] = None,
        network_names: Optional[List[str]] = None,
        lr_name: Optional[str] = None,
        multiagent: bool = False,
    ) -> None:

        self.optimizer_cls = optimizer_cls
        self.optimizer_kwargs = optimizer_kwargs if optimizer_kwargs is not None else {}
        self.lr = lr
        self.multiagent = multiagent

        if isinstance(networks, nn.Module):
            self.networks = [networks]
        else:
            assert isinstance(networks, list) and all(
                isinstance(net, nn.Module) for net in networks
            ), "Expected a single network or a list of networks."

            self.networks = networks

        # NOTE: This should be passed when reintializing the optimizer
        # when mutating an individual.
        if network_names is not None:
            assert lr_name is not None, "Learning rate attribute name must be passed."
            self.network_names = network_names
            self.lr_name = lr_name
        else:
            parent_container = self._infer_parent_container()
            self.network_names = self._infer_network_attr_names(parent_container)
            self.lr_name = self._infer_lr_name(parent_container)

        assert self.network_names, "No networks found in the parent container."

        # Initialize the optimizer/s
<<<<<<< HEAD
        # For multi-agent algorithms, we want to have a different optimizer
=======
        # NOTE: For multi-agent algorithms, we want to have a different optimizer
>>>>>>> 2d1c9fdc
        # for each of the networks in the passed list since they correspond to
        # different agents.
        multiple_attrs = len(self.network_names) > 1
        multiple_networks = len(self.networks) > 1
        if multiagent:
            multiple_networks = isinstance(self.networks[0], list)
            self.optimizer = []
            for i, net in enumerate(self.networks):
                optimizer = (
                    optimizer_cls[i]
                    if isinstance(optimizer_cls, list)
                    else optimizer_cls
                )
                kwargs = (
                    optimizer_kwargs[i]
                    if isinstance(self.optimizer_kwargs, list)
                    else self.optimizer_kwargs
                )
<<<<<<< HEAD
                # Currently only support initialing optimizers from a single network
                # for multi-agent algorithms
                self.optimizer.append(init_from_single(net, optimizer, self.lr, kwargs))
=======
                if isinstance(net, list):
                    self.optimizer.append(
                        init_from_multiple(net, optimizer, self.lr, kwargs)
                    )
                else:
                    self.optimizer.append(
                        init_from_single(net, optimizer, self.lr, kwargs)
                    )
>>>>>>> 2d1c9fdc

        # Single-agent algorithms with multiple networks for a single optimizer
        elif multiple_networks and multiple_attrs:
            assert len(self.networks) == len(
                self.network_names
            ), "Number of networks and network attribute names do not match."
            assert isinstance(
                optimizer_cls, type
            ), "Expected a single optimizer class for multiple networks."
            # Initialize a single optimizer from the combination of network parameters
            self.optimizer = init_from_multiple(
                self.networks, optimizer_cls, self.lr, self.optimizer_kwargs
            )

        # Single-agent algorithms with a single network for a single optimizer
        else:
            assert isinstance(
                optimizer_cls, type
            ), "Expected a single optimizer class for a single network."
            assert isinstance(
                self.optimizer_kwargs, dict
            ), "Expected a single dictionary of optimizer keyword arguments."

            self.optimizer = init_from_single(
                self.networks[0], optimizer_cls, self.lr, self.optimizer_kwargs
            )

    def __getitem__(self, index: int) -> Optimizer:
        try:
            return self.optimizer[index]
        except TypeError:
            raise TypeError(
                f"Can't access item of a single {type(self.optimizer)} object."
            )

    def __iter__(self):
        return iter(self.optimizer)

    def __getattr__(self, name: str):
        try:
            return object.__getattribute__(self, name)
        except AttributeError:
            opt = object.__getattribute__(self, "optimizer")
            return getattr(opt, name)

    def _infer_parent_container(self) -> EvolvableAlgorithm:
        """
        Infer the parent container dynamically using the stack frame.

        :return: The parent container object
        """
        # Here the assumption is that OptimizerWrapper is used inside the __init__
        # method of the implemented algorithm, such that we can access the defined locals
        # and extract the corresponding attribute names to the passed networks.
        current_frame = inspect.currentframe()
        return current_frame.f_back.f_back.f_locals["self"]

    def _infer_network_attr_names(self, container: Any) -> List[str]:
        """
        Infer attribute names of the networks being optimized.

        :return: List of attribute names for the networks
        """

        def _match_condition(attr_value: Any) -> bool:
            if not self.multiagent:
                return any(id(attr_value) == id(net) for net in self.networks)
            return id(attr_value) == id(self.networks)

        return [
            attr_name
            for attr_name, attr_value in vars(container).items()
            if _match_condition(attr_value)
        ]

    def _infer_lr_name(self, container: Any) -> str:
        """
        Infer the learning rate attribute name from the parent container.

        :return: The learning rate attribute name
        """

        def _match_condition(attr_value: Any) -> bool:
            return self.lr is attr_value

        def _check_lr_names(attr_name: str) -> bool:
            return "lr" in attr_name.lower() or "learning_rate" in attr_name.lower()

        matches = [
            attr_name
            for attr_name, attr_value in vars(container).items()
            if _match_condition(attr_value)
        ]

        if len(matches) == 1:
            return matches[0]
        elif len(matches) > 1:
            for match in matches:
                if _check_lr_names(match):
                    return match
            raise AttributeError(
                "Multiple attributes matched with the same value as the learning rate. "
                "Please have your attribute contain 'lr' or 'learning_rate' in its name."
            )
        else:
            raise AttributeError(
                "Learning rate attribute not found in the parent container."
            )

    def load_state_dict(self, state_dict: StateDict) -> None:
        """
        Load the state of the optimizer from the passed state dictionary.

        :param state_dict: State dictionary of the optimizer.
        :type state_dict: Dict[str, Any]
        """
        if self.multiagent:
            assert isinstance(state_dict, list) and len(state_dict) == len(
                self.optimizer
            ), "Expected a list of optimizer state dictionaries for multi-agent optimizers."
            optimizers: List[Optimizer] = self.optimizer
            for i, opt in enumerate(optimizers):
                opt.load_state_dict(state_dict[i])
        else:
            assert isinstance(
                state_dict, dict
            ), "Expected a single optimizer state dictionary for single-agent optimizers."
            self.optimizer.load_state_dict(state_dict)

    def state_dict(self) -> Union[Dict[str, Any], List[Dict[str, Any]]]:
        """
        Return the state of the optimizer as a dictionary.

        :return: State dictionary of the optimizer.
        :rtype: Dict[str, Any]
        """
        if self.multiagent:
            optimizers: List[Optimizer] = self.optimizer
            return [opt.state_dict() for opt in optimizers]

        return self.optimizer.state_dict()

    def zero_grad(self) -> None:
        """
        Zero the gradients of the optimizer.
        """
        if self.multiagent:
            raise ValueError(
                "Please use the zero_grad() method of the individual optimizer in "
                "a multi-agent algorithm."
            )
        else:
            self.optimizer.zero_grad()

    def step(self) -> None:
        """
        Perform a single optimization step.
        """
        if self.multiagent:
            raise ValueError(
                "Please use the step() method of the individual optimizer in "
                "a multi-agent algorithm."
            )
        else:
            self.optimizer.step()

    def __repr__(self) -> str:
        return (
            f"OptimizerWrapper(\n"
            f"    optimizer={self.optimizer_cls.__name__},\n"
            f"    lr={self.lr},\n"
            f"    networks={self.network_names},\n"
            f"    optimizer_kwargs={self.optimizer_kwargs}\n"
            f"    multiagent={self.multiagent}\n"
            f")"
        )<|MERGE_RESOLUTION|>--- conflicted
+++ resolved
@@ -119,11 +119,7 @@
         assert self.network_names, "No networks found in the parent container."
 
         # Initialize the optimizer/s
-<<<<<<< HEAD
-        # For multi-agent algorithms, we want to have a different optimizer
-=======
         # NOTE: For multi-agent algorithms, we want to have a different optimizer
->>>>>>> 2d1c9fdc
         # for each of the networks in the passed list since they correspond to
         # different agents.
         multiple_attrs = len(self.network_names) > 1
@@ -142,11 +138,6 @@
                     if isinstance(self.optimizer_kwargs, list)
                     else self.optimizer_kwargs
                 )
-<<<<<<< HEAD
-                # Currently only support initialing optimizers from a single network
-                # for multi-agent algorithms
-                self.optimizer.append(init_from_single(net, optimizer, self.lr, kwargs))
-=======
                 if isinstance(net, list):
                     self.optimizer.append(
                         init_from_multiple(net, optimizer, self.lr, kwargs)
@@ -155,7 +146,6 @@
                     self.optimizer.append(
                         init_from_single(net, optimizer, self.lr, kwargs)
                     )
->>>>>>> 2d1c9fdc
 
         # Single-agent algorithms with multiple networks for a single optimizer
         elif multiple_networks and multiple_attrs:
