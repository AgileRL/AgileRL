import copy
import gc
import glob
import inspect
import os
import warnings
from abc import ABC, ABCMeta, abstractmethod
from importlib.metadata import version
from typing import (
    Any,
    Callable,
    Dict,
    Iterable,
    List,
    Optional,
    Tuple,
    Type,
    TypeVar,
    Union,
)

import deepspeed
import dill
import numpy as np
import torch
from accelerate import Accelerator
from deepspeed.checkpoint.utils import clone_tensors_for_torch_save
from gymnasium import spaces
from numpy.typing import ArrayLike
from tensordict import TensorDict
from torch._dynamo import OptimizedModule

from agilerl.algorithms.core.registry import (
    HyperparameterConfig,
    MutationRegistry,
    NetworkGroup,
    OptimizerConfig,
)
from agilerl.algorithms.core.wrappers import OptimizerWrapper
from agilerl.protocols import (
    AgentWrapper,
    EvolvableAttributeDict,
    EvolvableAttributeType,
    EvolvableModule,
)
from agilerl.typing import (
    ActionType,
    ArrayDict,
    DeviceType,
    ExperiencesType,
    GymSpaceType,
    InfosDict,
    ObservationType,
    TorchObsType,
)
from agilerl.utils.algo_utils import (
    assert_supported_space,
    chkpt_attribute_to_device,
    clone_llm,
    compile_model,
    is_module_list,
    is_peft_model,
    isroutine,
    key_in_nested_dict,
    preprocess_observation,
    recursive_check_module_attrs,
    remove_compile_prefix,
    remove_nested_files,
)
from agilerl.utils.evolvable_networks import is_image_space

__all__ = ["EvolvableAlgorithm", "RLAlgorithm", "MultiAgentRLAlgorithm"]

SelfEvolvableAlgorithm = TypeVar("SelfEvolvableAlgorithm", bound="EvolvableAlgorithm")
SelfRLAlgorithm = TypeVar("SelfRLAlgorithm", bound="RLAlgorithm")
SelfAgentWrapper = TypeVar("SelfAgentWrapper", bound="AgentWrapper")
MARLObservationType = Dict[str, ObservationType]


import logging 

logging.basicConfig(
        level=logging.DEBUG,
        format='%(asctime)s - %(name)s - %(levelname)s - %(message)s',
        filename='myapp.log',  # Optional: log to a file
        filemode='a'          # Optional: append to the file
    )
logger = logging.getLogger(__name__)
# Create a console handler and set its format and level
console_handler = logging.StreamHandler()
console_handler.setLevel(logging.DEBUG)
formatter = logging.Formatter('%(asctime)s - %(name)s - %(levelname)s - %(message)s')
console_handler.setFormatter(formatter)

# Add the console handler to the logger
logger.addHandler(console_handler)




class _RegistryMeta(type):
    """Metaclass to wrap registry information after algorithm is done
    initializing with specified network groups and optimizers."""

    def __call__(
        cls: Type[SelfEvolvableAlgorithm], *args, **kwargs
    ) -> SelfEvolvableAlgorithm:
        # Create the instance
        instance: SelfEvolvableAlgorithm = super().__call__(*args, **kwargs)

        # Call the base class post_init_hook after all initialization
        if isinstance(instance, cls) and hasattr(instance, "_registry_init"):
            instance._registry_init()

        return instance


class RegistryMeta(_RegistryMeta, ABCMeta): ...


def get_checkpoint_dict(agent: SelfEvolvableAlgorithm) -> Dict[str, Any]:
    """Returns a dictionary of the agent's attributes to save in a checkpoint.

    :param agent: The agent to save.
    :type agent: EvolvableAlgorithm

    :return: A dictionary of the agent's attributes.
    :rtype: dict[str, Any]
    """
    attribute_dict = EvolvableAlgorithm.inspect_attributes(agent)

    # Extract info on evolvable modules and optimizers in the algorithm
    network_info: Dict[str, Dict[str, Any]] = {"modules": {}, "optimizers": {}}
    for attr in agent.evolvable_attributes():
        obj: EvolvableAttributeType = getattr(agent, attr)
        if isinstance(obj, OptimizerWrapper):
            network_info["optimizers"].update(
                {
                    f"{attr}_cls": obj.optimizer_cls.__name__,
                    f"{attr}_state_dict": obj.state_dict(),
                    f"{attr}_networks": obj.network_names,
                    f"{attr}_lr": obj.lr_name,
                    f"{attr}_kwargs": obj.optimizer_kwargs,
                    f"{attr}_multiagent": obj.multiagent,
                }
            )
        elif isinstance(obj, (OptimizedModule, EvolvableModule)) or is_module_list(obj):
            if is_module_list(obj):
                obj_list = obj
                obj_cls = [
                    (
                        m._orig_mod.__class__
                        if isinstance(m, OptimizedModule)
                        else m.__class__
                    )
                    for m in obj_list
                ]
                init_dict = [m.init_dict for m in obj_list]
                state_dict = [remove_compile_prefix(m.state_dict()) for m in obj_list]
            else:
                obj_list = [obj]
                obj_cls = (
                    obj._orig_mod.__class__
                    if isinstance(obj, OptimizedModule)
                    else obj.__class__
                )
                init_dict = obj.init_dict
                state_dict = remove_compile_prefix(obj.state_dict())

            network_info["modules"].update(
                {
                    f"{attr}_cls": obj_cls,
                    f"{attr}_init_dict": init_dict,
                    f"{attr}_state_dict": state_dict,
                }
            )
        else:
            raise TypeError(
                f"Something went wrong. Identified '{attr}' as an evolvable module "
                f"when it is of type {type(obj)}."
            )

    network_attr_names = [
        name for name in agent.evolvable_attributes(networks_only=True)
    ]
    optimizer_attr_names = [
        name
        for name in agent.evolvable_attributes()
        if isinstance(getattr(agent, name), OptimizerWrapper)
    ]

    network_info["network_names"] = network_attr_names
    network_info["optimizer_names"] = optimizer_attr_names
    attribute_dict["network_info"] = network_info
    attribute_dict["agilerl_version"] = version("agilerl")
    attribute_dict.pop("accelerator", None)
    if attribute_dict.pop("lr_scheduler", None) is not None:
        attribute_dict["lr_scheduler"] = agent.lr_scheduler.state_dict()
    return attribute_dict


class EvolvableAlgorithm(ABC, metaclass=RegistryMeta):
    """Base object for all algorithms in the AgileRL framework.

    :param index: The index of the individual.
    :type index: int
    :param hp_config: Hyperparameter configuration for the algorithm, defaults to None.
    :type hp_config: Optional[HyperparameterConfig], optional
    :param device: Device to run the algorithm on, defaults to "cpu".
    :type device: Union[str, torch.device], optional
    :param accelerator: Accelerator object for distributed computing, defaults to None.
    :type accelerator: Optional[Accelerator], optional
    :param torch_compiler: The torch compiler mode to use, defaults to None.
    :type torch_compiler: Optional[Any], optional
    :param name: Name of the algorithm, defaults to the class name.
    :type name: Optional[str], optional
    """

    def __init__(
        self,
        index: int,
        hp_config: Optional[HyperparameterConfig] = None,
        device: Union[str, torch.device] = "cpu",
        accelerator: Optional[Accelerator] = None,
        torch_compiler: Optional[Any] = None,
        name: Optional[str] = None,
    ) -> None:

        assert isinstance(index, int), "Agent index must be an integer."
        assert isinstance(device, (str, torch.device)), "Device must be a string."
        assert isinstance(name, (type(None), str)), "Name must be a string."
        assert isinstance(
            accelerator, (type(None), Accelerator)
        ), "Accelerator must be an instance of Accelerator."
        if torch_compiler:
            assert torch_compiler in [
                "default",
                "reduce-overhead",
                "max-autotune",
            ], "Choose between torch compiler modes: default, reduce-overhead, max-autotune or None"

        self.accelerator = accelerator
        self.device = device if self.accelerator is None else self.accelerator.device
        self.torch_compiler = torch_compiler
        self.algo = name if name is not None else self.__class__.__name__

        self._mut = None
        self._index = index
        self.scores = []
        self.fitness = []
        self.steps = [0]
        self.registry = MutationRegistry(hp_config)
        self.training = True

    @property
    def index(self) -> int:
        """Returns the index of the algorithm."""
        return self._index

    @index.setter
    def index(self, value: int) -> None:
        """Sets the index of the algorithm."""
        self._index = value

    @property
    def mut(self) -> Any:
        """Returns the mutation object of the algorithm."""
        return self._mut

    @mut.setter
    def mut(self, value: Optional[str]) -> None:
        """Sets the mutation object of the algorithm."""
        self._mut = value

    @abstractmethod
    def preprocess_observation(self, observation: ObservationType) -> TorchObsType:
        """Preprocesses observations for forward pass through neural network.

        :param observations: Observations of environment
        :type observations: numpy.ndarray[float] or dict[str, numpy.ndarray[float]]

        :return: Preprocessed observations
        :rtype: torch.Tensor[float] or dict[str, torch.Tensor[float]]
        """
        raise NotImplementedError

    @abstractmethod
    def learn(self, experiences: ExperiencesType, **kwargs) -> Any:
        """Abstract method for learning the algorithm."""
        raise NotImplementedError

    @abstractmethod
    def get_action(
        self, obs: Union[ObservationType, MARLObservationType], *args, **kwargs
    ) -> ActionType:
        """Abstract method for getting an action from the algorithm."""
        raise NotImplementedError

    @abstractmethod
    def test(self, *args, **kwargs) -> ArrayLike:
        """Abstract method for testing the algorithm."""
        raise NotImplementedError

    @staticmethod
    def get_state_dim(observation_space: GymSpaceType) -> Tuple[int, ...]:
        """Returns the dimension of the state space.

        :param observation_space: The observation space of the environment.
        :type observation_space: spaces.Space or List[spaces.Space].

        :return: The dimension of the state space.
        :rtype: Tuple[int, ...]."""
        if isinstance(observation_space, (list, tuple, spaces.Tuple)):
            assert_supported_space(observation_space)
            return tuple(
                EvolvableAlgorithm.get_state_dim(space) for space in observation_space
            )
        elif isinstance(observation_space, spaces.Discrete):
            return (observation_space.n,)
        elif isinstance(observation_space, spaces.MultiDiscrete):
            return (sum(observation_space.nvec),)
        elif isinstance(observation_space, spaces.Box):
            return observation_space.shape
        elif isinstance(observation_space, spaces.Dict):
            assert_supported_space(observation_space)
            return {
                key: EvolvableAlgorithm.get_state_dim(subspace)
                for key, subspace in observation_space.spaces.items()
            }
        else:
            raise AttributeError(
                f"Can't access state dimensions for {type(observation_space)} spaces."
            )

    @staticmethod
    def get_action_dim(action_space: GymSpaceType) -> int:
        """Returns the dimension of the action space.

        :param action_space: The action space of the environment.
        :type action_space: spaces.Space or List[spaces.Space].

        :return: The dimension of the action space.
        :rtype: int.
        """
        if isinstance(action_space, (list, tuple)):
            return tuple(
                EvolvableAlgorithm.get_action_dim(space) for space in action_space
            )
        elif isinstance(action_space, spaces.MultiBinary):
            return action_space.n
        elif isinstance(action_space, spaces.Discrete):
            return action_space.n
        elif isinstance(action_space, spaces.MultiDiscrete):
            return sum(action_space.nvec)
        elif isinstance(action_space, spaces.Box):
            # NOTE: Here we assume the action space only has one dimension
            #       (i.e. the actions correspond to a one-dimensional vector)
            return action_space.shape[0]
        else:
            raise AttributeError(
                f"Can't access action dimensions for {type(action_space)} spaces."
            )

    @staticmethod
    def inspect_attributes(
        agent: SelfEvolvableAlgorithm, input_args_only: bool = False
    ) -> Dict[str, Any]:
        """
        Inspect and retrieve the attributes of the current object, excluding attributes related to the
        underlying evolvable networks (i.e. `EvolvableModule`, `torch.optim.Optimizer`) and with
        an option to include only the attributes that are input arguments to the constructor.

        :param input_args_only: If True, only include attributes that are input arguments to the constructor.
                                Defaults to False.
        :type input_args_only: bool
        :return: A dictionary of attribute names and their values.
        :rtype: dict[str, Any]
        """
        # Get all attributes of the current object
        attributes = inspect.getmembers(agent, lambda a: not isroutine(a))

        # Exclude attributes that are EvolvableModule or Optimizer objects (also check for nested
        # module-related attributes for multi-agent algorithms)
        exclude = list(agent.evolvable_attributes().keys())
        exclude += [attr for attr, val in attributes if isinstance(val, TensorDict)]

        # Exclude private and built-in attributes
        attributes = [
            a for a in attributes if not (a[0].startswith("_") or a[0].endswith("_"))
        ]

        # If input_args_only is True, only include attributes that are
        # input arguments to the constructor
        if input_args_only:
            constructor_params = inspect.signature(agent.__init__).parameters.keys()
            attributes = {
                k: v
                for k, v in attributes
                if k not in exclude and k in constructor_params
            }
        else:
            # Remove the algo specific guarded variables (if specified)
            attributes = {k: v for k, v in attributes if k not in exclude}
        return attributes

    @staticmethod
    def copy_attributes(
        agent: SelfEvolvableAlgorithm, clone: SelfEvolvableAlgorithm
    ) -> SelfEvolvableAlgorithm:
        """Copies the non-evolvable attributes of the algorithm to a clone.

        :param clone: The clone of the algorithm.
        :type clone: SelfEvolvableAlgorithm

        :return: The clone of the algorithm.
        :rtype: SelfEvolvableAlgorithm
        """
        for attribute in EvolvableAlgorithm.inspect_attributes(agent).keys():
            if hasattr(agent, attribute) and hasattr(clone, attribute):
                attr, clone_attr = getattr(agent, attribute), getattr(clone, attribute)

                # NOTE: Here we handle the case where the individual is wrapped by an
                # AgentWrapper object, which includes the agent itself and functools.partial
                # objects as attributes that shouldn't be copied
                if callable(attr) or isinstance(attr, EvolvableAlgorithm):
                    continue
                elif isinstance(attr, torch.Tensor) or isinstance(
                    clone_attr, torch.Tensor
                ):
                    if not torch.equal(attr, clone_attr):
                        try:
                            setattr(
                                clone,
                                attribute,
                                copy.deepcopy(getattr(agent, attribute)),
                            )
                        except RuntimeError:
                            # If the tensor is not a leaf tensor, we need to clone it using torch.clone
                            setattr(
                                clone, attribute, torch.clone(getattr(agent, attribute))
                            )

                elif isinstance(attr, np.ndarray) or isinstance(clone_attr, np.ndarray):
                    if not np.array_equal(attr, clone_attr):
                        setattr(
                            clone, attribute, copy.deepcopy(getattr(agent, attribute))
                        )
                elif isinstance(attr, list) or isinstance(clone_attr, list):
                    setattr(clone, attribute, [copy.deepcopy(el) for el in attr])
                elif attr != clone_attr or isinstance(attr, MutationRegistry):
                    setattr(clone, attribute, copy.deepcopy(getattr(agent, attribute)))
            else:
                setattr(clone, attribute, copy.deepcopy(getattr(agent, attribute)))
        return clone

    @classmethod
    def population(
        cls: Type[SelfEvolvableAlgorithm],
        size: int,
        observation_space: GymSpaceType,
        action_space: GymSpaceType,
        wrapper_cls: Optional[Type[SelfAgentWrapper]] = None,
        wrapper_kwargs: Dict[str, Any] = {},
        **kwargs,
    ) -> List[Union[SelfEvolvableAlgorithm, SelfAgentWrapper]]:
        """Creates a population of algorithms.

        :param size: The size of the population.
        :type size: int.

        :return: A list of algorithms.
        :rtype: List[SelfEvolvableAlgorithm].
        """
        if wrapper_cls is not None:
            return [
                wrapper_cls(
                    cls(observation_space, action_space, index=i, **kwargs),
                    **wrapper_kwargs,
                )
                for i in range(size)
            ]

        return [
            cls(observation_space, action_space, index=i, **kwargs) for i in range(size)
        ]

    def __setattr__(self, name: str, value: Any) -> None:
        """Sets the attribute of the algorithm. If the attribute is an OptimizerWrapper,
        we register the optimizer with the algorithms registry.

        :param name: The name of the attribute.
        :type name: str
        :param value: The value of the attribute.
        :type value: Any
        """
        if isinstance(value, OptimizerWrapper) and name not in [
            config.name for config in self.registry.optimizers
        ]:
            config = OptimizerConfig(
                name=name,
                networks=value.network_names,
                lr=value.lr_name,
                optimizer_cls=value.optimizer_cls,
                optimizer_kwargs=value.optimizer_kwargs,
                multiagent=value.multiagent,
            )
            self.registry.register_optimizer(config)

        super().__setattr__(name, value)

    def _registry_init(self) -> None:
        """Registers the networks, optimizers, and algorithm hyperparameters in the algorithm with
        the mutations registry. We also check that all of the evolvable networks and their respective
        optimizers have been registered with the algorithm, and that the user-specified hyperparameters
        to mutate have been set as attributes in the algorithm."""

        if not self.registry.groups:
            raise AttributeError(
                "No network groups have been registered in the algorithms __init__ method. "
                "Please register NetworkGroup objects specifying all of the evaluation and "
                "shared/target networks through the `register_network_group()` method."
            )

        # Check that all the inspected evolvable attributes can be found in the registry
        all_registered = self.registry.all_registered()
        not_found = [
            attr for attr in self.evolvable_attributes() if attr not in all_registered
        ]
        if not_found:
            raise AttributeError(
                f"The following evolvable attributes could not be found in the registry: {not_found}. "
                "Please check that the defined NetworkGroup objects contain all of the EvolvableModule objects "
                "in the algorithm."
            )

        # Check that one of the network groups relates to a policy
        if not any(group.policy for group in self.registry.groups):
            raise AttributeError(
                "No network group has been registered as a policy (i.e. the network used to "
                "select actions) in the registry. Please register a NetworkGroup object "
                "specifying the policy network."
            )

        # Check that all the hyperparameters to mutate have been set as attributes in the algorithm
        if self.registry.hp_config is not None:
            for hp in self.registry.hp_config:
                if not hasattr(self, hp):
                    raise AttributeError(
                        f"Hyperparameter {hp} was found in the mutations configuration but has "
                        "not been set as an attribute in the algorithm."
                    )

    def _wrap_attr(self, attr: EvolvableAttributeType) -> EvolvableModule:
        """Wraps the model with the accelerator.

        :param attr: The attribute to wrap.
        :type attr: EvolvableAttributeType

        :return: The wrapped attribute.
        :rtype: EvolvableModule
        """
        if isinstance(attr, OptimizerWrapper):
            if isinstance(attr.optimizer, list):
                wrapped_opt = [self.accelerator.prepare(opt) for opt in attr.optimizer]
            else:
                wrapped_opt = self.accelerator.prepare(attr.optimizer)

            attr.optimizer = wrapped_opt
            return attr

        # Only wrap the model if its part of the computation graph
        return self.accelerator.prepare(attr) if attr.state_dict() else attr

    def set_training_mode(self, training: bool) -> None:
        """Sets the training mode of the algorithm.

        :param training: If True, set the algorithm to training mode.
        :type training: bool
        """
        self.training = training

    def get_lr_names(self) -> List[str]:
        """Returns the learning rates of the algorithm."""
        return [opt.lr for opt in self.registry.optimizers]

    def register_network_group(self, group: NetworkGroup) -> None:
        """Sets the evaluation network for the algorithm.

        :param name: The name of the evaluation network.
        :type name: str
        """
        self.registry.register_group(group)

    def register_mutation_hook(self, hook: Callable) -> None:
        """Registers a hook to be executed after a mutation is performed on
        the algorithm.

        :param hook: The hook to be executed after mutation.
        :type hook: Callable
        """
        self.registry.register_hook(hook)

    def mutation_hook(self) -> None:
        """Executes the hooks registered with the algorithm."""
        for hook in self.registry.hooks:
            getattr(self, hook)()

    def get_policy(self) -> EvolvableModule:
        """Returns the policy network of the algorithm."""
        for group in self.registry.groups:
            if group.policy:
                return getattr(self, group.eval)

        raise AttributeError(
            "No policy network has been registered with the algorithm."
        )

    def recompile(self) -> None:
        """Recompiles the evolvable modules in the algorithm with the specified torch compiler."""
        for name, obj in self.evolvable_attributes(networks_only=True).items():
            if isinstance(obj, list):
                compiled = [
                    compile_model(module, self.torch_compiler) for module in obj
                ]
            else:
                compiled = compile_model(obj, self.torch_compiler)

            setattr(self, name, compiled)

    def to_device(self, *experiences: TorchObsType) -> Tuple[TorchObsType, ...]:
        """Moves experiences to the device.

        :param experiences: Experiences to move to device
        :type experiences: Tuple[torch.Tensor[float], ...]

        :return: Experiences on the device
        :rtype: Tuple[torch.Tensor[float], ...]
        """
        device = self.device if self.accelerator is None else self.accelerator.device
        on_device = []
        for exp in experiences:
            if isinstance(exp, dict):
                exp = {key: val.to(device) for key, val in exp.items()}
            elif isinstance(exp, (list, tuple)) and isinstance(exp[0], torch.Tensor):
                exp = tuple(val.to(device) for val in exp)
            elif isinstance(exp, torch.Tensor):
                exp = exp.to(device)

            on_device.append(exp)

        return on_device

    def evolvable_attributes(
        self, networks_only: bool = False
    ) -> EvolvableAttributeDict:
        """Returns the attributes related to the evolvable networks in the algorithm. Includes
        attributes that are either evolvable networks or a list of evolvable networks, as well
        as the optimizers associated with the networks.

        :param networks_only: If True, only include evolvable networks, defaults to False
        :type networks_only: bool, optional

        :return: A dictionary of network attributes.
        :rtype: dict[str, Any]
        """

        def is_evolvable(attr: str, obj: Any):
            return (
                recursive_check_module_attrs(obj, networks_only)
                and not attr.startswith("_")
                and not attr.endswith("_")
            )

        # Inspect evolvable given specs
        evolvable_attrs = {}
        for attr in dir(self):
            obj = getattr(self, attr)
            if is_evolvable(attr, obj):
                evolvable_attrs[attr] = obj

        return evolvable_attrs

    def wrap_models(self) -> None:
        """Wraps the models in the algorithm with the accelerator."""
        if self.accelerator is None:
            return

        for attr in self.evolvable_attributes():
            obj = getattr(self, attr)
            if isinstance(obj, list):
                setattr(self, attr, [self._wrap_attr(m) for m in obj])
            else:
                setattr(self, attr, self._wrap_attr(obj))

    def unwrap_models(self):
        """Unwraps the models in the algorithm from the accelerator."""
        if self.accelerator is None:
            raise AttributeError("No accelerator has been set for the algorithm.")

        for attr in self.evolvable_attributes(networks_only=True):
            obj = getattr(self, attr)
            if isinstance(obj, list):
                setattr(self, attr, [self.accelerator.unwrap_model(m) for m in obj])ONE
            else:
                setattr(self, attr, self.accelerator.unwrap_model(obj))

    def clone(
        self: SelfEvolvableAlgorithm, index: Optional[int] = None, wrap: bool = True
    ) -> SelfEvolvableAlgorithm:
        """Creates a clone of the algorithm.

        :param index: The index of the clone, defaults to None
        :type index: Optional[int], optional
        :param wrap: If True, wrap the models in the clone with the accelerator, defaults to False
        :type wrap: bool, optional

        :return: A clone of the algorithm
        :rtype: EvolvableAlgorithm
        """
        # Make copy using input arguments
        input_args = EvolvableAlgorithm.inspect_attributes(self, input_args_only=True)
        input_args["wrap"] = wrap

        clone = type(self)(**input_args)

        if self.accelerator is not None:
            self.unwrap_models()

        # Clone evolvable modules
        cloned_modules = {}
        for attr, obj in self.evolvable_attributes(networks_only=True).items():
            if isinstance(obj, list):
                cloned_modules[attr] = [m.clone() for m in obj]
            else:
                cloned_modules[attr] = obj.clone()

            setattr(clone, attr, cloned_modules[attr])

        # Run mutation hook at this step given possibility of sharing
        # encoder parameters between networks
        clone.mutation_hook()

        # Reinitialize optimizers
        for opt_config in self.registry.optimizers:
            orig_optimizer: OptimizerWrapper = getattr(self, opt_config.name)

            networks = (
                cloned_modules[opt_config.networks[0]]
                if opt_config.multiagent
                else [cloned_modules[net] for net in opt_config.networks]
            )
            opt = OptimizerWrapper(
                getattr(torch.optim, opt_config.optimizer_cls),
                networks=networks,
                lr=orig_optimizer.lr,
                network_names=opt_config.networks,
                lr_name=opt_config.lr,
                optimizer_kwargs=opt_config.optimizer_kwargs,
                multiagent=opt_config.multiagent,
            )
            opt.load_state_dict(orig_optimizer.state_dict())
            setattr(clone, opt_config.name, opt)

        # Prepare with accelerator / compiler if necessary
        if self.accelerator is not None and wrap:
            clone.wrap_models()
        elif self.torch_compiler:
            torch.set_float32_matmul_precision("high")
            clone.recompile()

        # Copy non-evolvable attributes back to clone
        clone = EvolvableAlgorithm.copy_attributes(self, clone)
        if index is not None:
            clone.index = index

        return clone

    def save_checkpoint(self, path: str) -> None:
        """Saves a checkpoint of agent properties and network weights to path.

        :param path: Location to save checkpoint at
        :type path: string
        """
        torch.save(
            get_checkpoint_dict(self),
            path,
            pickle_module=dill,
        )

    def load_checkpoint(self, path: str) -> None:
        """Loads saved agent properties and network weights from checkpoint.

        :param path: Location to load checkpoint from
        :type path: string
        """
        checkpoint: Dict[str, Any] = torch.load(
            path, map_location=self.device, pickle_module=dill
        )

        # Recreate evolvable modules
        network_info: Dict[str, Dict[str, Any]] = checkpoint["network_info"]
        network_names = network_info["network_names"]
        for name in network_names:
            net_dict = {
                k: v for k, v in network_info["modules"].items() if k.startswith(name)
            }

            module_cls = net_dict[f"{name}_cls"]
            init_dict = net_dict[f"{name}_init_dict"]
            if isinstance(module_cls, list):
                loaded_modules = []
                for mod, d in zip(module_cls, init_dict):
                    loaded_mod: EvolvableModule = mod(**d)
                    loaded_modules.append(loaded_mod)

                setattr(self, name, loaded_modules)
            else:
                loaded_module: EvolvableModule = module_cls(**init_dict)
                setattr(self, name, loaded_module)

        # Apply mutation hooks
        # NOTE: We do this before loading the state dicts because there may be
        # hooks that pertain to the network parameters such as e.g. encoder parameter
        # sharing
        self.mutation_hook()

        # Load state dicts after applying mutation hook
        for name in network_names:
            net_dict = {
                k: v for k, v in network_info["modules"].items() if k.startswith(name)
            }
            loaded_module = getattr(self, name)
            state_dict = net_dict[f"{name}_state_dict"]
            if isinstance(loaded_module, list):
                for loaded_mod, state in zip(loaded_module, state_dict):
                    if state:
                        loaded_mod.load_state_dict(state)
            elif state_dict:
                loaded_module.load_state_dict(state_dict)

        optimizer_names = network_info["optimizer_names"]
        for name in optimizer_names:
            opt_dict = {
                k: v
                for k, v in network_info["optimizers"].items()
                if k.startswith(name)
            }

            # Initialize optimizer
            opt_kwargs = opt_dict[f"{name}_kwargs"]
            optimizer_cls = opt_dict[f"{name}_cls"]
            opt_networks = opt_dict[f"{name}_networks"]
            opt_lr = opt_dict[f"{name}_lr"]
            is_multiagent = opt_dict[f"{name}_multiagent"]
            networks = (
                getattr(self, opt_networks[0])
                if is_multiagent
                else [getattr(self, net) for net in opt_networks]
            )
            optimizer = OptimizerWrapper(
                getattr(torch.optim, optimizer_cls),
                networks=networks,
                lr=getattr(self, opt_lr),
                network_names=opt_networks,
                lr_name=opt_lr,
                optimizer_kwargs=opt_kwargs,
                multiagent=is_multiagent,
            )

            # Load optimizer state
            optimizer.load_state_dict(opt_dict[f"{name}_state_dict"])
            setattr(self, name, optimizer)

        # Check loaded registry is consistent with the algorithm
        if checkpoint["registry"] != self.registry:
            raise ValueError(
                "Loaded registry does not match the algorithm's registry. Please make "
                "sure you are loading the checkpoint with the correct algorithm."
            )

        # Load other attributes
        checkpoint.pop("network_info")
        for attribute in checkpoint.keys():
            setattr(self, attribute, checkpoint[attribute])

        # Wrap models / compile if necessary
        if self.accelerator is not None:
            self.wrap_models()
        elif self.torch_compiler:
            torch.set_float32_matmul_precision("high")
            self.recompile()

    @classmethod
    def load(
        cls: Type[SelfEvolvableAlgorithm],
        path: str,
        device: DeviceType = "cpu",
        accelerator: Optional[Accelerator] = None,
    ) -> SelfEvolvableAlgorithm:
        """Loads an algorithm from a checkpoint.

        :param path: Location to load checkpoint from.
        :type path: string
        :param device: Device to load the algorithm on, defaults to 'cpu'
        :type device: str, optional
        :param accelerator: Accelerator object for distributed computing, defaults to None
        :type accelerator: Optional[Accelerator], optional

        :return: An instance of the algorithm
        :rtype: RLAlgorithm
        """
        checkpoint: Dict[str, Any] = torch.load(
            path, map_location=device, pickle_module=dill
        )

        # Reconstruct evolvable modules in algorithm
        network_info: Optional[Dict[str, Dict[str, Any]]] = checkpoint.get(
            "network_info"
        )
        if network_info is None:
            raise ValueError(
                "Network info not found in checkpoint. You may be loading a checkpoint from "
                "an older version of AgileRL. Since v2.0, we require AgileRL algorithms to "
                "have a specific structure to simplify evolutionary hyperparameter optimization. "
                "Please downgrade to v1.0.30 to load checkpoints from before this change."
            )

        network_names = network_info["network_names"]
        loaded_modules: Dict[str, EvolvableAttributeType] = {}
        for name in network_names:
            net_dict = {
                k: v for k, v in network_info["modules"].items() if k.startswith(name)
            }

            # Add device to init dict
            init_dict = net_dict.get(f"{name}_init_dict", None)
            if init_dict is None:
                raise ValueError(f"Init dict for {name} not found in checkpoint.")

            init_dict = chkpt_attribute_to_device(init_dict, device)

            # Reconstruct the modules
            module_cls: Union[Type[EvolvableModule], List[Type[EvolvableModule]]] = (
                net_dict[f"{name}_cls"]
            )
            if isinstance(module_cls, list):
                loaded_modules[name] = []
                for mod_cls, d in zip(module_cls, init_dict):
                    d["device"] = device
                    mod: EvolvableModule = mod_cls(**d)
                    loaded_modules[name].append(mod)
            else:
                init_dict["device"] = device
                module = module_cls(**init_dict)
                loaded_modules[name] = module

        # Reconstruct the algorithm
        constructor_params = inspect.signature(cls.__init__).parameters.keys()
        class_init_dict = {
            k: v for k, v in checkpoint.items() if k in constructor_params
        }

        checkpoint["accelerator"] = accelerator
        checkpoint["device"] = device
        self = cls(**class_init_dict)
        registry: MutationRegistry = checkpoint["registry"]
        self.registry = registry

        # Set loaded modules
        for name, module in loaded_modules.items():
            setattr(self, name, module)

        # Apply mutation hooks
        self.mutation_hook()

        # Load state dictionaries
        for name in network_names:
            net_dict = {
                k: v for k, v in network_info["modules"].items() if k.startswith(name)
            }
            loaded_module: Union[EvolvableModule, List[EvolvableModule]] = getattr(
                self, name
            )
            state_dict = net_dict[f"{name}_state_dict"]
            if isinstance(loaded_module, list):
                for loaded_mod, state in zip(loaded_module, state_dict):
                    if state:
                        loaded_mod.load_state_dict(state)
            elif state_dict:
                loaded_module.load_state_dict(state_dict)

        # Reconstruct optimizers in algorithm
        optimizer_names = network_info["optimizer_names"]
        loaded_optimizers = {}
        for name in optimizer_names:
            opt_dict = {
                k: v
                for k, v in network_info["optimizers"].items()
                if k.startswith(name)
            }

            # Add device to optimizer kwargs
            opt_kwargs = chkpt_attribute_to_device(opt_dict[f"{name}_kwargs"], device)
            lr = opt_dict[f"{name}_lr"]
            optimizer_cls = opt_dict[f"{name}_cls"]
            opt_networks = opt_dict[f"{name}_networks"]

            networks = (
                loaded_modules[opt_networks[0]]
                if opt_dict[f"{name}_multiagent"]
                else [loaded_modules[net] for net in opt_networks]
            )

            optimizer = OptimizerWrapper(
                getattr(torch.optim, optimizer_cls),
                networks=networks,
                lr=getattr(self, lr),
                network_names=opt_networks,
                lr_name=lr,
                optimizer_kwargs=opt_kwargs,
                multiagent=opt_dict[f"{name}_multiagent"],
            )

            state_dict = chkpt_attribute_to_device(
                opt_dict[f"{name}_state_dict"], device
            )
            optimizer.load_state_dict(state_dict)
            loaded_optimizers[name] = optimizer

        # Assign loaded modules and optimizers to the algorithm
        for name, module in loaded_modules.items():
            setattr(self, name, module)

        for name, optimizer in loaded_optimizers.items():
            setattr(self, name, optimizer)

        # Assign other attributes to the algorithm
        for attribute in EvolvableAlgorithm.inspect_attributes(self).keys():
            if attribute not in checkpoint:
                warnings.warn(
                    f"Attribute {attribute} not found in checkpoint. Skipping."
                )
                continue

            setattr(self, attribute, checkpoint.get(attribute))

        # Wrap models / compile if necessary
        if accelerator is not None:
            self.wrap_models()
        elif self.torch_compiler:
            torch.set_float32_matmul_precision("high")
            self.recompile()

        # Check for agent wrapper
        wrapper_cls = checkpoint.get("wrapper_cls")
        if wrapper_cls is not None:
            init_dict = checkpoint.get("wrapper_init_dict")
            wrapper_attributes = checkpoint.get("wrapper_attrs")
            self = wrapper_cls(self, **init_dict)
            for attr in wrapper_attributes:
                setattr(self, attr, wrapper_attributes[attr])

        return self


class RLAlgorithm(EvolvableAlgorithm, ABC):
    """Base object for all single-agent algorithms in the AgileRL framework.

    :param observation_space: The observation space of the environment.
    :type observation_space: spaces.Space
    :param action_space: The action space of the environment.
    :type action_space: spaces.Space
    :param index: The index of the individual.
    :type index: int
    :param learn_step: Learning frequency, defaults to 2048.
    :type learn_step: int, optional
    :param device: Device to run the algorithm on, defaults to "cpu".
    :type device: Union[str, torch.device], optional
    :param accelerator: Accelerator object for distributed computing, defaults to None.
    :type accelerator: Optional[Accelerator], optional
    :param normalize_images: If True, normalize images, defaults to True.
    :type normalize_images: bool, optional
    :param name: Name of the algorithm, defaults to the class name.
    :type name: Optional[str], optional
    """

    def __init__(
        self,
        observation_space: spaces.Space,
        action_space: spaces.Space,
        index: int,
        hp_config: Optional[HyperparameterConfig] = None,
        device: Union[str, torch.device] = "cpu",
        accelerator: Optional[Accelerator] = None,
        torch_compiler: Optional[Any] = None,
        normalize_images: bool = True,
        name: Optional[str] = None,
    ) -> None:

        super().__init__(index, hp_config, device, accelerator, torch_compiler, name)

        assert isinstance(
            observation_space, spaces.Space
        ), "Observation space must be an instance of gymnasium.spaces.Space."
        assert isinstance(
            action_space, spaces.Space
        ), "Action space must be an instance of gymnasium.spaces.Space."

        self.observation_space = observation_space
        self.action_space = action_space
        self.normalize_images = normalize_images

        # TODO: Temporary hack to support legacy code
        self.state_dim = self.get_state_dim(observation_space)
        self.action_dim = self.get_action_dim(action_space)
        self.discrete_actions = isinstance(
            action_space, (spaces.Discrete, spaces.MultiDiscrete)
        )
        self.min_action = (
            np.array(action_space.low).astype(np.float32)
            if hasattr(action_space, "low")
            else None
        )
        self.max_action = (
            np.array(action_space.high).astype(np.float32)
            if hasattr(action_space, "high")
            else None
        )

    def preprocess_observation(self, observation: ObservationType) -> TorchObsType:
        """Preprocesses observations for forward pass through neural network.

        :param observations: Observations of environment
        :type observations: ObservationType

        :return: Preprocessed observations
        :rtype: torch.Tensor[float] or dict[str, torch.Tensor[float]] or Tuple[torch.Tensor[float], ...]
        """
        return preprocess_observation(
            observation=observation,
            observation_space=self.observation_space,
            device=self.device,
            normalize_images=self.normalize_images,
        )


class MultiAgentRLAlgorithm(EvolvableAlgorithm, ABC):
    """Base object for all multi-agent algorithms in the AgileRL framework.

    :param observation_spaces: The observation spaces of the agent environments.
    :type observation_spaces: List[spaces.Space]
    :param action_spaces: The action spaces of the agent environments.
    :type action_spaces: List[spaces.Space]
    :param agent_ids: The agent IDs of the agents in the environment.
    :type agent_ids: List[int]
    :param index: The index of the individual in the population.
    :type index: int.
    :param learn_step: Learning frequency, defaults to 2048
    :type learn_step: int, optional
    :param device: Device to run the algorithm on, defaults to "cpu"
    :type device: str, optional
    :param accelerator: Accelerator object for distributed computing, defaults to None
    :type accelerator: Optional[Accelerator], optional
    :param normalize_images: If True, normalize images, defaults to True
    :type normalize_images: bool, optional
    :param torch_compiler: The torch compiler mode to use, defaults to None
    :type torch_compiler: Optional[Any], optional
    :param name: Name of the algorithm, defaults to the class name
    :type name: Optional[str], optional
    """

    def __init__(
        self,
        observation_spaces: Iterable[spaces.Space],
        action_spaces: Iterable[spaces.Space],
        agent_ids: Iterable[int],
        index: int,
        hp_config: Optional[HyperparameterConfig] = None,
        device: Union[str, torch.device] = "cpu",
        accelerator: Optional[Accelerator] = None,
        torch_compiler: Optional[Any] = None,
        normalize_images: bool = True,
        name: Optional[str] = None,
    ) -> None:

        super().__init__(index, hp_config, device, accelerator, torch_compiler, name)

        assert isinstance(
            agent_ids, (tuple, list)
        ), "Agent IDs must be stores in a tuple or list."
        assert len(agent_ids) == len(
            observation_spaces
        ), "Number of agent IDs must match number of observation spaces."
        assert isinstance(
            observation_spaces, (list, tuple)
        ), "Observation spaces must be a list or tuple."
        assert all(
            isinstance(_space, spaces.Space) for _space in observation_spaces
        ), "Observation spaces must be instances of gymnasium.spaces.Space."
        assert isinstance(
            action_spaces, (list, tuple)
        ), "Action spaces must be a list or tuple."
        assert all(
            isinstance(_space, spaces.Space) for _space in action_spaces
        ), "Action spaces must be instances of gymnasium.spaces.Space."

        if not all(
            isinstance(space, observation_spaces[0].__class__)
            for space in observation_spaces
        ):
            raise ValueError(
                "AgileRL 2.0 only supports homogeneous multi-agent environments "
                "(i.e. all agents have the same type of observation space)"
            )

        # TODO: This can be removed once we have a more robust implementation
        self.state_dims = self.get_state_dim(observation_spaces)
        self.action_dims = self.get_action_dim(action_spaces)
        self.one_hot = all(
            isinstance(space, (spaces.Discrete, spaces.MultiDiscrete))
            for space in observation_spaces
        )
        self.discrete_actions = all(
            isinstance(space, (spaces.Discrete, spaces.MultiDiscrete))
            for space in action_spaces
        )

        # For continuous action spaces, store the min and max action values
        if not self.discrete_actions:
            self.min_action = [
                np.array(space.low).astype(np.float32) for space in action_spaces
            ]
            self.max_action = [
                np.array(space.high).astype(np.float32) for space in action_spaces
            ]
        else:
            self.min_action, self.max_action = None, None

        self.agent_ids = agent_ids
        self.n_agents = len(agent_ids)

        self.shared_agent_ids = []
        self.homogeneous_agents = {}
        self.unique_observation_spaces = {}
        self.unique_action_spaces = {}
        for agent_id, obs_space, action_space in zip(
            self.agent_ids, observation_spaces, action_spaces
        ):
            # Split agent names on expected pattern of e.g. speaker_0, speaker_1,
            # listener_0, listener_1, to determine which agents are homogeneous
            homo_id = (
                agent_id.rsplit("_", 1)[0] if isinstance(agent_id, str) else agent_id
            )
            if homo_id in self.homogeneous_agents:
                self.homogeneous_agents[homo_id].append(agent_id)
                assert obs_space == self.unique_observation_spaces[homo_id], (
                    f"Homogeneous agents, i.e. agents that share the prefix {homo_id}, "
                    f"must have the same observation space. Found {self.unique_observation_spaces[homo_id]} and {obs_space}."
                )
                assert action_space == self.unique_action_spaces[homo_id], (
                    f"Homogeneous agents, i.e. agents that share the prefix {homo_id}, "
                    f"must have the same action space. Found {self.unique_action_spaces[homo_id]} and {action_space}."
                )
            else:
                self.shared_agent_ids.append(homo_id)
                self.homogeneous_agents[homo_id] = [agent_id]
                self.unique_observation_spaces[homo_id] = obs_space
                self.unique_action_spaces[homo_id] = action_space

        self.n_unique_agents = len(self.shared_agent_ids)
        self.normalize_images = normalize_images
        self.observation_spaces = observation_spaces
        self.action_spaces = action_spaces
        self.total_actions = sum(self.action_dims)
        self.total_state_dims = None

        if not any(
            isinstance(space, (spaces.Dict, spaces.Tuple))
            for space in observation_spaces
        ):
            self.total_state_dims = sum(state_dim[0] for state_dim in self.state_dims)

        # Build observation and action space dictionaries using agent IDs
        self.single_space = observation_spaces[0]
        self.observation_space = spaces.Dict(
            {agent_id: space for agent_id, space in zip(agent_ids, observation_spaces)}
        )
        self.action_space = spaces.Dict(
            {agent_id: space for agent_id, space in zip(agent_ids, action_spaces)}
        )

    def preprocess_observation(
        self, observation: ObservationType
    ) -> Dict[str, TorchObsType]:
        """Preprocesses observations for forward pass through neural network.

        :param observations: Observations of environment
        :type observations: numpy.ndarray[float] or dict[str, numpy.ndarray[float]]

        :return: Preprocessed observations
        :rtype: torch.Tensor[float] or dict[str, torch.Tensor[float]] or Tuple[torch.Tensor[float], ...]
        """
        preprocessed = {}
        for agent_id, obs in observation.items():
            preprocessed[agent_id] = preprocess_observation(
                observation=obs,
                observation_space=self.observation_space.get(agent_id),
                device=self.device,
                normalize_images=self.normalize_images,
            )

        return preprocessed

    def extract_action_masks(self, infos: InfosDict) -> ArrayDict:
        """Extract action masks from info dictionary

        :param infos: Info dict
        :type infos: Dict[str, Dict[...]]

        :return: Action masks
        :rtype: Dict[str, np.ndarray]
        """
        action_masks = {
            agent: info.get("action_mask", None) if isinstance(info, dict) else None
            for agent, info in infos.items()
            if agent in self.agent_ids
        }  # Get dict of form {"agent_id" : [1, 0, 0, 0]...} etc

        return action_masks

    def extract_agent_masks(self, infos: InfosDict) -> Tuple[ArrayDict, ArrayDict]:
        """Extract env_defined_actions from info dictionary and determine agent masks

        :param infos: Info dict
        :type infos: Dict[str, Dict[...]]
        """

        # Deal with case of no env_defined_actions defined in the info dict
        # Deal with empty info dicts for each sub agent
        if not key_in_nested_dict(infos, "env_defined_actions") or all(
            not info for agent, info in infos.items() if agent in self.agent_ids
        ):
            return None, None

        env_defined_actions = {
            agent: (
                info.get("env_defined_actions", None)
                if isinstance(info, dict)
                else None
            )
            for agent, info in infos.items()
            if agent in self.agent_ids
        }
        agent_masks = None
        if env_defined_actions is not None:
            agent_masks = {}
            for idx, agent in enumerate(env_defined_actions.keys()):
                # Handle None if environment isn't vectorized
                if env_defined_actions[agent] is None:
                    if not self.discrete_actions:
                        nan_arr = np.empty(self.action_dims[idx])
                        nan_arr[:] = np.nan
                    else:
                        nan_arr = np.array([[np.nan]])
                    env_defined_actions[agent] = nan_arr

                # Handle discrete actions + env not vectorized
                if isinstance(env_defined_actions[agent], (int, float)):
                    env_defined_actions[agent] = np.array(
                        [[env_defined_actions[agent]]]
                    )

                # Ensure additional dimension is added in so shapes align for masking
                if len(env_defined_actions[agent].shape) == 1:
                    env_defined_actions[agent] = (
                        env_defined_actions[agent][:, np.newaxis]
                        if self.discrete_actions
                        else env_defined_actions[agent][np.newaxis, :]
                    )
                agent_masks[agent] = np.where(
                    np.isnan(env_defined_actions[agent]), 0, 1
                ).astype(bool)

        return env_defined_actions, agent_masks

    def stack_critic_observations(self, obs: Dict[str, TorchObsType]) -> TorchObsType:
        """Process observations for critic network input.

        .. note:: Assumes that the observation spaces for the different agents are the same.

        :param obs: Observation dict
        :type obs: Dict[str, torch.Tensor]

        :return: Stacked observations
        :rtype: torch.Tensor
        """
        obs = list(obs.values())
        if isinstance(self.single_space, spaces.Dict):
            processed_obs = {}
            for key, space in self.single_space.spaces.items():
                if is_image_space(space):
                    processed_obs[key] = torch.stack(
                        [obs[i][key] for i in range(self.n_agents)], dim=2
                    )
                else:
                    processed_obs[key] = torch.cat(
                        [obs[i][key] for i in range(self.n_agents)], dim=1
                    )

        elif isinstance(self.single_space, spaces.Tuple):
            processed_obs = []
            for i, space in enumerate(self.single_space):
                if is_image_space(space):
                    processed_obs.append(
                        torch.stack([obs[j][i] for j in range(self.n_agents)], dim=2)
                    )
                else:
                    processed_obs.append(
                        torch.cat([obs[j][i] for j in range(self.n_agents)], dim=1)
                    )
            processed_obs = tuple(processed_obs)

        elif is_image_space(self.single_space):
            processed_obs = torch.stack(obs, dim=2)
        else:
            processed_obs = torch.cat(obs, dim=1)

        return processed_obs

    def disassemble_homogeneous_outputs(
        self, homo_outputs: ArrayDict, vect_dim: int
    ) -> ArrayDict:
        """Disassembles batched output by shared policies into their homogeneous agents' outputs.

        :param homo_outputs: Dictionary to be disassembled, has the form {'agent': [4, 7, 8]}
        :type homo_outputs: Dict[str, np.ndarray]
        :param vect_dim: Vectorization dimension size, i.e. number of vect envs
        :type vect_dim: int
        :return: Assembled dictionary, e.g. {'agent_0': 4, 'agent_1': 7, 'agent_2': 8}
        :rtype: Dict[str, np.ndarray]
        """
        output_dict = {}
        for unique_id in self.shared_agent_ids:
            homo_outputs[unique_id] = np.reshape(
                homo_outputs[unique_id],
                (len(self.homogeneous_agents[unique_id]), vect_dim, -1),
            )
            for i, homo_id in enumerate(self.homogeneous_agents[unique_id]):
                output_dict[homo_id] = homo_outputs[unique_id][i]
        return output_dict

    def sum_shared_rewards(self, rewards: ArrayDict) -> ArrayDict:
        """Sums the rewards for homogeneous agents

        :param rewards: Reward dictionary from environment
        :type rewards: Dict[str, np.ndarray]
        :return: Summed rewards dictionary
        :rtype: Dict[str, np.ndarray]
        """
        summed_rewards = {homo_id: 0 for homo_id in self.shared_agent_ids}
        for agent_id, reward in rewards.items():
            homo_id = (
                agent_id.rsplit("_", 1)[0] if isinstance(agent_id, str) else agent_id
            )
            summed_rewards[homo_id] += reward
        return summed_rewards

    def assemble_homogeneous_outputs(
        self, agent_outputs: ArrayDict, vect_dim: int
    ) -> ArrayDict:
        """Assembles individual agent outputs into batched outputs for shared policies.

        :param agent_outputs: Dictionary with individual agent outputs, e.g. {'agent_0': 4, 'agent_1': 7, 'agent_2': 8}
        :type agent_outputs: Dict[str, np.ndarray]
        :param vect_dim: Vectorization dimension size, i.e. number of vect envs
        :type vect_dim: int
        :return: Assembled dictionary with the form {'agent': [4, 7, 8]}
        :rtype: Dict[str, np.ndarray]
        """
        homo_outputs = {}
        for unique_id in self.shared_agent_ids:
            # Get all outputs for agents that share this ID
            homo_agent_outputs = []
            for homo_id in self.homogeneous_agents[unique_id]:
                if homo_id in agent_outputs:
                    homo_agent_outputs.append(agent_outputs[homo_id])

            if homo_agent_outputs:
                # Stack outputs along first dimension
                stacked_outputs = np.stack(homo_agent_outputs, axis=0)
                # Reshape into a form suitable for batch processing
                homo_outputs[unique_id] = np.reshape(
                    stacked_outputs, (len(homo_agent_outputs) * vect_dim, -1)
                )

        return homo_outputs


class LLMAlgorithm(EvolvableAlgorithm, ABC):
    """Base object for all LLM algorithms in the AgileRL framework."""

    def __init__(
        self,
        observation_space: spaces.Space,
        action_space: spaces.Space,
        index: int,
        hp_config: Optional[HyperparameterConfig] = None,
        device: Union[str, torch.device] = "cpu",
        accelerator: Optional[Accelerator] = None,
        name: Optional[str] = None,
    ) -> None:
        super().__init__(index, hp_config, device, accelerator, None, name)
        assert isinstance(
            observation_space, spaces.Space
        ), "Observation space must be an instance of gymnasium.spaces.Space."
        assert isinstance(
            action_space, spaces.Space
        ), "Action space must be an instance of gymnasium.spaces.Space."

        self.observation_space = observation_space
        self.action_space = action_space
        self.zero_stage = None
        if self.accelerator is not None:
            self.zero_stage = self.accelerator.state.deepspeed_plugin.deepspeed_config[
                "zero_optimization"
            ]["stage"]
        if self.zero_stage == 3 and self.accelerator.is_main_process:
            warnings.warn(
                "Zero stage 3 is feature is nascent and has not been thoroughly tested. It may be unstable or subject to change. We recommend caution in production environments."
            )

    def preprocess_observation(self, observation: ObservationType) -> TorchObsType:
        """Dummy preprocesses observations for forward pass through neural network.

        :param observations: Observations of environment
        :type observations: numpy.ndarray[float] or dict[str, numpy.ndarray[float]]

        :return: Preprocessed observations
        :rtype: torch.Tensor[float] or dict[str, torch.Tensor[float]] or Tuple[torch.Tensor[float], ...]
        """
        return observation

    def save_checkpoint(self, path: str) -> None:
        """
        Override the save_checkpoint method to provide guidance on the correct method to use.
        :param path: Location to save checkpoint at
        :type path: string
        """
        raise NotImplementedError(
            "The save_checkpoint method is not supported for this algorithm class. "
            "Please use agent.actor.save_pretrained(checkpoint_path) instead."
        )

    def load_checkpoint(self, path: str) -> None:
        """
        Override the load_checkpoint method to provide guidance on the correct method to use.

        :param path: Location to load checkpoint from
        :type path: string
        """
        raise NotImplementedError(
            "The load_checkpoint method is not supported for this algorithm class."
            """
            To load a saved LLM, please load the model as follows, and then re-instantiate the GRPO
            class.

            base_model = AutoModelForCausalLM.from_pretrained(
                "Qwen/Qwen2.5-3B",
                torch_dtype=torch.bfloat16,
                device_map="auto"
            )
            tokenizer = AutoTokenizer.from_pretrained("Qwen/Qwen2.5-3B")
            model = PeftModel.from_pretrained(base_model, "/path/to/adapter/folder")
            """
        )

    def _save_distributed_actor(self, path: str) -> None:
        """
        Override the save_checkpoint method to provide guidance on the correct method to use.

        :param path: Output directory to save the checkpoint at
        :type path: str
        """
        if self.accelerator is not None:
            os.makedirs(path, exist_ok=True)
            self.actor.save_checkpoint(path, tag="checkpoint")
        else:
            warnings.warn(
                "Distributed actor save not supported for non-distributed training."
            )

    def _load_distributed_actor(self, path: str) -> None:
        """
        Override the load_checkpoint method to provide guidance on the correct method to use.

        :param path: Output directory to load the checkpoint from
        :type path: str
        """
        if self.accelerator is not None:
            deepspeed_dirs = sorted(glob.glob(f"{path}/checkpoint"))
            try:
                assert len(deepspeed_dirs) > 0
                load_path, _ = self.actor.load_checkpoint(
                    path,
                    tag="checkpoint",
                    load_module_strict=not is_peft_model(
                        self.accelerator.unwrap_model(self.actor)
                    ),
                    load_optimizer_states=True,
                    load_lr_scheduler_states=True,
                )

            except Exception as e:
                raise ValueError(
                    f"Deepspeed failed to resume from checkpoint {path}"
                ) from e
        else:
            warnings.warn(
                "Distributed actor load not supported for non-distributed training."
            )

    @classmethod
    def load(
        cls,
        path: str,
        device: DeviceType = "cpu",
        accelerator: Optional[Accelerator] = None,
    ) -> None:
        raise NotImplementedError(
            "The load class method is not supported for this algorithm class."
            """
            To load a saved LLM, please load the model as follows, and then re-instantiate the GRPO
            class, using the pre-trained model.

            base_model = AutoModelForCausalLM.from_pretrained(
                "Qwen/Qwen2.5-3B",
                torch_dtype=torch.bfloat16,
                device_map="auto"
            )
            tokenizer = AutoTokenizer.from_pretrained("Qwen/Qwen2.5-3B")
            model = PeftModel.from_pretrained(base_model, "/path/to/adapter/folder")
            """
        )

    def wrap_models(self):
        """Wrap the models in the accelerator"""
        if self.accelerator is not None:
            self.actor, self.optimizer, self.lr_scheduler = self.accelerator.prepare(
                self.actor, self.optimizer.optimizer, self.lr_scheduler
            )
            deepspeed_plugin = self.accelerator.state.deepspeed_plugin
            config_kwargs = copy.deepcopy(deepspeed_plugin.deepspeed_config)
            config_kwargs["zero_optimization"]["stage"] = 0
            self.reference_actor, *_ = deepspeed.initialize(
                model=self.reference_actor, config=config_kwargs
            )

    def clone(self, index: Optional[int] = None, wrap: bool = True):
        """Creates a clone of the algorithm.

        :param index: The index of the clone, defaults to None
        :type index: Optional[int], optional
        :param wrap: If True, wrap the models in the clone with the accelerator, defaults to False
        :type wrap: bool, optional

        :return: A clone of the algorithm
        :rtype: EvolvableAlgorithm
        """
        logger.debug(f"========= INITIATE CLONING | Agent index {self.index} | Process index {self.accelerator.process_index} | Method {self.clone.__name__}=========")
        if self.zero_stage == 3:
            self.accelerator.wait_for_everyone()
            self._save_distributed_actor(f"temporary_checkpoint/agent_{self.index}")
            self.accelerator.wait_for_everyone()


        logger.debug(f"========= INSPECT ATTRIBUTES | Agent index {self.index} | Process index {self.accelerator.process_index} | Method {self.clone.__name__} =========")
        input_args = EvolvableAlgorithm.inspect_attributes(self, input_args_only=True)
        input_args["clone"] = True

        # extract base model and peft config
        logger.debug(f"========= UNWRAP MODEL | Agent index {self.index} | Process index {self.accelerator.process_index} | Method {self.clone.__name__} =========")
        actor = (
            self.accelerator.unwrap_model(self.actor)
            if self.accelerator is not None
            else self.actor
        )
        logger.debug(f"========= CALLING CLONE LLM | Agent index {self.index} | Process index {self.accelerator.process_index} | Method {self.clone.__name__} =========")
        cloned_actor = clone_llm(actor, load_state_dict=(self.zero_stage != 3))
        logger.debug(f"========= CLONE LLM COMPLETED | Agent index {self.index} | Process index {self.accelerator.process_index} | Method {self.clone.__name__} =========")

        input_args["actor_network"] = cloned_actor
        input_args["accelerator"] = (
            Accelerator() if self.accelerator is not None else None
        )

        logger.debug(f"========= CREATE CLONE | Agent index {self.index} | Process index {self.accelerator.process_index} | Method {self.clone.__name__} =========")
        clone = type(self)(**input_args)
        logger.debug(f"========= CLONE CREATED | Agent index {self.index} | Process index {self.accelerator.process_index} | Method {self.clone.__name__} =========")

<<<<<<< HEAD
        logger.debug(f"========= LOADING REFERENCE ACTOR | Agent index {self.index} | Process index {self.accelerator.process_index} | Method {self.clone.__name__} =========")
        clone.reference_actor.load_state_dict(clone_tensors_for_torch_save(self.reference_actor.state_dict()))
        logger.debug(f"========= REFERENCE ACTOR LOADED | Agent index {self.index} | Process index {self.accelerator.process_index} | Method {self.clone.__name__} =========")

=======
        clone.reference_actor.load_state_dict(
            clone_tensors_for_torch_save(self.reference_actor.state_dict())
        )
>>>>>>> 620136c7

        clone.reference_actor.eval()
        clone.mutation_hook()

        # Clone attributes
        logger.debug(f"========= CLONING ATTRIBUTES | Agent index {self.index} | Process index {self.accelerator.process_index} | Method {self.clone.__name__} =========")
        accelerator = clone.accelerator
        lr_scheduler = clone.lr_scheduler
        cloned_lr_scheduler = clone.lr_scheduler
        original_lr_scheduler = self.lr_scheduler
        clone.lr_scheduler = None
        self.lr_scheduler = None
        clone = EvolvableAlgorithm.copy_attributes(self, clone)
        clone.accelerator = accelerator
        clone.lr_scheduler = lr_scheduler
        clone.lr_scheduler = cloned_lr_scheduler
        self.lr_scheduler = original_lr_scheduler
        logger.debug(f"========= CLONING ATTRIBUTES COMPLETED | Agent index {self.index} | Process index {self.accelerator.process_index} | Method {self.clone.__name__} =========")

        if self.accelerator is None:
            clone.optimizer.optimizer.load_state_dict(
                self.optimizer.optimizer.state_dict()
            )
            if self.lr_scheduler is not None:
                clone.lr_scheduler.load_state_dict(self.lr_scheduler.state_dict())

        # Set the index
        if index is not None:
            clone.index = index

        if self.zero_stage == 3:
            clone.accelerator.wait_for_everyone()
            clone._load_distributed_actor(f"temporary_checkpoint/agent_{self.index}")
            clone.accelerator.wait_for_everyone()
            saved_state_files = glob.glob(f"temporary_checkpoint/agent_{self.index}/*")
            clone.accelerator.wait_for_everyone()
            if self.accelerator.is_main_process:
                remove_nested_files(saved_state_files)
        else:
            if self.accelerator is not None:
                self.accelerator.wait_for_everyone()
        logger.debug(f"========= CLONE METHOD COMPLETED | Agent index {self.index} | Process index {self.accelerator.process_index} | Method {self.clone.__name__} =========")
        return clone

    def clean_up(self) -> None:
        """Clean up the algorithm."""
        logger.debug(f"========= CLEANING UP | Agent index {self.index} | Process index {self.accelerator.process_index} | Method {self.clean_up.__name__} =========")
        if self.accelerator is not None:
            self.accelerator.wait_for_everyone()
            self.accelerator.free_memory()
            self.accelerator.wait_for_everyone()
        del self.actor
        del self.reference_actor
        del self.optimizer
        del self.lr_scheduler
        gc.collect()
        torch.cuda.empty_cache()
        logger.debug(f"========= CLEANING UP COMPLETED | Agent index {self.index} | Process index {self.accelerator.process_index} | Method {self.clean_up.__name__} =========")<|MERGE_RESOLUTION|>--- conflicted
+++ resolved
@@ -1697,16 +1697,11 @@
         clone = type(self)(**input_args)
         logger.debug(f"========= CLONE CREATED | Agent index {self.index} | Process index {self.accelerator.process_index} | Method {self.clone.__name__} =========")
 
-<<<<<<< HEAD
         logger.debug(f"========= LOADING REFERENCE ACTOR | Agent index {self.index} | Process index {self.accelerator.process_index} | Method {self.clone.__name__} =========")
         clone.reference_actor.load_state_dict(clone_tensors_for_torch_save(self.reference_actor.state_dict()))
         logger.debug(f"========= REFERENCE ACTOR LOADED | Agent index {self.index} | Process index {self.accelerator.process_index} | Method {self.clone.__name__} =========")
 
-=======
-        clone.reference_actor.load_state_dict(
-            clone_tensors_for_torch_save(self.reference_actor.state_dict())
-        )
->>>>>>> 620136c7
+
 
         clone.reference_actor.eval()
         clone.mutation_hook()
