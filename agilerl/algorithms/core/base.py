import copy
import gc
import glob
import inspect
import os
import tempfile
import warnings
from abc import ABC, ABCMeta, abstractmethod
from collections import OrderedDict, defaultdict
from dataclasses import asdict
from importlib.metadata import version
from typing import (
    Any,
    Callable,
    Dict,
    Iterable,
    List,
    Optional,
    Tuple,
    Type,
    TypeVar,
    Union,
    cast,
)

import dill
import numpy as np
import torch
from accelerate import Accelerator
from accelerate.utils import broadcast_object_list
from deepspeed.checkpoint.utils import clone_tensors_for_torch_save
from gymnasium import spaces
from numpy.typing import ArrayLike
from peft import PeftModel
from tensordict import TensorDict
from torch._dynamo import OptimizedModule
from torch.optim import AdamW
from torch.optim.lr_scheduler import SequentialLR

from agilerl.algorithms.core.optimizer_wrapper import OptimizerWrapper
from agilerl.algorithms.core.registry import (
    HyperparameterConfig,
    MutationRegistry,
    NetworkGroup,
    OptimizerConfig,
)
from agilerl.modules.configs import MlpNetConfig
from agilerl.protocols import (
    AgentWrapper,
    EvolvableAttributeDict,
    EvolvableAttributeType,
    EvolvableModule,
    ModuleDict,
)
from agilerl.typing import (
    ActionType,
    ArrayDict,
    DeviceType,
    ExperiencesType,
    GymSpaceType,
    InfosDict,
    ModuleType,
    MultiAgentObservationType,
    MultiAgentSetup,
    NetConfigType,
    ObservationType,
    OptimizerType,
    TorchObsType,
)
from agilerl.utils.algo_utils import (
    CosineLRScheduleConfig,
    chkpt_attribute_to_device,
    clone_llm,
    create_warmup_cosine_scheduler,
    isroutine,
    key_in_nested_dict,
    module_checkpoint_dict,
    preprocess_observation,
    recursive_check_module_attrs,
    stack_experiences,
)
from agilerl.utils.evolvable_networks import (
    compile_model,
    config_from_dict,
    get_default_encoder_config,
    get_input_size_from_space,
    get_output_size_from_space,
    is_image_space,
    is_vector_space,
)
<<<<<<< HEAD
from agilerl.utils.llm_utils import _DummyOptimizer
=======
from agilerl.utils.llm_utils import DummyOptimizer
>>>>>>> effe5720

__all__ = ["EvolvableAlgorithm", "RLAlgorithm", "MultiAgentRLAlgorithm"]

SelfEvolvableAlgorithm = TypeVar("SelfEvolvableAlgorithm", bound="EvolvableAlgorithm")
SelfRLAlgorithm = TypeVar("SelfRLAlgorithm", bound="RLAlgorithm")
SelfAgentWrapper = TypeVar("SelfAgentWrapper", bound="AgentWrapper")


class _RegistryMeta(type):
    """Metaclass to wrap registry information after algorithm is done
    initializing with specified network groups and optimizers."""

    def __call__(
        cls: Type[SelfEvolvableAlgorithm], *args, **kwargs
    ) -> SelfEvolvableAlgorithm:
        # Create the instance
        instance: SelfEvolvableAlgorithm = super().__call__(*args, **kwargs)

        # Call the base class post_init_hook after all initialization
        if isinstance(instance, cls) and hasattr(instance, "_registry_init"):
            instance._registry_init()

        return instance


class RegistryMeta(_RegistryMeta, ABCMeta): ...


def get_checkpoint_dict(
    agent: SelfEvolvableAlgorithm, using_deepspeed: bool = False
) -> Dict[str, Any]:
    """Returns a dictionary of the agent's attributes to save in a checkpoint.

    Note: Accelerator is always excluded from the checkpoint as it cannot be serialized.

    :param agent: The agent to save.
    :type agent: EvolvableAlgorithm
    :param using_deepspeed: Whether the agent is using deepspeed.
    :type using_deepspeed: bool, optional

    :return: A dictionary of the agent's attributes.
    :rtype: dict[str, Any]
    """
    attribute_dict = EvolvableAlgorithm.inspect_attributes(agent)
    attribute_dict["agilerl_version"] = version("agilerl")
    attribute_dict.pop("accelerator", None)

    if attribute_dict.pop("lr_scheduler", None) is not None:
        attribute_dict["lr_scheduler"] = agent.lr_scheduler.state_dict()

    if using_deepspeed:
        attribute_dict.pop("actor", None)
        return attribute_dict

    # Get checkpoint dictionaries for evolvable modules and optimizers
    network_info: Dict[str, Dict[str, Any]] = {"modules": {}, "optimizers": {}}
    for attr in agent.evolvable_attributes():
        evolvable_obj: EvolvableAttributeType = getattr(agent, attr)
        if isinstance(evolvable_obj, OptimizerWrapper):
            if not using_deepspeed:
                optimizer_chkpt = evolvable_obj.checkpoint_dict(attr)
                network_info["optimizers"].update(optimizer_chkpt)

        elif isinstance(evolvable_obj, (OptimizedModule, EvolvableModule)):
            module_chkpt = module_checkpoint_dict(evolvable_obj, attr)
            network_info["modules"].update(module_chkpt)

        else:
            raise TypeError(
                f"Something went wrong. Identified '{attr}' as an evolvable module or "
                f"optimizer when it is of type {type(evolvable_obj)}."
            )
    network_attr_names = [
        name for name in agent.evolvable_attributes(networks_only=True)
    ]
    optimizer_attr_names = [
        name
        for name in agent.evolvable_attributes()
        if isinstance(getattr(agent, name), OptimizerWrapper)
    ]

    network_info["network_names"] = network_attr_names
    network_info["optimizer_names"] = optimizer_attr_names
    attribute_dict["network_info"] = network_info

    return attribute_dict


def get_optimizer_cls(
    optimizer_cls: Union[str, Dict[str, str]],
) -> Union[Type[torch.optim.Optimizer], Dict[str, Type[torch.optim.Optimizer]]]:
    """Returns the optimizer class from the string or dictionary of optimizer classes.

    :param optimizer_cls: The optimizer class or dictionary of optimizer classes.
    :type optimizer_cls: Union[str, Dict[str, str]]
    :return: The optimizer class or dictionary of optimizer classes.
    :rtype: Union[Type[torch.optim.Optimizer], Dict[str, Type[torch.optim.Optimizer]]]
    """
    if isinstance(optimizer_cls, dict):
        optimizer_cls = {
            agent_id: getattr(torch.optim, optimizer_cls[agent_id])
            for agent_id in optimizer_cls.keys()
        }
    else:
        optimizer_cls = getattr(torch.optim, optimizer_cls)

    return optimizer_cls


class EvolvableAlgorithm(ABC, metaclass=RegistryMeta):
    """Base object for all algorithms in the AgileRL framework.

    :param index: The index of the individual.
    :type index: int
    :param hp_config: Hyperparameter configuration for the algorithm, defaults to None.
    :type hp_config: Optional[HyperparameterConfig], optional
    :param device: Device to run the algorithm on, defaults to "cpu".
    :type device: Union[str, torch.device], optional
    :param accelerator: Accelerator object for distributed computing, defaults to None.
    :type accelerator: Optional[Accelerator], optional
    :param torch_compiler: The torch compiler mode to use, defaults to None.
    :type torch_compiler: Optional[Any], optional
    :param name: Name of the algorithm, defaults to the class name.
    :type name: Optional[str], optional
    """

    def __init__(
        self,
        index: int,
        hp_config: Optional[HyperparameterConfig] = None,
        device: Union[str, torch.device] = "cpu",
        accelerator: Optional[Accelerator] = None,
        torch_compiler: Optional[Any] = None,
        name: Optional[str] = None,
    ) -> None:

        assert isinstance(index, int), "Agent index must be an integer."
        assert isinstance(device, (str, torch.device)), "Device must be a string."
        assert isinstance(name, (type(None), str)), "Name must be a string."
        assert isinstance(
            accelerator, (type(None), Accelerator)
        ), "Accelerator must be an instance of Accelerator."
        if torch_compiler:
            assert torch_compiler in [
                "default",
                "reduce-overhead",
                "max-autotune",
            ], "Choose between torch compiler modes: default, reduce-overhead, max-autotune or None"

        self.accelerator = accelerator
        self.device = device if self.accelerator is None else self.accelerator.device
        self.torch_compiler = torch_compiler
        self.algo = name if name is not None else self.__class__.__name__

        self._mut = None
        self._index = index
        self.scores = []
        self.fitness = []
        self.steps = [0]
        self.registry = MutationRegistry(hp_config)
        self.training = True

    @property
    def index(self) -> int:
        """Returns the index of the algorithm."""
        return self._index

    @index.setter
    def index(self, value: int) -> None:
        """Sets the index of the algorithm."""
        self._index = value

    @property
    def mut(self) -> Any:
        """Returns the mutation object of the algorithm."""
        return self._mut

    @mut.setter
    def mut(self, value: Optional[str]) -> None:
        """Sets the mutation object of the algorithm."""
        self._mut = value

    @abstractmethod
    def preprocess_observation(self, observation: ObservationType) -> TorchObsType:
        """Preprocesses observations for forward pass through neural network.

        :param observations: Observations of environment
        :type observations: numpy.ndarray[float] or dict[str, numpy.ndarray[float]]

        :return: Preprocessed observations
        :rtype: torch.Tensor[float] or dict[str, torch.Tensor[float]]
        """
        raise NotImplementedError

    @abstractmethod
    def learn(self, experiences: ExperiencesType, **kwargs) -> Any:
        """Abstract method for learning the algorithm."""
        raise NotImplementedError

    @abstractmethod
    def get_action(
        self, obs: Union[ObservationType, MultiAgentObservationType], *args, **kwargs
    ) -> ActionType:
        """Abstract method for getting an action from the algorithm.

        :param obs: The observation to get an action for.
        :type obs: Union[ObservationType, MultiAgentObservationType]
        :param args: Additional arguments to pass to the action function.
        :type args: Any
        :param kwargs: Additional keyword arguments to pass to the action function.
        :type kwargs: Any
        :return: The action to take.
        """
        raise NotImplementedError

    @abstractmethod
    def test(self, *args, **kwargs) -> ArrayLike:
        """Abstract method for testing the algorithm."""
        raise NotImplementedError

    @staticmethod
    def get_state_dim(observation_space: GymSpaceType) -> Tuple[int, ...]:
        """Returns the dimension of the state space as it pertains to the underlying
        networks (i.e. the input size of the networks).

        :param observation_space: The observation space of the environment.
        :type observation_space: spaces.Space or List[spaces.Space].

        :return: The dimension of the state space.
        :rtype: Tuple[int, ...].
        """
        warnings.warn(
            "This method is deprecated. Use get_input_size_from_space instead.",
            category=DeprecationWarning,
        )
        return get_input_size_from_space(observation_space)

    @staticmethod
    def get_action_dim(action_space: GymSpaceType) -> Tuple[int, ...]:
        """Returns the dimension of the action space as it pertains to the underlying
        networks (i.e. the output size of the networks).

        :param action_space: The action space of the environment.
        :type action_space: spaces.Space or List[spaces.Space].

        :return: The dimension of the action space.
        :rtype: int.
        """
        warnings.warn(
            "This method is deprecated. Use get_output_size_from_space instead.",
            category=DeprecationWarning,
        )
        return get_output_size_from_space(action_space)

    @staticmethod
    def inspect_attributes(
        agent: SelfEvolvableAlgorithm, input_args_only: bool = False
    ) -> Dict[str, Any]:
        """
        Inspect and retrieve the attributes of the current object, excluding attributes related to the
        underlying evolvable networks (i.e. `EvolvableModule`, `torch.optim.Optimizer`) and with
        an option to include only the attributes that are input arguments to the constructor.

        :param input_args_only: If True, only include attributes that are input arguments to the constructor.
                                Defaults to False.
        :type input_args_only: bool
        :return: A dictionary of attribute names and their values.
        :rtype: dict[str, Any]
        """
        # Get all attributes of the current object
        attributes = inspect.getmembers(agent, lambda a: not isroutine(a))

        # Exclude attributes that are EvolvableModule or Optimizer objects (also check for nested
        # module-related attributes for multi-agent algorithms)
        exclude = list(agent.evolvable_attributes().keys())
        exclude += [attr for attr, val in attributes if isinstance(val, TensorDict)]

        # Exclude private and built-in attributes
        attributes = [
            a for a in attributes if not (a[0].startswith("_") or a[0].endswith("_"))
        ]

        # If input_args_only is True, only include attributes that are
        # input arguments to the constructor
        if input_args_only:
            constructor_params = inspect.signature(agent.__init__).parameters.keys()
            attributes = {
                k: v
                for k, v in attributes
                if k not in exclude and k in constructor_params
            }
        else:
            # Remove the algo specific guarded variables (if specified)
            attributes = {k: v for k, v in attributes if k not in exclude}
        return attributes

    @staticmethod
    def copy_attributes(
        agent: SelfEvolvableAlgorithm, clone: SelfEvolvableAlgorithm
    ) -> SelfEvolvableAlgorithm:
        """Copies the non-evolvable attributes of the algorithm to a clone.

        :param clone: The clone of the algorithm.
        :type clone: SelfEvolvableAlgorithm

        :return: The clone of the algorithm.
        :rtype: SelfEvolvableAlgorithm
        """
        for attribute in EvolvableAlgorithm.inspect_attributes(agent).keys():
            if hasattr(agent, attribute) and hasattr(clone, attribute):
                attr, clone_attr = getattr(agent, attribute), getattr(clone, attribute)

                # NOTE: Here we handle the case where the individual is wrapped by an
                # AgentWrapper object, which includes the agent itself and functools.partial
                # objects as attributes that shouldn't be copied
                if callable(attr) or isinstance(attr, EvolvableAlgorithm):
                    continue
                elif isinstance(attr, torch.Tensor) or isinstance(
                    clone_attr, torch.Tensor
                ):
                    if not torch.equal(attr, clone_attr):
                        try:
                            setattr(
                                clone,
                                attribute,
                                copy.deepcopy(getattr(agent, attribute)),
                            )
                        except RuntimeError:
                            # If the tensor is not a leaf tensor, we need to clone it using torch.clone
                            setattr(
                                clone, attribute, torch.clone(getattr(agent, attribute))
                            )

                elif isinstance(attr, np.ndarray) or isinstance(clone_attr, np.ndarray):
                    if not np.array_equal(attr, clone_attr):
                        setattr(
                            clone, attribute, copy.deepcopy(getattr(agent, attribute))
                        )
                elif isinstance(attr, list) or isinstance(clone_attr, list):
                    setattr(clone, attribute, [copy.deepcopy(el) for el in attr])
                elif isinstance(attr, dict) or isinstance(clone_attr, dict):
                    setattr(
                        clone,
                        attribute,
                        {key: copy.deepcopy(value) for key, value in attr.items()},
                    )
                elif attr != clone_attr or isinstance(attr, MutationRegistry):
                    setattr(clone, attribute, copy.deepcopy(getattr(agent, attribute)))
            else:
                setattr(clone, attribute, copy.deepcopy(getattr(agent, attribute)))
        return clone

    @classmethod
    def population(
        cls: Type[SelfEvolvableAlgorithm],
        size: int,
        observation_space: GymSpaceType,
        action_space: GymSpaceType,
        wrapper_cls: Optional[Type[SelfAgentWrapper]] = None,
        wrapper_kwargs: Dict[str, Any] = {},
        **kwargs,
    ) -> List[Union[SelfEvolvableAlgorithm, SelfAgentWrapper]]:
        """Creates a population of algorithms.

        :param size: The size of the population.
        :type size: int.

        :return: A list of algorithms.
        :rtype: List[SelfEvolvableAlgorithm].
        """
        if wrapper_cls is not None:
            return [
                wrapper_cls(
                    cls(observation_space, action_space, index=i, **kwargs),
                    **wrapper_kwargs,
                )
                for i in range(size)
            ]

        return [
            cls(observation_space, action_space, index=i, **kwargs) for i in range(size)
        ]

    def __setattr__(self, name: str, value: Any) -> None:
        """Sets the attribute of the algorithm. If the attribute is an OptimizerWrapper,
        we register the optimizer with the algorithms registry.

        :param name: The name of the attribute.
        :type name: str
        :param value: The value of the attribute.
        :type value: Any
        """
        if isinstance(value, OptimizerWrapper) and name not in [
            config.name for config in self.registry.optimizers
        ]:
            config = OptimizerConfig(
                name=name,
                networks=value.network_names,
                lr=value.lr_name,
                optimizer_cls=value.optimizer_cls,
                optimizer_kwargs=value.optimizer_kwargs,
            )
            self.registry.register_optimizer(config)

        super().__setattr__(name, value)

    def _registry_init(self) -> None:
        """Registers the networks, optimizers, and algorithm hyperparameters in the algorithm with
        the mutations registry. We also check that all of the evolvable networks and their respective
        optimizers have been registered with the algorithm, and that the user-specified hyperparameters
        to mutate have been set as attributes in the algorithm."""

        if not self.registry.groups:
            raise AttributeError(
                "No network groups have been registered in the algorithms __init__ method. "
                "Please register NetworkGroup objects specifying all of the evaluation and "
                "shared/target networks through the `register_network_group()` method."
            )

        # Check that all the inspected evolvable attributes can be found in the registry
        all_registered = self.registry.all_registered()
        not_found = [
            attr for attr in self.evolvable_attributes() if attr not in all_registered
        ]
        if not_found:
            raise AttributeError(
                f"The following evolvable attributes could not be found in the registry: {not_found}. "
                "Please check that the defined NetworkGroup objects contain all of the EvolvableModule objects "
                "in the algorithm."
            )

        # Check that one of the network groups relates to a policy
        if not any(group.policy for group in self.registry.groups):
            raise AttributeError(
                "No network group has been registered as a policy (i.e. the network used to "
                "select actions) in the registry. Please register a NetworkGroup object "
                "specifying the policy network."
            )

        # Check that all the hyperparameters to mutate have been set as attributes in the algorithm
        if self.registry.hp_config is not None:
            for hp in self.registry.hp_config:
                if not hasattr(self, hp):
                    raise AttributeError(
                        f"Hyperparameter {hp} was found in the mutations configuration but has "
                        "not been set as an attribute in the algorithm."
                    )

                # Assign dtype to hyperparameter spec
                hp_value = getattr(self, hp)
                hp_spec = self.registry.hp_config[hp]
                dtype = type(hp_value)
                if dtype not in [int, float]:
                    raise TypeError(
                        f"Can't mutate hyperparameter {hp} of type {dtype}. AgileRL only supports "
                        "mutating integer or float hyperparameters."
                    )
                hp_spec.dtype = dtype

    def _wrap_attr(self, attr: EvolvableAttributeType) -> EvolvableAttributeType:
        """Wraps the model with the accelerator.

        :param attr: The attribute to wrap.
        :type attr: EvolvableAttributeType

        :return: The wrapped attribute.
        :rtype: EvolvableAttributeType
        """
        if isinstance(attr, OptimizerWrapper):
            if isinstance(attr.optimizer, dict):
                wrapped_opt = {
                    agent_id: self.accelerator.prepare(opt)
                    for agent_id, opt in attr.optimizer.items()
                }
            else:
                wrapped_opt = self.accelerator.prepare(attr.optimizer)

            attr.optimizer = wrapped_opt
            return attr

        # Only wrap the model if its part of the computation graph
        return self.accelerator.prepare(attr) if attr.state_dict() else attr

    def _reinit_opt_from_config(
        self: SelfEvolvableAlgorithm, config: OptimizerConfig
    ) -> None:
        """Reinitializes an optimizer from its configuration.

        :param config: The optimizer configuration.
        :type config: OptimizerConfig
        """
        opt: Optional[Union[OptimizerWrapper, DeepSpeedOptimizerWrapper]] = getattr(
            self, config.name
        )
        optimizer = opt.optimizer if hasattr(opt, "optimizer") else None

        if isinstance(opt, DeepSpeedOptimizerWrapper):
            if isinstance(opt.optimizer, _DummyOptimizer):
                opt = getattr(
                    getattr(self, "actor"), "optimizer"
                )  # If the optimizer is defined in the deepspeed config, we do this

            self.accelerator, self.lr_scheduler = LLMAlgorithm.update_lr(
                opt,
                lr=getattr(self, config.lr),
                accelerator=self.accelerator,
                scheduler_config=self.cosine_lr_schedule_config,
            )
        else:
            # Multiple optimizers in a single attribute (i.e. multi-agent)
            # or one module optimized by a single optimizer
            if isinstance(optimizer, dict) or len(opt.network_names) == 1:
                opt_nets = getattr(self, opt.network_names[0])

            # Multiple modules optimized by a single optimizer (e.g. PPO)
            else:
                opt_nets = [getattr(self, net) for net in opt.network_names]

            # Reinitialize optimizer with mutated nets
            # NOTE: We need to do this since there is a chance the network parameters have changed
            # due to architecture mutations
            offspring_opt = OptimizerWrapper(
                optimizer_cls=config.get_optimizer_cls(),
                networks=opt_nets,
                lr=getattr(self, opt.lr_name),
                optimizer_kwargs=opt.optimizer_kwargs,
                network_names=opt.network_names,
                lr_name=opt.lr_name,
            )

            setattr(self, config.name, offspring_opt)

    def set_training_mode(self, training: bool) -> None:
        """Sets the training mode of the algorithm.

        :param training: If True, set the algorithm to training mode.
        :type training: bool
        """
        self.training = training

    def get_lr_names(self) -> List[str]:
        """Returns the learning rates of the algorithm."""
        return [opt.lr for opt in self.registry.optimizers]

    def register_network_group(self, group: NetworkGroup) -> None:
        """Sets the evaluation network for the algorithm.

        :param name: The name of the evaluation network.
        :type name: str
        """
        self.registry.register_group(group)

    def register_mutation_hook(self, hook: Callable) -> None:
        """Registers a hook to be executed after a mutation is performed on
        the algorithm.

        :param hook: The hook to be executed after mutation.
        :type hook: Callable
        """
        self.registry.register_hook(hook)

    def mutation_hook(self) -> None:
        """Executes the hooks registered with the algorithm."""
        for hook in self.registry.hooks:
            getattr(self, hook)()

    def get_policy(self) -> EvolvableModule:
        """Returns the policy network of the algorithm."""
        for group in self.registry.groups:
            if group.policy:
                return getattr(self, group.eval_network)

        raise AttributeError(
            "No policy network has been registered with the algorithm."
        )

    def reinit_optimizers(
        self,
        optimizer: Optional[OptimizerConfig] = None,
    ) -> None:
        """Reinitialize the optimizers of an algorithm. If no optimizer is passed, all optimizers are reinitialized.

        :param optimizer: The optimizer to reinitialize, defaults to None, in which case
            all optimizers are reinitialized.
        :type optimizer: Optional[OptimizerConfig], optional
        """
        if optimizer is not None:
            self._reinit_opt_from_config(optimizer)
        else:
            optimizer_configs = self.registry.optimizers
            for opt_config in optimizer_configs:
                self._reinit_opt_from_config(opt_config)

    def recompile(self) -> None:
        """Recompiles the evolvable modules in the algorithm with the specified torch compiler."""
        for name, obj in self.evolvable_attributes(networks_only=True).items():
            setattr(self, name, compile_model(obj, self.torch_compiler))

    def to_device(self, *experiences: TorchObsType) -> Tuple[TorchObsType, ...]:
        """Moves experiences to the device.

        :param experiences: Experiences to move to device
        :type experiences: Tuple[torch.Tensor[float], ...]

        :return: Experiences on the device
        :rtype: Tuple[torch.Tensor[float], ...]
        """
        device = self.device if self.accelerator is None else self.accelerator.device
        on_device = []
        for exp in experiences:
            if isinstance(exp, dict):
                exp = {key: val.to(device) for key, val in exp.items()}
            elif isinstance(exp, (list, tuple)) and isinstance(exp[0], torch.Tensor):
                exp = tuple(val.to(device) for val in exp)
            elif isinstance(exp, torch.Tensor):
                exp = exp.to(device)

            on_device.append(exp)

        return on_device

    def evolvable_attributes(
        self, networks_only: bool = False
    ) -> EvolvableAttributeDict:
        """Returns the attributes related to the evolvable networks in the algorithm. Includes
        attributes that are either EvolvableModule or ModuleDict objects, as well as the optimizers
        associated with the networks.

        :param networks_only: If True, only include evolvable networks, defaults to False
        :type networks_only: bool, optional

        :return: A dictionary of network attributes.
        :rtype: dict[str, Any]
        """

        def is_evolvable(attr: str, obj: Any):
            return (
                recursive_check_module_attrs(obj, networks_only)
                and not attr.startswith("_")
                and not attr.endswith("_")
            )

        # Inspect evolvable given specs
        evolvable_attrs = {}
        for attr in dir(self):
            obj = getattr(self, attr)
            if is_evolvable(attr, obj):
                evolvable_attrs[attr] = obj

        return evolvable_attrs

    def wrap_models(self) -> None:
        """Wraps the models in the algorithm with the accelerator."""
        if self.accelerator is None:
            return

        for attr in self.evolvable_attributes():
            obj = getattr(self, attr)
            if isinstance(obj, dict):
                wrapped_obj = {
                    agent_id: self._wrap_attr(opt) for agent_id, opt in obj.items()
                }
            else:
                wrapped_obj = self._wrap_attr(obj)

            setattr(self, attr, wrapped_obj)

    def unwrap_models(self) -> None:
        """Unwraps the models in the algorithm from the accelerator."""
        if self.accelerator is None:
            raise AttributeError("No accelerator has been set for the algorithm.")

        for attr in self.evolvable_attributes(networks_only=True):
            obj = getattr(self, attr)
            if isinstance(obj, dict):
                unwrapped_obj = {
                    agent_id: self.accelerator.unwrap_model(opt)
                    for agent_id, opt in obj.items()
                }
            else:
                unwrapped_obj = self.accelerator.unwrap_model(obj)

            setattr(self, attr, unwrapped_obj)

    def clone(
        self: SelfEvolvableAlgorithm, index: Optional[int] = None, wrap: bool = True
    ) -> SelfEvolvableAlgorithm:
        """Creates a clone of the algorithm.

        :param index: The index of the clone, defaults to None
        :type index: Optional[int], optional
        :param wrap: If True, wrap the models in the clone with the accelerator, defaults to False
        :type wrap: bool, optional

        :return: A clone of the algorithm
        :rtype: EvolvableAlgorithm
        """
        # Make copy using input arguments
        input_args = EvolvableAlgorithm.inspect_attributes(self, input_args_only=True)
        input_args["wrap"] = wrap

        clone = type(self)(**input_args)

        if self.accelerator is not None:
            self.unwrap_models()

        # Clone evolvable modules
        cloned_modules = {}
        for attr, obj in self.evolvable_attributes(networks_only=True).items():
            cloned_modules[attr] = obj.clone()
            setattr(clone, attr, cloned_modules[attr])

        # Run mutation hook at this step given possibility of sharing
        # encoder parameters between networks
        clone.mutation_hook()

        # Reinitialize optimizers
        for opt_config in self.registry.optimizers:
            orig_optimizer: OptimizerWrapper = getattr(self, opt_config.name)

            networks = [cloned_modules[net] for net in opt_config.networks]
            opt = OptimizerWrapper(
                getattr(torch.optim, opt_config.optimizer_cls),
                networks=networks,
                lr=orig_optimizer.lr,
                network_names=opt_config.networks,
                lr_name=opt_config.lr,
                optimizer_kwargs=opt_config.optimizer_kwargs,
            )
            opt.load_state_dict(orig_optimizer.state_dict())
            setattr(clone, opt_config.name, opt)

        # Prepare with accelerator / compiler if necessary
        if self.accelerator is not None and wrap:
            clone.wrap_models()
        elif self.torch_compiler:
            torch.set_float32_matmul_precision("high")
            clone.recompile()

        # Copy non-evolvable attributes back to clone
        clone = EvolvableAlgorithm.copy_attributes(self, clone)
        if index is not None:
            clone.index = index

        return clone

    def save_checkpoint(self, path: str) -> None:
        """Saves a checkpoint of agent properties and network weights to path.

        :param path: Location to save checkpoint at
        :type path: string
        """
        torch.save(
            get_checkpoint_dict(self),
            path,
            pickle_module=dill,
        )

    def load_checkpoint(self, path: str) -> None:
        """Loads saved agent properties and network weights from checkpoint.

        :param path: Location to load checkpoint from
        :type path: string
        """
        checkpoint: Dict[str, Any] = torch.load(
            path, map_location=self.device, pickle_module=dill, weights_only=False
        )

        # Recreate evolvable modules
        network_info: Dict[str, Dict[str, Any]] = checkpoint["network_info"]
        network_names = network_info["network_names"]
        for name in network_names:
            net_dict = {
                k: v for k, v in network_info["modules"].items() if k.startswith(name)
            }

            module_cls = net_dict[f"{name}_cls"]
            init_dict = net_dict[f"{name}_init_dict"]

            module_dict_cls = net_dict.get(f"{name}_module_dict_cls", None)
            if isinstance(module_cls, dict):
                loaded_modules = {}
                for agent_id, mod in module_cls.items():
                    init_dict[agent_id]["device"] = self.device
                    loaded_modules[agent_id] = mod(**init_dict[agent_id])

                setattr(self, name, module_dict_cls(loaded_modules))
            else:
                init_dict["device"] = self.device
                loaded_module: EvolvableModule = module_cls(**init_dict)
                setattr(self, name, loaded_module)

        # Apply mutation hooks
        # NOTE: We do this before loading the state dicts because there may be
        # hooks that pertain to the network parameters such as e.g. encoder parameter
        # sharing
        self.mutation_hook()

        # Load state dicts after applying mutation hook
        for name in network_names:
            net_dict = {
                k: v for k, v in network_info["modules"].items() if k.startswith(name)
            }
            loaded_module = getattr(self, name)
            state_dict = net_dict[f"{name}_state_dict"]
            if isinstance(loaded_module, ModuleDict):
                for agent_id, mod in loaded_module.items():
                    if state_dict[agent_id]:
                        mod.load_state_dict(state_dict[agent_id])

            elif state_dict:
                loaded_module.load_state_dict(state_dict)

        optimizer_names = network_info["optimizer_names"]
        for name in optimizer_names:
            opt_dict = {
                k: v
                for k, v in network_info["optimizers"].items()
                if k.startswith(name)
            }

            # Initialize optimizer
            opt_kwargs = opt_dict[f"{name}_kwargs"]
            optimizer_cls = get_optimizer_cls(opt_dict[f"{name}_cls"])
            opt_networks = opt_dict[f"{name}_networks"]
            opt_lr = opt_dict[f"{name}_lr"]
            networks = [getattr(self, net) for net in opt_networks]

            optimizer = OptimizerWrapper(
                optimizer_cls=optimizer_cls,
                networks=networks,
                lr=getattr(self, opt_lr),
                optimizer_kwargs=opt_kwargs,
                network_names=opt_networks,
                lr_name=opt_lr,
            )

            # Load optimizer state
            optimizer.load_state_dict(opt_dict[f"{name}_state_dict"])
            setattr(self, name, optimizer)

        # Check loaded registry is consistent with the algorithm
        if checkpoint["registry"] != self.registry:
            raise ValueError(
                "Loaded registry does not match the algorithm's registry. Please make "
                "sure you are loading the checkpoint with the correct algorithm."
            )

        if "lr_scheduler" in checkpoint.keys():
            self.lr_scheduler.load_state_dict(state_dict=checkpoint["lr_scheduler"])
            checkpoint.pop("lr_scheduler")

        # Load other attributes
        checkpoint.pop("network_info")
        for attribute in checkpoint.keys():
            setattr(self, attribute, checkpoint[attribute])

        # Wrap models / compile if necessary
        if self.accelerator is not None:
            self.wrap_models()
        elif self.torch_compiler:
            torch.set_float32_matmul_precision("high")
            self.recompile()

    @classmethod
    def load(
        cls: Type[SelfEvolvableAlgorithm],
        path: str,
        device: DeviceType = "cpu",
        accelerator: Optional[Accelerator] = None,
    ) -> SelfEvolvableAlgorithm:
        """Loads an algorithm from a checkpoint.

        :param path: Location to load checkpoint from.
        :type path: string
        :param device: Device to load the algorithm on, defaults to 'cpu'
        :type device: str, optional
        :param accelerator: Accelerator object for distributed computing, defaults to None
        :type accelerator: Optional[Accelerator], optional

        :return: An instance of the algorithm
        :rtype: RLAlgorithm
        """
        checkpoint: Dict[str, Any] = torch.load(
            path, map_location=device, pickle_module=dill, weights_only=False
        )

        # Reconstruct evolvable modules in algorithm
        network_info: Optional[Dict[str, Dict[str, Any]]] = checkpoint.get(
            "network_info"
        )
        if network_info is None:
            raise ValueError(
                "Network info not found in checkpoint. You may be loading a checkpoint from "
                "an older version of AgileRL. Since v2.0, we require AgileRL algorithms to "
                "have a specific structure to simplify evolutionary hyperparameter optimization. "
                "Please downgrade to v1.0.30 to load checkpoints from before this change."
            )

        network_names = network_info["network_names"]
        loaded_modules: Dict[str, EvolvableAttributeType] = {}
        for name in network_names:
            net_dict = {
                k: v for k, v in network_info["modules"].items() if k.startswith(name)
            }

            # Add device to init dict
            init_dict = net_dict.get(f"{name}_init_dict", None)
            if init_dict is None:
                raise ValueError(f"Init dict for {name} not found in checkpoint.")

            init_dict = chkpt_attribute_to_device(init_dict, device)

            # Reconstruct the module dict class if necessary
            ModuleDictCls = net_dict.get(f"{name}_module_dict_cls", None)
            if ModuleDictCls is not None:
                loaded_modules[name] = ModuleDictCls()

            # Reconstruct the modules
            module_cls: Union[
                Type[EvolvableModule], Dict[str, Type[EvolvableModule]]
            ] = net_dict[f"{name}_cls"]
            if isinstance(module_cls, dict):
                for agent_id, mod_cls in module_cls.items():
                    d = init_dict[agent_id]
                    d["device"] = device
                    mod: EvolvableModule = mod_cls(**d)
                    loaded_modules[name][agent_id] = mod
            else:
                init_dict["device"] = device
                module = module_cls(**init_dict)
                loaded_modules[name] = module

        # Reconstruct the algorithm
        constructor_params = inspect.signature(cls.__init__).parameters.keys()
        checkpoint["accelerator"] = accelerator
        checkpoint["device"] = device
        class_init_dict = {
            k: v for k, v in checkpoint.items() if k in constructor_params
        }
        self = cls(**class_init_dict)
        registry: MutationRegistry = checkpoint["registry"]
        self.registry = registry

        # Set loaded modules
        for name, module in loaded_modules.items():
            setattr(self, name, module)

        # Apply mutation hooks
        self.mutation_hook()

        # Load state dictionaries
        for name in network_names:
            net_dict = {
                k: v for k, v in network_info["modules"].items() if k.startswith(name)
            }
            loaded_module: Union[EvolvableModule, ModuleDict] = getattr(self, name)
            state_dict = net_dict[f"{name}_state_dict"]
            if isinstance(loaded_module, ModuleDict):
                for agent_id, agent_module in loaded_module.items():
                    agent_state_dict = state_dict[agent_id]
                    if agent_state_dict:
                        agent_module.load_state_dict(agent_state_dict)

            elif state_dict:
                loaded_module.load_state_dict(state_dict)

        # Reconstruct optimizers in algorithm
        optimizer_names = network_info["optimizer_names"]
        loaded_optimizers = {}
        for name in optimizer_names:
            opt_dict = {
                k: v
                for k, v in network_info["optimizers"].items()
                if k.startswith(name)
            }

            # Add device to optimizer kwargs
            opt_kwargs = chkpt_attribute_to_device(opt_dict[f"{name}_kwargs"], device)
            lr = opt_dict[f"{name}_lr"]
            optimizer_cls = get_optimizer_cls(opt_dict[f"{name}_cls"])
            opt_networks = opt_dict[f"{name}_networks"]
            networks = [loaded_modules[net] for net in opt_networks]

            optimizer = OptimizerWrapper(
                optimizer_cls=optimizer_cls,
                networks=networks,
                lr=getattr(self, lr),
                network_names=opt_networks,
                lr_name=lr,
                optimizer_kwargs=opt_kwargs,
            )

            state_dict = chkpt_attribute_to_device(
                opt_dict[f"{name}_state_dict"], device
            )
            optimizer.load_state_dict(state_dict)
            loaded_optimizers[name] = optimizer

        # Assign loaded modules and optimizers to the algorithm
        for name, module in loaded_modules.items():
            setattr(self, name, module)

        for name, optimizer in loaded_optimizers.items():
            setattr(self, name, optimizer)

        # Assign other attributes to the algorithm
        for attribute in EvolvableAlgorithm.inspect_attributes(self).keys():
            if attribute not in checkpoint:
                warnings.warn(
                    f"Attribute {attribute} not found in checkpoint. Skipping."
                )
                continue

            setattr(self, attribute, checkpoint.get(attribute))

        # Wrap models / compile if necessary
        if accelerator is not None:
            self.wrap_models()
        elif self.torch_compiler:
            torch.set_float32_matmul_precision("high")
            self.recompile()

        # Check for agent wrapper
        wrapper_cls = checkpoint.get("wrapper_cls")
        if wrapper_cls is not None:
            init_dict = checkpoint.get("wrapper_init_dict")
            wrapper_attributes = checkpoint.get("wrapper_attrs")
            self = wrapper_cls(self, **init_dict)
            for attr in wrapper_attributes:
                setattr(self, attr, wrapper_attributes[attr])

        return self


class RLAlgorithm(EvolvableAlgorithm, ABC):
    """Base object for all single-agent algorithms in the AgileRL framework.

    :param observation_space: The observation space of the environment.
    :type observation_space: spaces.Space
    :param action_space: The action space of the environment.
    :type action_space: spaces.Space
    :param index: The index of the individual.
    :type index: int
    :param learn_step: Learning frequency, defaults to 2048.
    :type learn_step: int, optional
    :param device: Device to run the algorithm on, defaults to "cpu".
    :type device: Union[str, torch.device], optional
    :param accelerator: Accelerator object for distributed computing, defaults to None.
    :type accelerator: Optional[Accelerator], optional
    :param normalize_images: If True, normalize images, defaults to True.
    :type normalize_images: bool, optional
    :param name: Name of the algorithm, defaults to the class name.
    :type name: Optional[str], optional
    """

    def __init__(
        self,
        observation_space: spaces.Space,
        action_space: spaces.Space,
        index: int,
        hp_config: Optional[HyperparameterConfig] = None,
        device: Union[str, torch.device] = "cpu",
        accelerator: Optional[Accelerator] = None,
        torch_compiler: Optional[Any] = None,
        normalize_images: bool = True,
        name: Optional[str] = None,
    ) -> None:

        super().__init__(index, hp_config, device, accelerator, torch_compiler, name)

        assert isinstance(
            observation_space, spaces.Space
        ), "Observation space must be an instance of gymnasium.spaces.Space."
        assert isinstance(
            action_space, spaces.Space
        ), "Action space must be an instance of gymnasium.spaces.Space."

        self.observation_space = observation_space
        self.action_space = action_space
        self.normalize_images = normalize_images
        self.action_dim = get_output_size_from_space(self.action_space)

    def preprocess_observation(self, observation: ObservationType) -> TorchObsType:
        """Preprocesses observations for forward pass through neural network.

        :param observations: Observations of environment
        :type observations: ObservationType

        :return: Preprocessed observations
        :rtype: torch.Tensor[float] or dict[str, torch.Tensor[float]] or Tuple[torch.Tensor[float], ...]
        """
        return preprocess_observation(
            self.observation_space,
            observation=observation,
            device=self.device,
            normalize_images=self.normalize_images,
        )


class MultiAgentRLAlgorithm(EvolvableAlgorithm, ABC):
    """Base object for all multi-agent algorithms in the AgileRL framework.

    :param observation_spaces: The observation spaces of the agent environments.
    :type observation_spaces: Union[List[spaces.Space], spaces.Dict]
    :param action_spaces: The action spaces of the agent environments.
    :type action_spaces: Union[List[spaces.Space], spaces.Dict]
    :param index: The index of the individual in the population.
    :type index: int.
    :param agent_ids: The agent IDs of the agents in the environment.
    :type agent_ids: Optional[List[int]], optional
    :param learn_step: Learning frequency, defaults to 2048
    :type learn_step: int, optional
    :param device: Device to run the algorithm on, defaults to "cpu"
    :type device: str, optional
    :param accelerator: Accelerator object for distributed computing, defaults to None
    :type accelerator: Optional[Accelerator], optional
    :param torch_compiler: The torch compiler mode to use, defaults to None
    :type torch_compiler: Optional[Any], optional
    :param normalize_images: If True, normalize images, defaults to True
    :type normalize_images: bool, optional
    :param placeholder_value: The value to use as placeholder for missing observations, defaults to -1.
    :type placeholder_value: Optional[Any], optional
    :param name: Name of the algorithm, defaults to the class name
    :type name: Optional[str], optional
    """

    possible_observation_spaces: Dict[str, spaces.Space]
    possible_action_spaces: Dict[str, spaces.Space]

    shared_agent_ids: List[str]
    grouped_agents: Dict[str, List[str]]
    unique_observation_spaces: Dict[str, spaces.Space]
    unique_action_spaces: Dict[str, spaces.Space]

    def __init__(
        self,
        observation_spaces: Union[Iterable[spaces.Space], spaces.Dict],
        action_spaces: Union[Iterable[spaces.Space], spaces.Dict],
        index: int,
        agent_ids: Optional[Iterable[int]] = None,
        hp_config: Optional[HyperparameterConfig] = None,
        device: Union[str, torch.device] = "cpu",
        accelerator: Optional[Accelerator] = None,
        torch_compiler: Optional[Any] = None,
        normalize_images: bool = True,
        placeholder_value: Optional[Any] = -1,
        name: Optional[str] = None,
    ) -> None:

        super().__init__(index, hp_config, device, accelerator, torch_compiler, name)

        assert type(observation_spaces) is type(action_spaces), (
            "Observation spaces and action spaces must be the same type. "
            f"Got {type(observation_spaces)} and {type(action_spaces)}."
        )

        if isinstance(observation_spaces, (list, tuple)):
            assert isinstance(
                agent_ids, (tuple, list)
            ), "Agent IDs must be specified if observation spaces are passed as a list."
            assert len(agent_ids) == len(
                observation_spaces
            ), "Number of agent IDs must match number of observation spaces."
            assert all(
                isinstance(_space, spaces.Space) for _space in observation_spaces
            ), "Observation spaces must be instances of gymnasium.spaces.Space."
            assert all(
                isinstance(_space, spaces.Space) for _space in action_spaces
            ), "Action spaces must be instances of gymnasium.spaces.Space."
            self.possible_observation_spaces = spaces.Dict(
                {
                    agent_id: space
                    for agent_id, space in zip(agent_ids, observation_spaces)
                }
            )
            self.possible_action_spaces = spaces.Dict(
                {agent_id: space for agent_id, space in zip(agent_ids, action_spaces)}
            )
        elif isinstance(observation_spaces, (spaces.Dict, dict)):
            if isinstance(observation_spaces, dict):
                observation_spaces = spaces.Dict(observation_spaces)
                action_spaces = spaces.Dict(action_spaces)

            self.possible_observation_spaces = observation_spaces
            self.possible_action_spaces = action_spaces
        else:
            raise ValueError(
                f"Observation spaces must be a list or dictionary of spaces.Space objects. Got {type(observation_spaces)}."
            )

        self.agent_ids = list(self.possible_observation_spaces.keys())
        self.n_agents = len(self.agent_ids)
        self.placeholder_value = placeholder_value
        self.normalize_images = normalize_images
        self.observation_spaces = list(self.possible_observation_spaces.values())
        self.action_spaces = list(self.possible_action_spaces.values())
        self.action_dims = get_output_size_from_space(self.possible_action_spaces)

        # Determine groups of agents from their IDs
        self.shared_agent_ids = []
        self.grouped_agents = defaultdict(list)
        self.unique_observation_spaces = OrderedDict()
        self.unique_action_spaces = OrderedDict()
        for agent_id in self.agent_ids:
            obs_space = self.possible_observation_spaces[agent_id]
            action_space = self.possible_action_spaces[agent_id]
            # Split agent names on expected pattern of e.g. speaker_0, speaker_1,
            # listener_0, listener_1, to determine which agents are homogeneous
            group_id = self.get_group_id(agent_id)
            if group_id not in self.grouped_agents:
                self.shared_agent_ids.append(group_id)
                self.unique_observation_spaces[group_id] = obs_space
                self.unique_action_spaces[group_id] = action_space

            assert obs_space == self.unique_observation_spaces[group_id], (
                f"Homogeneous agents, i.e. agents that share the prefix {group_id}, "
                f"must have the same observation space. Found {self.unique_observation_spaces[group_id]} and {obs_space}."
            )
            assert action_space == self.unique_action_spaces[group_id], (
                f"Homogeneous agents, i.e. agents that share the prefix {group_id}, "
                f"must have the same action space. Found {self.unique_action_spaces[group_id]} and {action_space}."
            )

            self.grouped_agents[group_id].append(agent_id)

        self.n_unique_agents = len(self.shared_agent_ids)

        # Dictionary containing groups of agents for each space type
        self.grouped_spaces = defaultdict(list)
        for agent_id in self.agent_ids:
            obs_space = self.possible_observation_spaces[agent_id]
            if is_vector_space(obs_space):
                self.grouped_spaces[ModuleType.MLP].append(agent_id)
            elif is_image_space(obs_space):
                self.grouped_spaces[ModuleType.CNN].append(agent_id)
            elif isinstance(obs_space, (spaces.Dict, spaces.Tuple)):
                self.grouped_spaces[ModuleType.MULTI_INPUT].append(agent_id)
            else:
                raise ValueError(f"Unknown observation space type: {type(obs_space)}")

        self.setup = self.get_setup()

        # Build observation space based on setup
        if self.has_grouped_agents():
            self.observation_space = self.unique_observation_spaces
            self.action_space = self.unique_action_spaces
        else:
            self.observation_space = self.possible_observation_spaces
            self.action_space = self.possible_action_spaces

    def _registry_init(self) -> None:
        super()._registry_init()

        # Additional check to ensure multi-agent networks are initialized with valid keys
        for name, network in self.evolvable_attributes(networks_only=True).items():
            if isinstance(network, ModuleDict):
                for key in network.keys():
                    if (key not in self.agent_ids) and (
                        key not in self.shared_agent_ids
                    ):
                        raise ValueError(
                            f"Network '{name}' contains key '{key}' which is not present in `self.agent_ids` "
                            f"or `self.shared_agent_ids`. Please initialize multi-agent networks through agilerl.modules.ModuleDict "
                            "objects with the agent or group/shared IDs as keys."
                        )

    def has_grouped_agents(self) -> bool:
        """Whether the algorithm contains groups of agents assigned to the same
        policy for centralized execution.

        :rtype: bool
        """
        return len(self.shared_agent_ids) < len(self.agent_ids)

    def get_setup(self) -> MultiAgentSetup:
        """Get the type of multi-agent setup, as determined by the observation spaces of the agents.
        By having the 'same' observation space, we mean that the spaces are analogous, i.e. we can use
        the same `EvolvableModule` to process their observations.

        1. HOMOGENEOUS: All agents have the same observation space.
        2. MIXED: Agents can be grouped by their observation spaces.
        3. HETEROGENEOUS: All agents have different observation spaces.

        :return: The type of multi-agent setup.
        :rtype: MultiAgentSetup
        """
        return (
            MultiAgentSetup.HOMOGENEOUS
            if len(self.grouped_spaces) == 1
            else (
                MultiAgentSetup.MIXED
                if len(self.grouped_spaces) < len(self.agent_ids)
                else MultiAgentSetup.HETEROGENEOUS
            )
        )

    def preprocess_observation(
        self, observation: ObservationType
    ) -> Dict[str, TorchObsType]:
        """Preprocesses observations for forward pass through neural network.

        :param observations: Observations of environment
        :type observations: numpy.ndarray[float] or dict[str, numpy.ndarray[float]]

        :return: Preprocessed observations
        :rtype: torch.Tensor[float] or dict[str, torch.Tensor[float]] or Tuple[torch.Tensor[float], ...]
        """
        preprocessed = {}
        for agent_id, agent_obs in observation.items():
            preprocessed[agent_id] = preprocess_observation(
                self.possible_observation_spaces.get(agent_id),
                observation=agent_obs,
                device=self.device,
                normalize_images=self.normalize_images,
                placeholder_value=self.placeholder_value,
            )

        return preprocessed

    def extract_action_masks(self, infos: InfosDict) -> ArrayDict:
        """Extract action masks from info dictionary

        :param infos: Info dict
        :type infos: Dict[str, Dict[...]]

        :return: Action masks
        :rtype: Dict[str, np.ndarray]
        """
        # Get dict of form {"agent_id" : [1, 0, 0, 0]...} etc
        action_masks = {
            agent: info.get("action_mask", None) if isinstance(info, dict) else None
            for agent, info in infos.items()
            if agent in self.agent_ids
        }

        return action_masks

    def extract_agent_masks(
        self, infos: Optional[InfosDict] = None
    ) -> Tuple[ArrayDict, ArrayDict]:
        """Extract env_defined_actions from info dictionary and determine agent masks

        :param infos: Info dict
        :type infos: Dict[str, Dict[...]]

        :return: Env defined actions and agent masks
        :rtype: Tuple[ArrayDict, ArrayDict]
        """
        # Deal with case of no env_defined_actions defined in the info dict
        # Deal with empty info dicts for each sub agent
        if (
            infos is None
            or not key_in_nested_dict(infos, "env_defined_actions")
            or all(not info for agent, info in infos.items() if agent in self.agent_ids)
        ):
            return None, None

        env_defined_actions = {
            agent: (
                info.get("env_defined_actions", None)
                if isinstance(info, dict)
                else None
            )
            for agent, info in infos.items()
            if agent in self.agent_ids
        }
        agent_masks = None
        if env_defined_actions is not None:
            agent_masks = {}
            for agent_id in env_defined_actions.keys():
                # Handle None if environment isn't vectorized
                if env_defined_actions[agent_id] is None:
                    if not isinstance(
                        self.possible_action_spaces[agent_id], spaces.Discrete
                    ):
                        nan_arr = np.empty(self.action_dims[agent_id])
                        nan_arr[:] = np.nan
                    else:
                        nan_arr = np.array([[np.nan]])

                    env_defined_actions[agent_id] = nan_arr

                # Handle discrete actions + env not vectorized
                if isinstance(env_defined_actions[agent_id], (int, float)):
                    env_defined_actions[agent_id] = np.array(
                        [[env_defined_actions[agent_id]]]
                    )

                # Ensure additional dimension is added in so shapes align for masking
                if len(env_defined_actions[agent_id].shape) == 1:
                    env_defined_actions[agent_id] = (
                        env_defined_actions[agent_id][:, np.newaxis]
                        if isinstance(
                            self.possible_action_spaces[agent_id], spaces.Discrete
                        )
                        else env_defined_actions[agent_id][np.newaxis, :]
                    )
                agent_masks[agent_id] = np.where(
                    np.isnan(env_defined_actions[agent_id]), 0, 1
                ).astype(bool)

        return env_defined_actions, agent_masks

    def build_net_config(
        self,
        net_config: Optional[NetConfigType] = None,
        flatten: bool = True,
        return_encoders: bool = False,
    ) -> Union[NetConfigType, Tuple[NetConfigType, Dict[str, NetConfigType]]]:
        """Extract an appropriate net config for each sub-agent from the passed net config dictionary. If
        grouped_agents is True, the net config will be built for the grouped agents i.e. through their
        common prefix in their agent_id, whenever the passed net config is None.

        .. note::
            If return_encoders is True, we return the encoder configs for each sub-agent. The only exception is
            for MLPs, where we only return the deepest architecture found. This is useful for algorithms
            with shared critics that process the observations of all agents, and therefore use an `EvolvableMultiInput`
            module to process the observations of all agents (assigning an encoder to each sub-agent and, optionally, a
            single `EvolvableMLP` to process the concatenated vector observations).

        :param net_config: Net config dictionary
        :type net_config: Optional[NetConfigType]
        :param flatten: Whether to return a net config for each possible sub-agent, even in grouped settings.
        :type flatten: bool, optional
        :param return_encoders: Whether to return the encoder configs for each sub-agent. Defaults to False.
        :type return_encoders: bool, optional
        :return: Net config dictionary for each sub-agent
        :rtype: NetConfigType
        """
        grouped_config = self.has_grouped_agents() and not flatten
        agent_ids = self.shared_agent_ids if grouped_config else self.agent_ids
        observation_spaces = (
            self.unique_observation_spaces
            if grouped_config
            else self.possible_observation_spaces
        )
        encoder_configs = OrderedDict()

        # Helper function to append unique configs to the unique_configs dictionary
        # -> Access to unique configs is relevant for algorithms with networks that process
        # multiple agents' observations (e.g. shared critic in MADDPG)
        def _add_to_encoder_configs(config: Dict[str, Any], agent_id: str = "") -> None:
            config = config_from_dict(config)
            config_key = "mlp_config" if isinstance(config, MlpNetConfig) else agent_id

            if config_key not in encoder_configs:
                encoder_configs[config_key] = asdict(config)

            # Update MLP config if new one has deeper architecture
            elif isinstance(config, MlpNetConfig) and len(config["hidden_size"]) > len(
                encoder_configs["mlp_config"]["hidden_size"]
            ):
                encoder_configs[config_key] = asdict(config)

        # Helper function to check if any agent ID exists in the net_config
        def _has_agent_ids(config: NetConfigType) -> bool:
            return any(
                (agent_id in self.agent_ids) or (agent_id in self.shared_agent_ids)
                for agent_id in config.keys()
            )

        # Helper function to get or create encoder config for an agent
        def _get_encoder_config(config: NetConfigType, agent_id: str) -> NetConfigType:
            encoder_config = config.get("encoder_config")
            simba = config.get("simba", False)
            if encoder_config is None:
                encoder_config = get_default_encoder_config(
                    observation_spaces[agent_id], simba
                )
                config["encoder_config"] = encoder_config

            return encoder_config

        # 1. net_config is None -> Automatically define an encoder for each sub-agent or group
        if net_config is None:
            net_config = defaultdict(OrderedDict)
            for agent_id in agent_ids:
                encoder_config = get_default_encoder_config(
                    observation_spaces[agent_id]
                )
                net_config[agent_id]["encoder_config"] = encoder_config
                _add_to_encoder_configs(encoder_config, agent_id)

            if return_encoders:
                return net_config, encoder_configs

            return net_config

        # 2a. (Legacy) -> Passed a single-level config in a multi-agent setting - can only
        # do this in homogeneous settings where all agents have the same observation space as
        # it pertains to the network (i.e. allow as long as the observation spaces result in the
        # same encoder)
        if not _has_agent_ids(net_config):
            assert self.setup == MultiAgentSetup.HOMOGENEOUS, (
                "Single-level net config can only be passed when the multi-agent environment is homogeneous "
                "(i.e. all agents can use the same encoder to process their observations). Please specify "
                "a net config for some combination of agents (or groups of agents) in the multi-agent environment."
            )

            encoder_config = _get_encoder_config(net_config, agent_ids[0])

            full_config = OrderedDict()
            for agent_id in agent_ids:
                # Create a copy of the config for each agent
                full_config[agent_id] = net_config.copy()

                if return_encoders:
                    _add_to_encoder_configs(encoder_config, agent_id)

            if return_encoders:
                return full_config, encoder_configs

            return full_config

        if any(
            agent_id in self.agent_ids and grouped_config
            for agent_id in net_config.keys()
        ):
            raise KeyError(
                "Found key in net_config corresponding to an individual sub-agent in a grouped setting. "
                "Please specify the configuration for groups instead (e.g. {'agent': {...}, ...} rather than {'agent_0': {...}, ...})"
            )

        # 2b. Handle nested config with agent/group IDs
        result_config = {}
        config_keys = net_config.keys()
        for agent_id in agent_ids:
            group_id = self.get_group_id(agent_id) if not grouped_config else agent_id

            # 2bi. Check if agent_id is present in net_config
            if agent_id in config_keys:
                agent_config = net_config[agent_id]
                encoder_config = _get_encoder_config(agent_config, agent_id)
                result_config[agent_id] = agent_config

            # 2bii. Check if group_id is present in net_config
            elif group_id in config_keys:
                group_config = net_config[group_id]
                encoder_config = _get_encoder_config(group_config, agent_id)
                result_config[agent_id] = group_config

            # 2biii. agent_id or group_id not in net_config -> Add default encoder config
            else:
                default_config = {}
                encoder_config = get_default_encoder_config(
                    observation_spaces[agent_id]
                )
                default_config["encoder_config"] = encoder_config
                result_config[agent_id] = default_config

            if return_encoders:
                _add_to_encoder_configs(encoder_config, agent_id)

        if return_encoders:
            return result_config, encoder_configs

        return result_config

    ####---------------------------------------####
    #### Grouped Multi-Agent Utility Functions ####
    ####---------------------------------------####
    def get_group_id(self, agent_id: str) -> str:
        """Get the group ID for an agent.

        :param agent_id: The agent ID
        :type agent_id: str
        :return: The group ID
        """
        return agent_id.rsplit("_", 1)[0] if isinstance(agent_id, str) else agent_id

    def assemble_shared_inputs(self, experience: ExperiencesType) -> ExperiencesType:
        """Preprocesses inputs by constructing dictionaries by shared agents.

        :param experience: experience to reshape from environment
        :type experience: ExperiencesType

        :return: Preprocessed inputs
        :rtype: ExperiencesType
        """
        stacked_experience = {group_id: {} for group_id in self.observation_space}
        for agent_id, inp in experience.items():
            group_id = (
                self.get_group_id(agent_id) if self.has_grouped_agents() else agent_id
            )
            if isinstance(inp, list):
                stacked_exp = (
                    stack_experiences(inp, to_torch=False)[0] if len(inp) > 0 else None
                )
            else:
                stacked_exp = inp

            stacked_experience[group_id][agent_id] = stacked_exp

        return stacked_experience

    def disassemble_grouped_outputs(
        self,
        group_outputs: ArrayDict,
        vect_dim: int,
        grouped_agents: Dict[str, List[str]],
    ) -> ArrayDict:
        """Disassembles batched output by shared policies into their grouped agents' outputs.

        .. note:: This assumes that for any given sub-agent the termination condition is deterministic,
            i.e. any given agent will always terminate at the same timestep in different vectorized environments.

        :param group_outputs: Dictionary to be disassembled, has the form {'agent': [4, 7, 8]}
        :type group_outputs: Dict[str, np.ndarray]
        :param vect_dim: Vectorization dimension size, i.e. number of vect envs
        :type vect_dim: int
        :param grouped_agents: Dictionary of grouped agent IDs
        :type grouped_agents: Dict[str, List[str]]
        :return: Assembled dictionary, e.g. {'agent_0': 4, 'agent_1': 7, 'agent_2': 8}
        :rtype: Dict[str, np.ndarray]
        """
        output_dict = {}
        for group_id, agent_ids in grouped_agents.items():
            group_outputs[group_id] = np.reshape(
                group_outputs[group_id],
                (len(agent_ids), vect_dim, -1),
            )
            for i, agent_id in enumerate(agent_ids):
                output_dict[agent_id] = group_outputs[group_id][i]

        return output_dict

    def sum_shared_rewards(self, rewards: ArrayDict) -> ArrayDict:
        """Sums the rewards for grouped agents

        :param rewards: Reward dictionary from environment
        :type rewards: Dict[str, np.ndarray]
        :return: Summed rewards dictionary
        :rtype: Dict[str, np.ndarray]
        """
        reward_shape = list(rewards.values())[0]
        reward_shape = (
            reward_shape.shape if isinstance(reward_shape, np.ndarray) else (1,)
        )
        summed_rewards = {
            agent_id: np.zeros(reward_shape) for agent_id in self.shared_agent_ids
        }
        for agent_id, reward in rewards.items():
            group_id = self.get_group_id(agent_id)
            summed_rewards[group_id] += reward

        return summed_rewards

    def assemble_grouped_outputs(
        self, agent_outputs: ArrayDict, vect_dim: int
    ) -> ArrayDict:
        """Assembles individual agent outputs into batched outputs for shared policies.

        :param agent_outputs: Dictionary with individual agent outputs, e.g. {'agent_0': 4, 'agent_1': 7, 'agent_2': 8}
        :type agent_outputs: Dict[str, np.ndarray]
        :param vect_dim: Vectorization dimension size, i.e. number of vect envs
        :type vect_dim: int
        :return: Assembled dictionary with the form {'agent': [4, 7, 8]}
        :rtype: Dict[str, np.ndarray]
        """
        group_outputs = {}
        for group_id in self.shared_agent_ids:
            # Get all outputs for agents that share this ID
            group_agent_outputs = []
            for group in self.grouped_agents[group_id]:
                if group in agent_outputs:
                    group_agent_outputs.append(agent_outputs[group])

            if group_agent_outputs:
                # Stack outputs along first dimension
                stacked_outputs = np.stack(group_agent_outputs, axis=0)
                # Reshape into a form suitable for batch processing
                group_outputs[group_id] = np.reshape(
                    stacked_outputs, (len(group_agent_outputs) * vect_dim, -1)
                )

        return group_outputs


class LLMAlgorithm(EvolvableAlgorithm, ABC):
    """Base object for all LLM algorithms in the AgileRL framework.

    :param observation_space: The observation space of the environment.
    :type observation_space: gymnasium.spaces.Space
    :param action_space: The action space of the environment.
    :type action_space: gymnasium.spaces.Space
    :param index: The index of the algorithm.
    :type index: int
    :param hp_config: The hyperparameter configuration.
    :type hp_config: Optional[HyperparameterConfig]
    :param device: The device to run the algorithm on.
    :type device: Union[str, torch.device]
    :param accelerator: The accelerator to use.
    :type accelerator: Optional[Accelerator]
    :param name: The name of the algorithm.
    :type name: Optional[str]
    """

    def __init__(
        self,
        observation_space: spaces.Space,
        action_space: spaces.Space,
        index: int,
        hp_config: Optional[HyperparameterConfig] = None,
        device: Union[str, torch.device] = "cpu",
        accelerator: Optional[Accelerator] = None,
        name: Optional[str] = None,
    ) -> None:
        super().__init__(index, hp_config, device, accelerator, None, name)
        assert isinstance(
            observation_space, spaces.Space
        ), "Observation space must be an instance of gymnasium.spaces.Space."
        assert isinstance(
            action_space, spaces.Space
        ), "Action space must be an instance of gymnasium.spaces.Space."

        self.observation_space = observation_space
        self.action_space = action_space
        self.zero_stage = None
        self.reference_update_tracker = 0  # Updated every time the reference policy is updated which is updated each time we pass through the train dataset

        if self.accelerator is not None:
            self.zero_stage = self.accelerator.state.deepspeed_plugin.deepspeed_config[
                "zero_optimization"
            ]["stage"]
            if (
                self.zero_stage is not None
                and self.zero_stage > 2
                and self.accelerator.is_main_process
            ):
                warnings.warn(
                    "Zero stage 3 support is nascent and has not been thoroughly tested. It may be unstable or subject to change. We recommend caution in production environments."
                )

        seed = 42
        if self.accelerator is not None:
            if self.accelerator.is_main_process:
                seed = np.random.randint(0, 2**32 - 1)
            if self.accelerator.num_processes > 1:
                seed = broadcast_object_list([seed], from_process=0)[0]
        self.rng = np.random.RandomState(seed)

    def preprocess_observation(self, observation: ObservationType) -> TorchObsType:
        """Dummy preprocesses observations for forward pass through neural network.

        :param observations: Observations of environment
        :type observations: numpy.ndarray[float] or dict[str, numpy.ndarray[float]]

        :return: Preprocessed observations
        :rtype: torch.Tensor[float] or dict[str, torch.Tensor[float]] or Tuple[torch.Tensor[float], ...]
        """
        return cast(TorchObsType, observation)

    # TODO: This could hopefully be abstracted into EvolvableAlgorithm with a decorator to
    # handle _save_distributed_actor if deepspeed is used.
    def save_checkpoint(self, path: str) -> None:
        """
        Override the save_checkpoint method to provide guidance on the correct method to use.
        :param path: Location to save checkpoint at
        :type path: string
        """
        if self.accelerator is not None:
            self._save_distributed_actor(path, tag="save_checkpoint")
        torch.save(
            get_checkpoint_dict(self, using_deepspeed=self.accelerator is not None),
            path + "/attributes.pt",
            pickle_module=dill,
        )

    # TODO: This could hopefully be abstracted into EvolvableAlgorithm with a decorator to
    # handle _load_distributed_actor if deepspeed is used.
    def load_checkpoint(self, path: str) -> None:
        """
        Override the load_checkpoint method to provide guidance on the correct method to use.

        :param path: Location to load checkpoint from
        :type path: string
        """
        if self.accelerator is not None:
            self._load_distributed_actor(path, tag="save_checkpoint")
            checkpoint = torch.load(path + "/attributes.pt", weights_only=False)
            checkpoint["accelerator"] = (
                Accelerator() if self.accelerator is not None else None
            )
            self.accelerator = None
            for attr, value in checkpoint.items():
                setattr(self, attr, value)

            self.optimizer = None
            self.optimizer = OptimizerWrapper(
                optimizer_cls=self._select_optim_class(),
                networks=[self.actor],
                network_names=["actor"],
                lr=self.lr,
                lr_name="lr",
            )
            self.wrap_models()
        else:
            super().load_checkpoint(path + "/attributes.pt")

    @classmethod
    def load(
        cls,
        path: str,
        device: DeviceType = "cpu",
        accelerator: Optional[Accelerator] = None,
    ) -> None:
        raise NotImplementedError(
            "The load class method is not supported for this algorithm class."
            """
            To load a saved LLM, please load the model as follows, and then re-instantiate the GRPO
            class, using the pre-trained model.

            base_model = AutoModelForCausalLM.from_pretrained(
                "Qwen/Qwen2.5-3B",
                torch_dtype=torch.bfloat16,
                device_map="auto"
            )
            tokenizer = AutoTokenizer.from_pretrained("Qwen/Qwen2.5-3B")
            model = PeftModel.from_pretrained(base_model, path)
            """
        )

    def _select_optim_class(self) -> Union[Type[OptimizerType], Type[DummyOptimizer]]:
        """Select the optimizer class based on the accelerator and deepspeed config.

        :return: Optimizer class
        :rtype: Union[Type[torch.optim.Optimizer], Type[DummyOptimizer]]
        """
        if self.accelerator is None:
            return AdamW
        if (
            self.accelerator.state.deepspeed_plugin is not None
            and self.accelerator.state.deepspeed_plugin.deepspeed_config.get(
                "optimizer", None
            )
            is not None
        ):
            return DummyOptimizer
        return AdamW

    def _save_distributed_actor(
        self, path: str, tag: str = "intermediate_checkpoint"
    ) -> None:
        """
        Override the save_checkpoint method to provide guidance on the correct method to use.

        :param path: Output directory to save the checkpoint at
        :type path: str
        """
        if self.accelerator is not None:
            os.makedirs(path, exist_ok=True)
            assert (
                self.actor is not None
            ), "Actor is not defined, please check that the actor is defined."
            self.actor.save_checkpoint(path, tag=tag)
            self.actor.set_adapter("actor")
        else:
            warnings.warn(
                "Distributed actor save not supported for non-distributed training."
            )

    def _load_distributed_actor(
        self, path: str, tag: str = "intermediate_checkpoint"
    ) -> None:
        """
        Override the load_checkpoint method to provide guidance on the correct method to use.

        :param path: Output directory to load the checkpoint from
        :type path: str
        """
        if self.accelerator is not None:
            deepspeed_dirs = sorted(glob.glob(f"{path}/{tag}"))
            try:
                assert len(deepspeed_dirs) > 0
                load_path, _ = self.actor.load_checkpoint(
                    path,
                    tag=tag,
                    load_module_strict=False,
                    load_optimizer_states=True,
                    load_lr_scheduler_states=True,
                )
                if load_path is None:
                    raise ValueError(
                        f"Deepspeed failed to resume from checkpoint {path}"
                    )
                self.actor.set_adapter("actor")

            except Exception as e:
                raise ValueError(
                    f"Deepspeed failed to resume from checkpoint {path}"
                ) from e
        else:
            warnings.warn(
                "Distributed actor load not supported for non-distributed training."
            )

    def wrap_models(self) -> None:
        """Wrap the models in the accelerator, DeepSpeed objects must be wrapped at the same time,
        not individually."""
        print("Accelerator in wrap_models: ", self.accelerator)
        if self.accelerator is not None:
            assert (
                self.optimizer is not None
            ), "Optimizer is set to None, please check that the optimizer is correctly defined."
            is_dummy_optimizer = isinstance(self.optimizer.optimizer, DummyOptimizer)
            self.actor, optimizer, self.lr_scheduler = self.accelerator.prepare(
                self.actor, self.optimizer.optimizer, self.lr_scheduler
            )
            self.optimizer.optimizer = (
                optimizer if not is_dummy_optimizer else self.actor.optimizer
            )
            self.optimizer.optimizer_cls = (
                type(optimizer)
                if not is_dummy_optimizer
                else type(self.actor.optimizer)
            )
        else:
            assert (
                self.actor is not None
            ), "Actor is set to None, please check that the actor is defined."
            self.actor = self.actor.to(self.device)
            self.actor.gradient_checkpointing_enable()

    def clean_up(self) -> None:
        """Clean up the algorithm."""

        if self.accelerator is not None:
            (
                self.actor,
                self.optimizer,
                self.lr_scheduler,
            ) = self.accelerator.free_memory(
                self.actor,
                self.optimizer,
                self.lr_scheduler,
            )
            self.accelerator.wait_for_everyone()
        else:
            (
                self.actor,
                self.optimizer,
                self.lr_scheduler,
            ) = (
                None,
                None,
                None,
            )
        gc.collect()
        torch.cuda.empty_cache()

    def clone(self, index: Optional[int] = None, wrap: bool = True):
        """Creates a clone of the algorithm.

        :param index: The index of the clone, defaults to None
        :type index: Optional[int], optional
        :param wrap: If True, wrap the models in the clone with the accelerator, defaults to False
        :type wrap: bool, optional

        :return: A clone of the algorithm
        :rtype: EvolvableAlgorithm
        """
        with tempfile.TemporaryDirectory() as temp_dir:

            # We need to use the same temp_dir for all processes, so we broadcast the temp_dir from the main process
            if self.accelerator is not None and self.accelerator.num_processes > 1:
                temp_dir = broadcast_object_list([temp_dir], from_process=0)[0]

            if (
                self.accelerator is not None
                and self.zero_stage is not None
                and self.zero_stage >= 2
            ):
                self.accelerator.wait_for_everyone()
                self._save_distributed_actor(f"{temp_dir}/agent_{self.index}")
                self.accelerator.wait_for_everyone()

            input_args = EvolvableAlgorithm.inspect_attributes(
                self, input_args_only=True
            )
            input_args["wrap"] = False
            input_args["clone"] = True

            actor: PeftModel = cast(
                PeftModel,
                (
                    self.accelerator.unwrap_model(self.actor)
                    if self.accelerator is not None
                    else self.actor
                ),
            )

            actor_state_dict = None
            if self.zero_stage is None or self.zero_stage < 2:
                actor_state_dict = clone_tensors_for_torch_save(actor.state_dict())

            cloned_model = clone_llm(actor, state_dict=actor_state_dict)

            actor = None  # De-reference the actor
            input_args["actor_network"] = cloned_model
            input_args["accelerator"] = (
                Accelerator() if self.accelerator is not None else None
            )

            clone = type(self)(**input_args)
            clone.mutation_hook()

            # Clone attributes
            accelerator = clone.accelerator
            lr_scheduler = clone.lr_scheduler
            cloned_lr_scheduler = clone.lr_scheduler
            original_lr_scheduler = self.lr_scheduler
            clone.lr_scheduler = None
            self.lr_scheduler = None
            clone = EvolvableAlgorithm.copy_attributes(self, clone)
            clone.accelerator = accelerator
            clone.lr_scheduler = lr_scheduler
            clone.lr_scheduler = cloned_lr_scheduler
            self.lr_scheduler = original_lr_scheduler

            if self.accelerator is None:
                clone.optimizer.optimizer.load_state_dict(
                    state_dict=self.optimizer.optimizer.state_dict()
                )
                if self.lr_scheduler is not None:
                    clone.lr_scheduler.load_state_dict(self.lr_scheduler.state_dict())

            # Set the index
            if index is not None:
                clone.index = index

            clone.wrap_models()

            if self.zero_stage is not None and self.zero_stage >= 2:
                clone.accelerator.wait_for_everyone()
                clone._load_distributed_actor(f"{temp_dir}/agent_{self.index}")
                clone.accelerator.wait_for_everyone()
            else:
                if self.accelerator is not None:
                    self.accelerator.wait_for_everyone()

        return clone

    @staticmethod
    def update_lr(
        optimizer: torch.optim.Optimizer,  # Deepspeed optimizers are subclasses of torch.optim.Optimizer
        lr: float,
        accelerator: Optional[Accelerator] = None,
        scheduler_config: Optional[CosineLRScheduleConfig] = None,
    ) -> Tuple[Optional[Accelerator], Optional[SequentialLR]]:
        """Update the learning rate of the optimizer

        :param optimizer: Optimizer
        :type optimizer: Optimizer
        :param lr: Learning rate
        :type lr: float
        :param accelerator: Accelerator
        :type accelerator: Optional[Accelerator]
        :param scheduler_config: Scheduler configuration
        :type scheduler_config: Optional[CosineLRScheduleConfig]

        :return: Tuple of accelerator and scheduler
        :return: Accelerator
        """

        for param_group in optimizer.param_groups:
            param_group["lr"] = lr

        if accelerator is None:
            scheduler = (
                create_warmup_cosine_scheduler(optimizer, scheduler_config, 1e-8, lr)
                if scheduler_config is not None
                else None
            )
            return accelerator, scheduler

        if (
            not hasattr(accelerator.state, "deepspeed_plugin")
            or accelerator.state.deepspeed_plugin is None
        ):
            raise ValueError(
                "Accelerator must be instantiated with a deepspeed plugin."
            )

        if not hasattr(accelerator.state.deepspeed_plugin, "deepspeed_config"):
            raise ValueError(
                "Deepspeed config not found in accelerator state, make sure DeepSpeed is configured in your accelerator config."
            )

        if (
            accelerator.state.deepspeed_plugin.deepspeed_config.get("scheduler", None)
            is not None
        ):
            accelerator.state.deepspeed_plugin.deepspeed_config["scheduler"]["params"][
                "warmup_max_lr"
            ] = lr

        if (
            accelerator.state.deepspeed_plugin.deepspeed_config is not None
            and accelerator.state.deepspeed_plugin.deepspeed_config.get(
                "optimizer", None
            )
            is not None
        ):
            accelerator.state.deepspeed_plugin.deepspeed_config["optimizer"]["params"][
                "lr"
            ] = lr

        return accelerator, None<|MERGE_RESOLUTION|>--- conflicted
+++ resolved
@@ -28,6 +28,7 @@
 import torch
 from accelerate import Accelerator
 from accelerate.utils import broadcast_object_list
+from accelerate.utils.deepspeed import DeepSpeedOptimizerWrapper
 from deepspeed.checkpoint.utils import clone_tensors_for_torch_save
 from gymnasium import spaces
 from numpy.typing import ArrayLike
@@ -88,11 +89,7 @@
     is_image_space,
     is_vector_space,
 )
-<<<<<<< HEAD
-from agilerl.utils.llm_utils import _DummyOptimizer
-=======
 from agilerl.utils.llm_utils import DummyOptimizer
->>>>>>> effe5720
 
 __all__ = ["EvolvableAlgorithm", "RLAlgorithm", "MultiAgentRLAlgorithm"]
 
@@ -590,7 +587,7 @@
         optimizer = opt.optimizer if hasattr(opt, "optimizer") else None
 
         if isinstance(opt, DeepSpeedOptimizerWrapper):
-            if isinstance(opt.optimizer, _DummyOptimizer):
+            if isinstance(opt.optimizer, DummyOptimizer):
                 opt = getattr(
                     getattr(self, "actor"), "optimizer"
                 )  # If the optimizer is defined in the deepspeed config, we do this
