--- conflicted
+++ resolved
@@ -66,18 +66,11 @@
     TorchObsType,
 )
 from agilerl.utils.algo_utils import (
-<<<<<<< HEAD
     CosineLRScheduleConfig,
-    assert_supported_space,
     chkpt_attribute_to_device,
     clone_llm,
     compile_model,
     create_warmup_cosine_scheduler,
-    is_module_list,
-=======
-    chkpt_attribute_to_device,
-    clone_llm,
->>>>>>> 08ec224e
     isroutine,
     key_in_nested_dict,
     module_checkpoint_dict,
@@ -86,7 +79,6 @@
     stack_experiences,
 )
 from agilerl.utils.evolvable_networks import (
-    compile_model,
     config_from_dict,
     get_default_encoder_config,
     get_input_size_from_space,
@@ -776,16 +768,7 @@
 
             module_cls = net_dict[f"{name}_cls"]
             init_dict = net_dict[f"{name}_init_dict"]
-<<<<<<< HEAD
-            if isinstance(module_cls, list):
-                loaded_modules = []
-                for mod, d in zip(module_cls, init_dict):
-                    d["device"] = self.device
-                    loaded_mod: EvolvableModule = mod(**d)
-                    loaded_modules.append(loaded_mod)
-
-                setattr(self, name, loaded_modules)
-=======
+
             module_dict_cls = net_dict.get(f"{name}_module_dict_cls", None)
             if isinstance(module_cls, dict):
                 loaded_modules = {}
@@ -794,7 +777,6 @@
                     loaded_modules[agent_id] = mod(**init_dict[agent_id])
 
                 setattr(self, name, module_dict_cls(loaded_modules))
->>>>>>> 08ec224e
             else:
                 init_dict["device"] = self.device
                 loaded_module: EvolvableModule = module_cls(**init_dict)
