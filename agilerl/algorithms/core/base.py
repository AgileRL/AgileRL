import copy
import inspect
import warnings
from abc import ABC, ABCMeta, abstractmethod
from importlib.metadata import version
from typing import (
    Any,
    Callable,
    Dict,
    Iterable,
    List,
    Optional,
    Tuple,
    Type,
    TypeVar,
    Union,
)

import dill
import numpy as np
import torch
from accelerate import Accelerator
from gymnasium import spaces
from numpy.typing import ArrayLike
from tensordict import TensorDict
from torch._dynamo import OptimizedModule

from agilerl.algorithms.core.registry import (
    HyperparameterConfig,
    MutationRegistry,
    NetworkGroup,
    OptimizerConfig,
)
from agilerl.algorithms.core.wrappers import OptimizerWrapper
from agilerl.protocols import (
    AgentWrapper,
    EvolvableAttributeDict,
    EvolvableAttributeType,
    EvolvableModule,
)
from agilerl.typing import (
    ActionType,
    ArrayDict,
    DeviceType,
    ExperiencesType,
    GymSpaceType,
    InfosDict,
<<<<<<< HEAD
=======
    NumpyObsType,
>>>>>>> d3f0ac84
    ObservationType,
    TorchObsType,
)
from agilerl.utils.algo_utils import (
    assert_supported_space,
    chkpt_attribute_to_device,
    compile_model,
    is_module_list,
    isroutine,
    key_in_nested_dict,
    preprocess_observation,
    recursive_check_module_attrs,
    remove_compile_prefix,
)
from agilerl.utils.evolvable_networks import is_image_space

__all__ = ["EvolvableAlgorithm", "RLAlgorithm", "MultiAgentRLAlgorithm"]

SelfEvolvableAlgorithm = TypeVar("SelfEvolvableAlgorithm", bound="EvolvableAlgorithm")
SelfRLAlgorithm = TypeVar("SelfRLAlgorithm", bound="RLAlgorithm")
SelfAgentWrapper = TypeVar("SelfAgentWrapper", bound="AgentWrapper")
MARLObservationType = Dict[str, ObservationType]


class _RegistryMeta(type):
    """Metaclass to wrap registry information after algorithm is done
    initializing with specified network groups and optimizers."""

    def __call__(
        cls: Type[SelfEvolvableAlgorithm], *args, **kwargs
    ) -> SelfEvolvableAlgorithm:
        # Create the instance
        instance: SelfEvolvableAlgorithm = super().__call__(*args, **kwargs)

        # Call the base class post_init_hook after all initialization
        if isinstance(instance, cls) and hasattr(instance, "_registry_init"):
            instance._registry_init()

        return instance


class RegistryMeta(_RegistryMeta, ABCMeta): ...


def get_checkpoint_dict(agent: SelfEvolvableAlgorithm) -> Dict[str, Any]:
    """Returns a dictionary of the agent's attributes to save in a checkpoint.

    :param agent: The agent to save.
    :type agent: EvolvableAlgorithm

    :return: A dictionary of the agent's attributes.
    :rtype: dict[str, Any]
    """
    attribute_dict = EvolvableAlgorithm.inspect_attributes(agent)

    # Extract info on evolvable modules and optimizers in the algorithm
    network_info: Dict[str, Dict[str, Any]] = {"modules": {}, "optimizers": {}}
    for attr in agent.evolvable_attributes():
        obj: EvolvableAttributeType = getattr(agent, attr)
        if isinstance(obj, OptimizerWrapper):
            network_info["optimizers"].update(
                {
                    f"{attr}_cls": obj.optimizer_cls.__name__,
                    f"{attr}_state_dict": obj.state_dict(),
                    f"{attr}_networks": obj.network_names,
                    f"{attr}_lr": obj.lr_name,
                    f"{attr}_kwargs": obj.optimizer_kwargs,
                    f"{attr}_multiagent": obj.multiagent,
                }
            )
        elif isinstance(obj, (OptimizedModule, EvolvableModule)) or is_module_list(obj):
            if is_module_list(obj):
                obj_list = obj
                obj_cls = [
                    (
                        m._orig_mod.__class__
                        if isinstance(m, OptimizedModule)
                        else m.__class__
                    )
                    for m in obj_list
                ]
                init_dict = [m.init_dict for m in obj_list]
                state_dict = [remove_compile_prefix(m.state_dict()) for m in obj_list]
            else:
                obj_list = [obj]
                obj_cls = (
                    obj._orig_mod.__class__
                    if isinstance(obj, OptimizedModule)
                    else obj.__class__
                )
                init_dict = obj.init_dict
                state_dict = remove_compile_prefix(obj.state_dict())

            network_info["modules"].update(
                {
                    f"{attr}_cls": obj_cls,
                    f"{attr}_init_dict": init_dict,
                    f"{attr}_state_dict": state_dict,
                }
            )
        else:
            raise TypeError(
                f"Something went wrong. Identified '{attr}' as an evolvable module "
                f"when it is of type {type(obj)}."
            )

    network_attr_names = [
        name for name in agent.evolvable_attributes(networks_only=True)
    ]
    optimizer_attr_names = [
        name
        for name in agent.evolvable_attributes()
        if isinstance(getattr(agent, name), OptimizerWrapper)
    ]

    network_info["network_names"] = network_attr_names
    network_info["optimizer_names"] = optimizer_attr_names
    attribute_dict["network_info"] = network_info
    attribute_dict["agilerl_version"] = version("agilerl")
    attribute_dict.pop("accelerator", None)
    if attribute_dict.pop("lr_scheduler", None) is not None:
        attribute_dict["lr_scheduler"] = agent.lr_scheduler.state_dict()
    return attribute_dict


class EvolvableAlgorithm(ABC, metaclass=RegistryMeta):
    """Base object for all algorithms in the AgileRL framework.

    :param index: The index of the individual.
    :type index: int
    :param hp_config: Hyperparameter configuration for the algorithm, defaults to None.
    :type hp_config: Optional[HyperparameterConfig], optional
    :param device: Device to run the algorithm on, defaults to "cpu".
    :type device: Union[str, torch.device], optional
    :param accelerator: Accelerator object for distributed computing, defaults to None.
    :type accelerator: Optional[Accelerator], optional
    :param torch_compiler: The torch compiler mode to use, defaults to None.
    :type torch_compiler: Optional[Any], optional
    :param name: Name of the algorithm, defaults to the class name.
    :type name: Optional[str], optional
    """

    def __init__(
        self,
        index: int,
        hp_config: Optional[HyperparameterConfig] = None,
        device: Union[str, torch.device] = "cpu",
        accelerator: Optional[Accelerator] = None,
        torch_compiler: Optional[Any] = None,
        name: Optional[str] = None,
    ) -> None:

        assert isinstance(index, int), "Agent index must be an integer."
        assert isinstance(device, (str, torch.device)), "Device must be a string."
        assert isinstance(name, (type(None), str)), "Name must be a string."
        assert isinstance(
            accelerator, (type(None), Accelerator)
        ), "Accelerator must be an instance of Accelerator."
        if torch_compiler:
            assert torch_compiler in [
                "default",
                "reduce-overhead",
                "max-autotune",
            ], "Choose between torch compiler modes: default, reduce-overhead, max-autotune or None"

        self.accelerator = accelerator
        self.device = device if self.accelerator is None else self.accelerator.device
        self.torch_compiler = torch_compiler
        self.algo = name if name is not None else self.__class__.__name__

        self._mut = None
        self._index = index
        self.scores = []
        self.fitness = []
        self.steps = [0]
        self.registry = MutationRegistry(hp_config)
        self.training = True

    @property
    def index(self) -> int:
        """Returns the index of the algorithm."""
        return self._index

    @index.setter
    def index(self, value: int) -> None:
        """Sets the index of the algorithm."""
        self._index = value

    @property
    def mut(self) -> Any:
        """Returns the mutation object of the algorithm."""
        return self._mut

    @mut.setter
    def mut(self, value: Optional[str]) -> None:
        """Sets the mutation object of the algorithm."""
        self._mut = value

    @abstractmethod
    def preprocess_observation(self, observation: ObservationType) -> TorchObsType:
        """Preprocesses observations for forward pass through neural network.

        :param observations: Observations of environment
        :type observations: numpy.ndarray[float] or dict[str, numpy.ndarray[float]]

        :return: Preprocessed observations
        :rtype: torch.Tensor[float] or dict[str, torch.Tensor[float]]
        """
        raise NotImplementedError

    @abstractmethod
    def learn(self, experiences: ExperiencesType, **kwargs) -> Any:
        """Abstract method for learning the algorithm."""
        raise NotImplementedError

    @abstractmethod
    def get_action(
        self, obs: Union[ObservationType, MARLObservationType], *args, **kwargs
    ) -> ActionType:
        """Abstract method for getting an action from the algorithm."""
        raise NotImplementedError

    @abstractmethod
    def test(self, *args, **kwargs) -> ArrayLike:
        """Abstract method for testing the algorithm."""
        raise NotImplementedError

    @staticmethod
    def get_state_dim(observation_space: GymSpaceType) -> Tuple[int, ...]:
        """Returns the dimension of the state space.

        :param observation_space: The observation space of the environment.
        :type observation_space: spaces.Space or List[spaces.Space].

        :return: The dimension of the state space.
        :rtype: Tuple[int, ...]."""
        if isinstance(observation_space, (list, tuple, spaces.Tuple)):
            assert_supported_space(observation_space)
            return tuple(
                EvolvableAlgorithm.get_state_dim(space) for space in observation_space
            )
        elif isinstance(observation_space, spaces.Discrete):
            return (observation_space.n,)
        elif isinstance(observation_space, spaces.MultiDiscrete):
            return (sum(observation_space.nvec),)
        elif isinstance(observation_space, spaces.Box):
            return observation_space.shape
        elif isinstance(observation_space, spaces.Dict):
            assert_supported_space(observation_space)
            return {
                key: EvolvableAlgorithm.get_state_dim(subspace)
                for key, subspace in observation_space.spaces.items()
            }
        else:
            raise AttributeError(
                f"Can't access state dimensions for {type(observation_space)} spaces."
            )

    @staticmethod
    def get_action_dim(action_space: GymSpaceType) -> int:
        """Returns the dimension of the action space.

        :param action_space: The action space of the environment.
        :type action_space: spaces.Space or List[spaces.Space].

        :return: The dimension of the action space.
        :rtype: int.
        """
        if isinstance(action_space, (list, tuple)):
            return tuple(
                EvolvableAlgorithm.get_action_dim(space) for space in action_space
            )
        if isinstance(action_space, spaces.Discrete):
            return action_space.n
        elif isinstance(action_space, spaces.MultiDiscrete):
            return sum(action_space.nvec)
        elif isinstance(action_space, spaces.Box):
            # NOTE: Here we assume the action space only has one dimension
            #       (i.e. the actions correspond to a one-dimensional vector)
            return action_space.shape[0]
        else:
            raise AttributeError(
                f"Can't access action dimensions for {type(action_space)} spaces."
            )

    @staticmethod
    def inspect_attributes(
        agent: SelfEvolvableAlgorithm, input_args_only: bool = False
    ) -> Dict[str, Any]:
        """
        Inspect and retrieve the attributes of the current object, excluding attributes related to the
        underlying evolvable networks (i.e. `EvolvableModule`, `torch.optim.Optimizer`) and with
        an option to include only the attributes that are input arguments to the constructor.

        :param input_args_only: If True, only include attributes that are input arguments to the constructor.
                                Defaults to False.
        :type input_args_only: bool
        :return: A dictionary of attribute names and their values.
        :rtype: dict[str, Any]
        """
        # Get all attributes of the current object
        attributes = inspect.getmembers(agent, lambda a: not isroutine(a))

        # Exclude attributes that are EvolvableModule or Optimizer objects (also check for nested
        # module-related attributes for multi-agent algorithms)
        exclude = list(agent.evolvable_attributes().keys())
        exclude += [attr for attr, val in attributes if isinstance(val, TensorDict)]

        # Exclude private and built-in attributes
        attributes = [
            a for a in attributes if not (a[0].startswith("_") or a[0].endswith("_"))
        ]

        # If input_args_only is True, only include attributes that are
        # input arguments to the constructor
        if input_args_only:
            constructor_params = inspect.signature(agent.__init__).parameters.keys()
            attributes = {
                k: v
                for k, v in attributes
                if k not in exclude and k in constructor_params
            }
        else:
            # Remove the algo specific guarded variables (if specified)
            attributes = {k: v for k, v in attributes if k not in exclude}
        return attributes

    @staticmethod
    def copy_attributes(
        agent: SelfEvolvableAlgorithm, clone: SelfEvolvableAlgorithm
    ) -> SelfEvolvableAlgorithm:
        """Copies the non-evolvable attributes of the algorithm to a clone.

        :param clone: The clone of the algorithm.
        :type clone: SelfEvolvableAlgorithm

        :return: The clone of the algorithm.
        :rtype: SelfEvolvableAlgorithm
        """
        for attribute in EvolvableAlgorithm.inspect_attributes(agent).keys():
            if hasattr(agent, attribute) and hasattr(clone, attribute):
                attr, clone_attr = getattr(agent, attribute), getattr(clone, attribute)

                # NOTE: Here we handle the case where the individual is wrapped by an
                # AgentWrapper object, which includes the agent itself and functools.partial
                # objects as attributes that shouldn't be copied
                if callable(attr) or isinstance(attr, EvolvableAlgorithm):
                    continue
                elif isinstance(attr, torch.Tensor) or isinstance(
                    clone_attr, torch.Tensor
                ):
                    if not torch.equal(attr, clone_attr):
                        try:
                            setattr(
                                clone,
                                attribute,
                                copy.deepcopy(getattr(agent, attribute)),
                            )
                        except RuntimeError:
                            # If the tensor is not a leaf tensor, we need to clone it using torch.clone
                            setattr(
                                clone, attribute, torch.clone(getattr(agent, attribute))
                            )

                elif isinstance(attr, np.ndarray) or isinstance(clone_attr, np.ndarray):
                    if not np.array_equal(attr, clone_attr):
                        setattr(
                            clone, attribute, copy.deepcopy(getattr(agent, attribute))
                        )
                elif isinstance(attr, list) or isinstance(clone_attr, list):
                    setattr(clone, attribute, [copy.deepcopy(el) for el in attr])
                elif attr != clone_attr:
                    setattr(clone, attribute, copy.deepcopy(getattr(agent, attribute)))
            else:
                setattr(clone, attribute, copy.deepcopy(getattr(agent, attribute)))
        return clone

    @classmethod
    def population(
        cls: Type[SelfEvolvableAlgorithm],
        size: int,
        observation_space: GymSpaceType,
        action_space: GymSpaceType,
        wrapper_cls: Optional[Type[SelfAgentWrapper]] = None,
        wrapper_kwargs: Dict[str, Any] = {},
        **kwargs,
    ) -> List[Union[SelfEvolvableAlgorithm, SelfAgentWrapper]]:
        """Creates a population of algorithms.

        :param size: The size of the population.
        :type size: int.

        :return: A list of algorithms.
        :rtype: List[SelfEvolvableAlgorithm].
        """
        if wrapper_cls is not None:
            return [
                wrapper_cls(
                    cls(observation_space, action_space, index=i, **kwargs),
                    **wrapper_kwargs,
                )
                for i in range(size)
            ]

        return [
            cls(observation_space, action_space, index=i, **kwargs) for i in range(size)
        ]

    def __setattr__(self, name: str, value: Any) -> None:
        """Sets the attribute of the algorithm. If the attribute is an OptimizerWrapper,
        we register the optimizer with the algorithms registry.

        :param name: The name of the attribute.
        :type name: str
        :param value: The value of the attribute.
        :type value: Any
        """
        if isinstance(value, OptimizerWrapper) and name not in [
            config.name for config in self.registry.optimizers
        ]:
            config = OptimizerConfig(
                name=name,
                networks=value.network_names,
                lr=value.lr_name,
                optimizer_cls=value.optimizer_cls,
                optimizer_kwargs=value.optimizer_kwargs,
                multiagent=value.multiagent,
            )
            self.registry.register_optimizer(config)

        super().__setattr__(name, value)

    def _registry_init(self) -> None:
        """Registers the networks, optimizers, and algorithm hyperparameters in the algorithm with
        the mutations registry. We also check that all of the evolvable networks and their respective
        optimizers have been registered with the algorithm, and that the user-specified hyperparameters
        to mutate have been set as attributes in the algorithm."""

        if not self.registry.groups:
            raise AttributeError(
                "No network groups have been registered in the algorithms __init__ method. "
                "Please register NetworkGroup objects specifying all of the evaluation and "
                "shared/target networks through the `register_network_group()` method."
            )

        # Check that all the inspected evolvable attributes can be found in the registry
        all_registered = self.registry.all_registered()
        not_found = [
            attr for attr in self.evolvable_attributes() if attr not in all_registered
        ]
        if not_found:
            raise AttributeError(
                f"The following evolvable attributes could not be found in the registry: {not_found}. "
                "Please check that the defined NetworkGroup objects contain all of the EvolvableModule objects "
                "in the algorithm."
            )

        # Check that one of the network groups relates to a policy
        if not any(group.policy for group in self.registry.groups):
            raise AttributeError(
                "No network group has been registered as a policy (i.e. the network used to "
                "select actions) in the registry. Please register a NetworkGroup object "
                "specifying the policy network."
            )

        # Check that all the hyperparameters to mutate have been set as attributes in the algorithm
        if self.registry.hp_config is not None:
            for hp in self.registry.hp_config:
                if not hasattr(self, hp):
                    raise AttributeError(
                        f"Hyperparameter {hp} was found in the mutations configuration but has "
                        "not been set as an attribute in the algorithm."
                    )

    def _wrap_attr(self, attr: EvolvableAttributeType) -> EvolvableModule:
        """Wraps the model with the accelerator.

        :param attr: The attribute to wrap.
        :type attr: EvolvableAttributeType

        :return: The wrapped attribute.
        :rtype: EvolvableModule
        """
        if isinstance(attr, OptimizerWrapper):
            if isinstance(attr.optimizer, list):
                wrapped_opt = [self.accelerator.prepare(opt) for opt in attr.optimizer]
            else:
                wrapped_opt = self.accelerator.prepare(attr.optimizer)

            attr.optimizer = wrapped_opt
            return attr

        # Only wrap the model if its part of the computation graph
        return self.accelerator.prepare(attr) if attr.state_dict() else attr

    def set_training_mode(self, training: bool) -> None:
        """Sets the training mode of the algorithm.

        :param training: If True, set the algorithm to training mode.
        :type training: bool
        """
        self.training = training

    def get_lr_names(self) -> List[str]:
        """Returns the learning rates of the algorithm."""
        return [opt.lr for opt in self.registry.optimizers]

    def register_network_group(self, group: NetworkGroup) -> None:
        """Sets the evaluation network for the algorithm.

        :param name: The name of the evaluation network.
        :type name: str
        """
        self.registry.register_group(group)

    def register_mutation_hook(self, hook: Callable) -> None:
        """Registers a hook to be executed after a mutation is performed on
        the algorithm.

        :param hook: The hook to be executed after mutation.
        :type hook: Callable
        """
        self.registry.register_hook(hook)

    def mutation_hook(self) -> None:
        """Executes the hooks registered with the algorithm."""
        for hook in self.registry.hooks:
            getattr(self, hook)()

    def get_policy(self) -> EvolvableModule:
        """Returns the policy network of the algorithm."""
        for group in self.registry.groups:
            if group.policy:
                return getattr(self, group.eval)

        raise AttributeError(
            "No policy network has been registered with the algorithm."
        )

    def recompile(self) -> None:
        """Recompiles the evolvable modules in the algorithm with the specified torch compiler."""
        for name, obj in self.evolvable_attributes(networks_only=True).items():
            if isinstance(obj, list):
                compiled = [
                    compile_model(module, self.torch_compiler) for module in obj
                ]
            else:
                compiled = compile_model(obj, self.torch_compiler)

            setattr(self, name, compiled)

    def to_device(self, *experiences: TorchObsType) -> Tuple[TorchObsType, ...]:
        """Moves experiences to the device.

        :param experiences: Experiences to move to device
        :type experiences: Tuple[torch.Tensor[float], ...]

        :return: Experiences on the device
        :rtype: Tuple[torch.Tensor[float], ...]
        """
        device = self.device if self.accelerator is None else self.accelerator.device
        on_device = []
        for exp in experiences:
            if isinstance(exp, dict):
                exp = {key: val.to(device) for key, val in exp.items()}
            elif isinstance(exp, (list, tuple)) and isinstance(exp[0], torch.Tensor):
<<<<<<< HEAD
                exp = tuple(val.to(device) for val in exp)
=======
                exp = [val.to(device) for val in exp]
>>>>>>> d3f0ac84
            elif isinstance(exp, torch.Tensor):
                exp = exp.to(device)

            on_device.append(exp)

        return on_device

    def evolvable_attributes(
        self, networks_only: bool = False
    ) -> EvolvableAttributeDict:
        """Returns the attributes related to the evolvable networks in the algorithm. Includes
        attributes that are either evolvable networks or a list of evolvable networks, as well
        as the optimizers associated with the networks.

        :param networks_only: If True, only include evolvable networks, defaults to False
        :type networks_only: bool, optional

        :return: A dictionary of network attributes.
        :rtype: dict[str, Any]
        """

        def is_evolvable(attr: str, obj: Any):
            return (
                recursive_check_module_attrs(obj, networks_only)
                and not attr.startswith("_")
                and not attr.endswith("_")
            )

        # Inspect evolvable given specs
        evolvable_attrs = {}
        for attr in dir(self):
            obj = getattr(self, attr)
            if is_evolvable(attr, obj):
                evolvable_attrs[attr] = obj

        return evolvable_attrs

    def wrap_models(self) -> None:
        """Wraps the models in the algorithm with the accelerator."""
        if self.accelerator is None:
            return

        for attr in self.evolvable_attributes():
            obj = getattr(self, attr)
            if isinstance(obj, list):
                setattr(self, attr, [self._wrap_attr(m) for m in obj])
            else:
                setattr(self, attr, self._wrap_attr(obj))

    def unwrap_models(self):
        """Unwraps the models in the algorithm from the accelerator."""
        if self.accelerator is None:
            raise AttributeError("No accelerator has been set for the algorithm.")

        for attr in self.evolvable_attributes(networks_only=True):
            obj = getattr(self, attr)
            if isinstance(obj, list):
                setattr(self, attr, [self.accelerator.unwrap_model(m) for m in obj])
            else:
                setattr(self, attr, self.accelerator.unwrap_model(obj))

    def clone(
        self: SelfEvolvableAlgorithm, index: Optional[int] = None, wrap: bool = True
    ) -> SelfEvolvableAlgorithm:
        """Creates a clone of the algorithm.

        :param index: The index of the clone, defaults to None
        :type index: Optional[int], optional
        :param wrap: If True, wrap the models in the clone with the accelerator, defaults to False
        :type wrap: bool, optional

        :return: A clone of the algorithm
        :rtype: EvolvableAlgorithm
        """
        # Make copy using input arguments
        input_args = EvolvableAlgorithm.inspect_attributes(self, input_args_only=True)
        input_args["wrap"] = wrap

        clone = type(self)(**input_args)

        if self.accelerator is not None:
            self.unwrap_models()

        # Clone evolvable modules
        cloned_modules = {}
        for attr, obj in self.evolvable_attributes(networks_only=True).items():
            if isinstance(obj, list):
                cloned_modules[attr] = [m.clone() for m in obj]
            else:
                cloned_modules[attr] = obj.clone()

            setattr(clone, attr, cloned_modules[attr])
<<<<<<< HEAD

        # Run mutation hook at this step given possibility of sharing
        # encoder parameters between networks
        clone.mutation_hook()

=======
>>>>>>> d3f0ac84
        # Reinitialize optimizers
        for opt_config in self.registry.optimizers:
            orig_optimizer: OptimizerWrapper = getattr(self, opt_config.name)

            networks = (
                cloned_modules[opt_config.networks[0]]
                if opt_config.multiagent
                else [cloned_modules[net] for net in opt_config.networks]
            )
            opt = OptimizerWrapper(
                getattr(torch.optim, opt_config.optimizer_cls),
                networks=networks,
                lr=orig_optimizer.lr,
                network_names=opt_config.networks,
                lr_name=opt_config.lr,
                optimizer_kwargs=opt_config.optimizer_kwargs,
                multiagent=opt_config.multiagent,
            )
            opt.load_state_dict(orig_optimizer.state_dict())
            setattr(clone, opt_config.name, opt)

        # Prepare with accelerator / compiler if necessary
        if self.accelerator is not None and wrap:
            clone.wrap_models()
        elif self.torch_compiler:
            torch.set_float32_matmul_precision("high")
            clone.recompile()

        # Copy non-evolvable attributes back to clone
        clone = EvolvableAlgorithm.copy_attributes(self, clone)
        if index is not None:
            clone.index = index

        return clone

    def save_checkpoint(self, path: str) -> None:
        """Saves a checkpoint of agent properties and network weights to path.

        :param path: Location to save checkpoint at
        :type path: string
        """
        torch.save(
            get_checkpoint_dict(self),
            path,
            pickle_module=dill,
        )

    def load_checkpoint(self, path: str) -> None:
        """Loads saved agent properties and network weights from checkpoint.

        :param path: Location to load checkpoint from
        :type path: string
        """
        checkpoint: Dict[str, Any] = torch.load(
            path, map_location=self.device, pickle_module=dill
        )

        # Recreate evolvable modules
        network_info: Dict[str, Dict[str, Any]] = checkpoint["network_info"]
        network_names = network_info["network_names"]
        for name in network_names:
            net_dict = {
                k: v for k, v in network_info["modules"].items() if k.startswith(name)
            }

            module_cls = net_dict[f"{name}_cls"]
            init_dict = net_dict[f"{name}_init_dict"]
            if isinstance(module_cls, list):
                loaded_modules = []
                for mod, d in zip(module_cls, init_dict):
                    loaded_mod: EvolvableModule = mod(**d)
                    loaded_modules.append(loaded_mod)

                setattr(self, name, loaded_modules)
            else:
                loaded_module: EvolvableModule = module_cls(**init_dict)
                setattr(self, name, loaded_module)

        # Apply mutation hooks
        # NOTE: We do this before loading the state dicts because there may be
        # hooks that pertain to the network parameters such as e.g. encoder parameter
        # sharing
        self.mutation_hook()

        # Load state dicts after applying mutation hook
        for name in network_names:
            net_dict = {
                k: v for k, v in network_info["modules"].items() if k.startswith(name)
            }
            loaded_module = getattr(self, name)
            state_dict = net_dict[f"{name}_state_dict"]
            if isinstance(loaded_module, list):
                for loaded_mod, state in zip(loaded_module, state_dict):
                    if state:
                        loaded_mod.load_state_dict(state)
            elif state_dict:
                loaded_module.load_state_dict(state_dict)

        optimizer_names = network_info["optimizer_names"]
        for name in optimizer_names:
            opt_dict = {
                k: v
                for k, v in network_info["optimizers"].items()
                if k.startswith(name)
            }

            # Initialize optimizer
            opt_kwargs = opt_dict[f"{name}_kwargs"]
            optimizer_cls = opt_dict[f"{name}_cls"]
            opt_networks = opt_dict[f"{name}_networks"]
            opt_lr = opt_dict[f"{name}_lr"]
            is_multiagent = opt_dict[f"{name}_multiagent"]
            networks = (
                getattr(self, opt_networks[0])
                if is_multiagent
                else [getattr(self, net) for net in opt_networks]
            )
            optimizer = OptimizerWrapper(
                getattr(torch.optim, optimizer_cls),
                networks=networks,
                lr=getattr(self, opt_lr),
                network_names=opt_networks,
                lr_name=opt_lr,
                optimizer_kwargs=opt_kwargs,
                multiagent=is_multiagent,
            )

            # Load optimizer state
            optimizer.load_state_dict(opt_dict[f"{name}_state_dict"])
            setattr(self, name, optimizer)

        # Check loaded registry is consistent with the algorithm
        if checkpoint["registry"] != self.registry:
            raise ValueError(
                "Loaded registry does not match the algorithm's registry. Please make "
                "sure you are loading the checkpoint with the correct algorithm."
            )

        # Load other attributes
        checkpoint.pop("network_info")
        for attribute in checkpoint.keys():
            setattr(self, attribute, checkpoint[attribute])

        # Wrap models / compile if necessary
        if self.accelerator is not None:
            self.wrap_models()
        elif self.torch_compiler:
            torch.set_float32_matmul_precision("high")
            self.recompile()

    @classmethod
    def load(
        cls: Type[SelfEvolvableAlgorithm],
        path: str,
        device: DeviceType = "cpu",
        accelerator: Optional[Accelerator] = None,
    ) -> SelfEvolvableAlgorithm:
        """Loads an algorithm from a checkpoint.

        :param path: Location to load checkpoint from.
        :type path: string
        :param device: Device to load the algorithm on, defaults to 'cpu'
        :type device: str, optional
        :param accelerator: Accelerator object for distributed computing, defaults to None
        :type accelerator: Optional[Accelerator], optional

        :return: An instance of the algorithm
        :rtype: RLAlgorithm
        """
        checkpoint: Dict[str, Any] = torch.load(
            path, map_location=device, pickle_module=dill
        )

        # Reconstruct evolvable modules in algorithm
        network_info: Optional[Dict[str, Dict[str, Any]]] = checkpoint.get(
            "network_info"
        )
        if network_info is None:
            raise ValueError(
                "Network info not found in checkpoint. You may be loading a checkpoint from "
                "an older version of AgileRL. Since v2.0, we require AgileRL algorithms to "
                "have a specific structure to simplify evolutionary hyperparameter optimization. "
                "Please downgrade to v1.0.30 to load checkpoints from before this change."
            )

        network_names = network_info["network_names"]
        loaded_modules: Dict[str, EvolvableAttributeType] = {}
        for name in network_names:
            net_dict = {
                k: v for k, v in network_info["modules"].items() if k.startswith(name)
            }

            # Add device to init dict
            init_dict = net_dict.get(f"{name}_init_dict", None)
            if init_dict is None:
                raise ValueError(f"Init dict for {name} not found in checkpoint.")

            init_dict = chkpt_attribute_to_device(init_dict, device)

            # Reconstruct the modules
            module_cls: Union[Type[EvolvableModule], List[Type[EvolvableModule]]] = (
                net_dict[f"{name}_cls"]
            )
            if isinstance(module_cls, list):
                loaded_modules[name] = []
                for mod_cls, d in zip(module_cls, init_dict):
                    d["device"] = device
                    mod: EvolvableModule = mod_cls(**d)
                    loaded_modules[name].append(mod)
            else:
                init_dict["device"] = device
                module = module_cls(**init_dict)
                loaded_modules[name] = module

        # Reconstruct the algorithm
        constructor_params = inspect.signature(cls.__init__).parameters.keys()
        class_init_dict = {
            k: v for k, v in checkpoint.items() if k in constructor_params
        }

        checkpoint["accelerator"] = accelerator
        checkpoint["device"] = device
        self = cls(**class_init_dict)
        registry: MutationRegistry = checkpoint["registry"]
        self.registry = registry

        # Set loaded modules
        for name, module in loaded_modules.items():
            setattr(self, name, module)

        # Apply mutation hooks
        self.mutation_hook()

        # Load state dictionaries
        for name in network_names:
            net_dict = {
                k: v for k, v in network_info["modules"].items() if k.startswith(name)
            }
            loaded_module: Union[EvolvableModule, List[EvolvableModule]] = getattr(
                self, name
            )
            state_dict = net_dict[f"{name}_state_dict"]
            if isinstance(loaded_module, list):
                for loaded_mod, state in zip(loaded_module, state_dict):
                    if state:
                        loaded_mod.load_state_dict(state)
            elif state_dict:
                loaded_module.load_state_dict(state_dict)

        # Reconstruct optimizers in algorithm
        optimizer_names = network_info["optimizer_names"]
        loaded_optimizers = {}
        for name in optimizer_names:
            opt_dict = {
                k: v
                for k, v in network_info["optimizers"].items()
                if k.startswith(name)
            }

            # Add device to optimizer kwargs
            opt_kwargs = chkpt_attribute_to_device(opt_dict[f"{name}_kwargs"], device)
            lr = opt_dict[f"{name}_lr"]
            optimizer_cls = opt_dict[f"{name}_cls"]
            opt_networks = opt_dict[f"{name}_networks"]

            networks = (
                loaded_modules[opt_networks[0]]
                if opt_dict[f"{name}_multiagent"]
                else [loaded_modules[net] for net in opt_networks]
            )

            optimizer = OptimizerWrapper(
                getattr(torch.optim, optimizer_cls),
                networks=networks,
                lr=getattr(self, lr),
                network_names=opt_networks,
                lr_name=lr,
                optimizer_kwargs=opt_kwargs,
                multiagent=opt_dict[f"{name}_multiagent"],
            )

            state_dict = chkpt_attribute_to_device(
                opt_dict[f"{name}_state_dict"], device
            )
            optimizer.load_state_dict(state_dict)
            loaded_optimizers[name] = optimizer

        # Assign loaded modules and optimizers to the algorithm
        for name, module in loaded_modules.items():
            setattr(self, name, module)

        for name, optimizer in loaded_optimizers.items():
            setattr(self, name, optimizer)

        # Assign other attributes to the algorithm
        for attribute in EvolvableAlgorithm.inspect_attributes(self).keys():
            if attribute not in checkpoint:
                warnings.warn(
                    f"Attribute {attribute} not found in checkpoint. Skipping."
                )
                continue

            setattr(self, attribute, checkpoint.get(attribute))

        # Wrap models / compile if necessary
        if accelerator is not None:
            self.wrap_models()
        elif self.torch_compiler:
            torch.set_float32_matmul_precision("high")
            self.recompile()

        # Check for agent wrapper
        wrapper_cls = checkpoint.get("wrapper_cls")
        if wrapper_cls is not None:
            init_dict = checkpoint.get("wrapper_init_dict")
            wrapper_attributes = checkpoint.get("wrapper_attrs")
            self = wrapper_cls(self, **init_dict)
            for attr in wrapper_attributes:
                setattr(self, attr, wrapper_attributes[attr])

        return self


class RLAlgorithm(EvolvableAlgorithm, ABC):
    """Base object for all single-agent algorithms in the AgileRL framework.

    :param observation_space: The observation space of the environment.
    :type observation_space: spaces.Space
    :param action_space: The action space of the environment.
    :type action_space: spaces.Space
    :param index: The index of the individual.
    :type index: int
    :param learn_step: Learning frequency, defaults to 2048.
    :type learn_step: int, optional
    :param device: Device to run the algorithm on, defaults to "cpu".
    :type device: Union[str, torch.device], optional
    :param accelerator: Accelerator object for distributed computing, defaults to None.
    :type accelerator: Optional[Accelerator], optional
    :param normalize_images: If True, normalize images, defaults to True.
    :type normalize_images: bool, optional
    :param name: Name of the algorithm, defaults to the class name.
    :type name: Optional[str], optional
    """

    def __init__(
        self,
        observation_space: spaces.Space,
        action_space: spaces.Space,
        index: int,
        hp_config: Optional[HyperparameterConfig] = None,
        device: Union[str, torch.device] = "cpu",
        accelerator: Optional[Accelerator] = None,
        torch_compiler: Optional[Any] = None,
        normalize_images: bool = True,
        name: Optional[str] = None,
    ) -> None:

        super().__init__(index, hp_config, device, accelerator, torch_compiler, name)

        assert isinstance(
            observation_space, spaces.Space
        ), "Observation space must be an instance of gymnasium.spaces.Space."
        assert isinstance(
            action_space, spaces.Space
        ), "Action space must be an instance of gymnasium.spaces.Space."

        self.observation_space = observation_space
        self.action_space = action_space
        self.normalize_images = normalize_images

        # TODO: Temporary hack to support legacy code
        self.state_dim = self.get_state_dim(observation_space)
        self.action_dim = self.get_action_dim(action_space)
        self.discrete_actions = isinstance(
            action_space, (spaces.Discrete, spaces.MultiDiscrete)
        )
        self.min_action = (
            np.array(action_space.low).astype(np.float32)
            if hasattr(action_space, "low")
            else None
        )
        self.max_action = (
            np.array(action_space.high).astype(np.float32)
            if hasattr(action_space, "high")
            else None
        )

    def preprocess_observation(self, observation: ObservationType) -> TorchObsType:
        """Preprocesses observations for forward pass through neural network.

        :param observations: Observations of environment
        :type observations: ObservationType

        :return: Preprocessed observations
        :rtype: torch.Tensor[float] or dict[str, torch.Tensor[float]] or Tuple[torch.Tensor[float], ...]
        """
        return preprocess_observation(
            observation=observation,
            observation_space=self.observation_space,
            device=self.device,
            normalize_images=self.normalize_images,
        )


class MultiAgentRLAlgorithm(EvolvableAlgorithm, ABC):
    """Base object for all multi-agent algorithms in the AgileRL framework.

    :param observation_spaces: The observation spaces of the agent environments.
    :type observation_spaces: List[spaces.Space]
    :param action_spaces: The action spaces of the agent environments.
    :type action_spaces: List[spaces.Space]
    :param agent_ids: The agent IDs of the agents in the environment.
    :type agent_ids: List[int]
    :param index: The index of the individual in the population.
    :type index: int.
    :param learn_step: Learning frequency, defaults to 2048
    :type learn_step: int, optional
    :param device: Device to run the algorithm on, defaults to "cpu"
    :type device: str, optional
    :param accelerator: Accelerator object for distributed computing, defaults to None
    :type accelerator: Optional[Accelerator], optional
    :param normalize_images: If True, normalize images, defaults to True
    :type normalize_images: bool, optional
    :param torch_compiler: The torch compiler mode to use, defaults to None
    :type torch_compiler: Optional[Any], optional
    :param name: Name of the algorithm, defaults to the class name
    :type name: Optional[str], optional
    """

    def __init__(
        self,
        observation_spaces: Iterable[spaces.Space],
        action_spaces: Iterable[spaces.Space],
        agent_ids: Iterable[int],
        index: int,
        hp_config: Optional[HyperparameterConfig] = None,
        device: Union[str, torch.device] = "cpu",
        accelerator: Optional[Accelerator] = None,
        torch_compiler: Optional[Any] = None,
        normalize_images: bool = True,
        name: Optional[str] = None,
    ) -> None:

        super().__init__(index, hp_config, device, accelerator, torch_compiler, name)

        assert isinstance(
            agent_ids, (tuple, list)
        ), "Agent IDs must be stores in a tuple or list."
        assert len(agent_ids) == len(
            observation_spaces
        ), "Number of agent IDs must match number of observation spaces."
        assert isinstance(
            observation_spaces, (list, tuple)
        ), "Observation spaces must be a list or tuple."
        assert all(
            isinstance(_space, spaces.Space) for _space in observation_spaces
        ), "Observation spaces must be instances of gymnasium.spaces.Space."
        assert isinstance(
            action_spaces, (list, tuple)
        ), "Action spaces must be a list or tuple."
        assert all(
            isinstance(_space, spaces.Space) for _space in action_spaces
        ), "Action spaces must be instances of gymnasium.spaces.Space."

        if not all(
            isinstance(space, observation_spaces[0].__class__)
            for space in observation_spaces
        ):
            raise ValueError(
                "AgileRL 2.0 only supports homogeneous multi-agent environments "
                "(i.e. all agents have the same type of observation space)"
            )

        # TODO: This can be removed once we have a more robust implementation
        self.state_dims = self.get_state_dim(observation_spaces)
        self.action_dims = self.get_action_dim(action_spaces)
        self.one_hot = all(
            isinstance(space, (spaces.Discrete, spaces.MultiDiscrete))
            for space in observation_spaces
        )
        self.discrete_actions = all(
            isinstance(space, (spaces.Discrete, spaces.MultiDiscrete))
            for space in action_spaces
        )

        # For continuous action spaces, store the min and max action values
        if not self.discrete_actions:
            self.min_action = [
                np.array(space.low).astype(np.float32) for space in action_spaces
            ]
            self.max_action = [
                np.array(space.high).astype(np.float32) for space in action_spaces
            ]
        else:
            self.min_action, self.max_action = None, None

        self.agent_ids = agent_ids
        self.n_agents = len(agent_ids)

        self.shared_agent_ids = []
        self.homogeneous_agents = {}
        self.unique_observation_spaces = {}
        self.unique_action_spaces = {}
        for agent_id, obs_space, action_space in zip(
            self.agent_ids, observation_spaces, action_spaces
        ):
            # Split agent names on expected pattern of e.g. speaker_0, speaker_1,
            # listener_0, listener_1, to determine which agents are homogeneous
<<<<<<< HEAD
            homo_agent = agent_id.rsplit("_", 1)[0]
            if homo_agent in self.homogeneous_agents:
                self.homogeneous_agents[homo_agent].append(agent_id)
                assert (
                    obs_space == self.unique_observation_spaces[homo_agent]
                ), f"Homogeneous agents, i.e. agents that share the prefix {homo_agent}, must have the same observation space. Found {self.unique_observation_spaces[homo_agent]} and {obs_space}."
                assert (
                    action_space == self.unique_action_spaces[homo_agent]
                ), f"Homogeneous agents, i.e. agents that share the prefix {homo_agent}, must have the same action space. Found {self.unique_action_spaces[homo_agent]} and {action_space}."
            else:
                self.shared_agent_ids.append(homo_agent)
                self.homogeneous_agents[homo_agent] = [agent_id]
                self.unique_observation_spaces[homo_agent] = obs_space
                self.unique_action_spaces[homo_agent] = action_space
=======
            homo_id = (
                agent_id.rsplit("_", 1)[0] if isinstance(agent_id, str) else agent_id
            )
            if homo_id in self.homogeneous_agents:
                self.homogeneous_agents[homo_id].append(agent_id)
                assert (
                    obs_space == self.unique_observation_spaces[homo_id]
                ), f"Homogeneous agents, i.e. agents that share the prefix {homo_id}, must have the same observation space. Found {self.unique_observation_spaces[homo_id]} and {obs_space}."
                assert (
                    action_space == self.unique_action_spaces[homo_id]
                ), f"Homogeneous agents, i.e. agents that share the prefix {homo_id}, must have the same action space. Found {self.unique_action_spaces[homo_id]} and {action_space}."
            else:
                self.shared_agent_ids.append(homo_id)
                self.homogeneous_agents[homo_id] = [agent_id]
                self.unique_observation_spaces[homo_id] = obs_space
                self.unique_action_spaces[homo_id] = action_space
>>>>>>> d3f0ac84

        self.n_unique_agents = len(self.shared_agent_ids)
        self.normalize_images = normalize_images
        self.observation_spaces = observation_spaces
        self.action_spaces = action_spaces
        self.total_actions = sum(self.action_dims)
        self.total_state_dims = None

        if not any(
            isinstance(space, (spaces.Dict, spaces.Tuple))
            for space in observation_spaces
        ):
            self.total_state_dims = sum(state_dim[0] for state_dim in self.state_dims)

        # Build observation and action space dictionaries using agent IDs
        self.single_space = observation_spaces[0]
        self.observation_space = spaces.Dict(
            {agent_id: space for agent_id, space in zip(agent_ids, observation_spaces)}
        )
        self.action_space = spaces.Dict(
            {agent_id: space for agent_id, space in zip(agent_ids, action_spaces)}
        )

    def preprocess_observation(
        self, observation: ObservationType
    ) -> Dict[str, TorchObsType]:
        """Preprocesses observations for forward pass through neural network.

        :param observations: Observations of environment
        :type observations: numpy.ndarray[float] or dict[str, numpy.ndarray[float]]

        :return: Preprocessed observations
        :rtype: torch.Tensor[float] or dict[str, torch.Tensor[float]] or Tuple[torch.Tensor[float], ...]
        """
        preprocessed = {}
        for agent_id, obs in observation.items():
            preprocessed[agent_id] = preprocess_observation(
                observation=obs,
                observation_space=self.observation_space.get(agent_id),
                device=self.device,
                normalize_images=self.normalize_images,
            )

        return preprocessed

    def extract_action_masks(self, infos: InfosDict) -> ArrayDict:
        """Extract action masks from info dictionary

        :param infos: Info dict
        :type infos: Dict[str, Dict[...]]

        :return: Action masks
        :rtype: Dict[str, np.ndarray]
        """
        action_masks = {
            agent: info.get("action_mask", None) if isinstance(info, dict) else None
            for agent, info in infos.items()
            if agent in self.agent_ids
        }  # Get dict of form {"agent_id" : [1, 0, 0, 0]...} etc

        return action_masks

    def extract_agent_masks(self, infos: InfosDict) -> Tuple[ArrayDict, ArrayDict]:
        """Extract env_defined_actions from info dictionary and determine agent masks

        :param infos: Info dict
        :type infos: Dict[str, Dict[...]]
        """

        # Deal with case of no env_defined_actions defined in the info dict
        # Deal with empty info dicts for each sub agent
        if not key_in_nested_dict(infos, "env_defined_actions") or all(
            not info for agent, info in infos.items() if agent in self.agent_ids
        ):
            return None, None

        env_defined_actions = {
            agent: (
                info.get("env_defined_actions", None)
                if isinstance(info, dict)
                else None
            )
            for agent, info in infos.items()
            if agent in self.agent_ids
        }
        agent_masks = None
        if env_defined_actions is not None:
            agent_masks = {}
            for idx, agent in enumerate(env_defined_actions.keys()):
                # Handle None if environment isn't vectorized
                if env_defined_actions[agent] is None:
                    if not self.discrete_actions:
                        nan_arr = np.empty(self.action_dims[idx])
                        nan_arr[:] = np.nan
                    else:
                        nan_arr = np.array([[np.nan]])
                    env_defined_actions[agent] = nan_arr

                # Handle discrete actions + env not vectorized
                if isinstance(env_defined_actions[agent], (int, float)):
                    env_defined_actions[agent] = np.array(
                        [[env_defined_actions[agent]]]
                    )

                # Ensure additional dimension is added in so shapes align for masking
                if len(env_defined_actions[agent].shape) == 1:
                    env_defined_actions[agent] = (
                        env_defined_actions[agent][:, np.newaxis]
                        if self.discrete_actions
                        else env_defined_actions[agent][np.newaxis, :]
                    )
                agent_masks[agent] = np.where(
                    np.isnan(env_defined_actions[agent]), 0, 1
                ).astype(bool)

        return env_defined_actions, agent_masks

    def stack_critic_observations(self, obs: Dict[str, TorchObsType]) -> TorchObsType:
        """Process observations for critic network input.

        .. note:: Assumes that the observation spaces for the different agents are the same.

        :param obs: Observation dict
        :type obs: Dict[str, torch.Tensor]

        :return: Stacked observations
        :rtype: torch.Tensor
        """
        obs = list(obs.values())
        if isinstance(self.single_space, spaces.Dict):
            processed_obs = {}
            for key, space in self.single_space.spaces.items():
                if is_image_space(space):
                    processed_obs[key] = torch.stack(
                        [obs[i][key] for i in range(self.n_agents)], dim=2
                    )
                else:
                    processed_obs[key] = torch.cat(
                        [obs[i][key] for i in range(self.n_agents)], dim=1
                    )

        elif isinstance(self.single_space, spaces.Tuple):
            processed_obs = []
            for i, space in enumerate(self.single_space):
                if is_image_space(space):
                    processed_obs.append(
                        torch.stack([obs[j][i] for j in range(self.n_agents)], dim=2)
                    )
                else:
                    processed_obs.append(
                        torch.cat([obs[j][i] for j in range(self.n_agents)], dim=1)
                    )
            processed_obs = tuple(processed_obs)

        elif is_image_space(self.single_space):
            processed_obs = torch.stack(obs, dim=2)
        else:
            processed_obs = torch.cat(obs, dim=1)

        return processed_obs

<<<<<<< HEAD
    def disassemble_homogeneous_outputs(self, dict: Dict, vect_dim: int) -> Dict:
        """Disassembles batched output by shared policies into their homogeneous agents' outputs.

        :param dict: Dictionary to be disassembled, has the form {'agent': [4, 7, 8]}
        :type dict: Dict
        :return: isassembled dictionary, e.g. {'agent_0': 4, 'agent_1': 7, 'agent_2': 8}
        :rtype: Dict
        """
        output_dict = {}
        for unique_id in self.shared_agent_ids:
            dict[unique_id] = np.reshape(
                dict[unique_id], (len(self.homogeneous_agents[unique_id]), vect_dim, -1)
            )
            for i, homo_id in enumerate(self.homogeneous_agents[unique_id]):
                output_dict[homo_id] = dict[unique_id][i]
        return output_dict

    def vectorize_experiences_by_agent(self, experiences, dim=1):
        """Reorganizes experiences into a tensor, vectorized by time step

        Example input:
        {'agent_0': [[1, 2, 3, 4]], 'agent_1': [[5, 6, 7, 8]]}
        Example output:
        torch.Tensor([[1, 2, 3, 4, 5, 6, 7, 8]])

        :param experiences: Dictionaries containing experiences indexed by agent_id that share a policy agent.
        :type experiences: Tuple[Dict[str, np.ndarray]]
        :param dim: New dimension to stack along
        :type dim: int
        """
        tensors = [
            torch.Tensor(np.array(experiences[agent_id]))
            for agent_id in experiences.keys()
        ]
        stacked_tensor = torch.stack(tensors, dim=dim)
        return stacked_tensor

    def concatenate_experiences_into_batches(
        self, experiences: ExperiencesType, shape: Tuple[int, ...]
    ) -> torch.Tensor:
        """Reorganizes experiences into a batched tensor

        Example input:
        {'agent_0': [[[...1], [...2]], [[...5], [...6]]],
         'agent_1': [[[...3], [...4]], [[...7], [...8]]]}

        Example output:
        torch.Tensor([...1], [...2], [...3], [...4], [...5], [...6], [...7], [...8])

        :param experiences: Dictionaries containing experiences indexed by agent_id that share a policy agent.
        :type experiences: Tuple[Dict[str, np.ndarray]]
        :param shape: Observation/action/etc shape space to maintain
        :type obs_space: Tuple(int)
        """
        tensors = []
        for agent_id in experiences.keys():
            exp = np.array(experiences[agent_id])
            if len(exp.shape) < 2:
                exp = np.expand_dims(exp, 0)
            tensors.append(torch.Tensor(exp))
        stacked_tensor = torch.cat(tensors, dim=0)
        stacked_tensor = stacked_tensor.reshape(-1, *shape)
        for squeeze_dim in [0, -1]:
            if stacked_tensor.size(squeeze_dim) == 1:
                stacked_tensor = stacked_tensor.squeeze(squeeze_dim)
        return stacked_tensor

    def sum_shared_rewards(
        self, rewards: Dict[str, np.ndarray]
    ) -> Dict[str, np.ndarray]:
=======
    def disassemble_homogeneous_outputs(
        self, homo_outputs: ArrayDict, vect_dim: int
    ) -> ArrayDict:
        """Disassembles batched output by shared policies into their homogeneous agents' outputs.

        :param homo_outputs: Dictionary to be disassembled, has the form {'agent': [4, 7, 8]}
        :type homo_outputs: Dict[str, np.ndarray]
        :param vect_dim: Vectorization dimension size, i.e. number of vect envs
        :type vect_dim: int
        :return: Assembled dictionary, e.g. {'agent_0': 4, 'agent_1': 7, 'agent_2': 8}
        :rtype: Dict[str, np.ndarray]
        """
        output_dict = {}
        for unique_id in self.shared_agent_ids:
            homo_outputs[unique_id] = np.reshape(
                homo_outputs[unique_id],
                (len(self.homogeneous_agents[unique_id]), vect_dim, -1),
            )
            for i, homo_id in enumerate(self.homogeneous_agents[unique_id]):
                output_dict[homo_id] = homo_outputs[unique_id][i]
        return output_dict

    def sum_shared_rewards(self, rewards: ArrayDict) -> ArrayDict:
>>>>>>> d3f0ac84
        """Sums the rewards for homogeneous agents

        :param rewards: Reward dictionary from environment
        :type rewards: Dict[str, np.ndarray]
        :return: Summed rewards dictionary
        :rtype: Dict[str, np.ndarray]
        """
        summed_rewards = {homo_id: 0 for homo_id in self.shared_agent_ids}
        for agent_id, reward in rewards.items():
<<<<<<< HEAD
            homo_id = agent_id.rsplit("_", 1)[0]
=======
            homo_id = (
                agent_id.rsplit("_", 1)[0] if isinstance(agent_id, str) else agent_id
            )
>>>>>>> d3f0ac84
            summed_rewards[homo_id] += reward
        return summed_rewards<|MERGE_RESOLUTION|>--- conflicted
+++ resolved
@@ -45,10 +45,6 @@
     ExperiencesType,
     GymSpaceType,
     InfosDict,
-<<<<<<< HEAD
-=======
-    NumpyObsType,
->>>>>>> d3f0ac84
     ObservationType,
     TorchObsType,
 )
@@ -615,11 +611,7 @@
             if isinstance(exp, dict):
                 exp = {key: val.to(device) for key, val in exp.items()}
             elif isinstance(exp, (list, tuple)) and isinstance(exp[0], torch.Tensor):
-<<<<<<< HEAD
                 exp = tuple(val.to(device) for val in exp)
-=======
-                exp = [val.to(device) for val in exp]
->>>>>>> d3f0ac84
             elif isinstance(exp, torch.Tensor):
                 exp = exp.to(device)
 
@@ -712,14 +704,11 @@
                 cloned_modules[attr] = obj.clone()
 
             setattr(clone, attr, cloned_modules[attr])
-<<<<<<< HEAD
 
         # Run mutation hook at this step given possibility of sharing
         # encoder parameters between networks
         clone.mutation_hook()
 
-=======
->>>>>>> d3f0ac84
         # Reinitialize optimizers
         for opt_config in self.registry.optimizers:
             orig_optimizer: OptimizerWrapper = getattr(self, opt_config.name)
@@ -1228,22 +1217,6 @@
         ):
             # Split agent names on expected pattern of e.g. speaker_0, speaker_1,
             # listener_0, listener_1, to determine which agents are homogeneous
-<<<<<<< HEAD
-            homo_agent = agent_id.rsplit("_", 1)[0]
-            if homo_agent in self.homogeneous_agents:
-                self.homogeneous_agents[homo_agent].append(agent_id)
-                assert (
-                    obs_space == self.unique_observation_spaces[homo_agent]
-                ), f"Homogeneous agents, i.e. agents that share the prefix {homo_agent}, must have the same observation space. Found {self.unique_observation_spaces[homo_agent]} and {obs_space}."
-                assert (
-                    action_space == self.unique_action_spaces[homo_agent]
-                ), f"Homogeneous agents, i.e. agents that share the prefix {homo_agent}, must have the same action space. Found {self.unique_action_spaces[homo_agent]} and {action_space}."
-            else:
-                self.shared_agent_ids.append(homo_agent)
-                self.homogeneous_agents[homo_agent] = [agent_id]
-                self.unique_observation_spaces[homo_agent] = obs_space
-                self.unique_action_spaces[homo_agent] = action_space
-=======
             homo_id = (
                 agent_id.rsplit("_", 1)[0] if isinstance(agent_id, str) else agent_id
             )
@@ -1260,7 +1233,6 @@
                 self.homogeneous_agents[homo_id] = [agent_id]
                 self.unique_observation_spaces[homo_id] = obs_space
                 self.unique_action_spaces[homo_id] = action_space
->>>>>>> d3f0ac84
 
         self.n_unique_agents = len(self.shared_agent_ids)
         self.normalize_images = normalize_images
@@ -1422,78 +1394,6 @@
 
         return processed_obs
 
-<<<<<<< HEAD
-    def disassemble_homogeneous_outputs(self, dict: Dict, vect_dim: int) -> Dict:
-        """Disassembles batched output by shared policies into their homogeneous agents' outputs.
-
-        :param dict: Dictionary to be disassembled, has the form {'agent': [4, 7, 8]}
-        :type dict: Dict
-        :return: isassembled dictionary, e.g. {'agent_0': 4, 'agent_1': 7, 'agent_2': 8}
-        :rtype: Dict
-        """
-        output_dict = {}
-        for unique_id in self.shared_agent_ids:
-            dict[unique_id] = np.reshape(
-                dict[unique_id], (len(self.homogeneous_agents[unique_id]), vect_dim, -1)
-            )
-            for i, homo_id in enumerate(self.homogeneous_agents[unique_id]):
-                output_dict[homo_id] = dict[unique_id][i]
-        return output_dict
-
-    def vectorize_experiences_by_agent(self, experiences, dim=1):
-        """Reorganizes experiences into a tensor, vectorized by time step
-
-        Example input:
-        {'agent_0': [[1, 2, 3, 4]], 'agent_1': [[5, 6, 7, 8]]}
-        Example output:
-        torch.Tensor([[1, 2, 3, 4, 5, 6, 7, 8]])
-
-        :param experiences: Dictionaries containing experiences indexed by agent_id that share a policy agent.
-        :type experiences: Tuple[Dict[str, np.ndarray]]
-        :param dim: New dimension to stack along
-        :type dim: int
-        """
-        tensors = [
-            torch.Tensor(np.array(experiences[agent_id]))
-            for agent_id in experiences.keys()
-        ]
-        stacked_tensor = torch.stack(tensors, dim=dim)
-        return stacked_tensor
-
-    def concatenate_experiences_into_batches(
-        self, experiences: ExperiencesType, shape: Tuple[int, ...]
-    ) -> torch.Tensor:
-        """Reorganizes experiences into a batched tensor
-
-        Example input:
-        {'agent_0': [[[...1], [...2]], [[...5], [...6]]],
-         'agent_1': [[[...3], [...4]], [[...7], [...8]]]}
-
-        Example output:
-        torch.Tensor([...1], [...2], [...3], [...4], [...5], [...6], [...7], [...8])
-
-        :param experiences: Dictionaries containing experiences indexed by agent_id that share a policy agent.
-        :type experiences: Tuple[Dict[str, np.ndarray]]
-        :param shape: Observation/action/etc shape space to maintain
-        :type obs_space: Tuple(int)
-        """
-        tensors = []
-        for agent_id in experiences.keys():
-            exp = np.array(experiences[agent_id])
-            if len(exp.shape) < 2:
-                exp = np.expand_dims(exp, 0)
-            tensors.append(torch.Tensor(exp))
-        stacked_tensor = torch.cat(tensors, dim=0)
-        stacked_tensor = stacked_tensor.reshape(-1, *shape)
-        for squeeze_dim in [0, -1]:
-            if stacked_tensor.size(squeeze_dim) == 1:
-                stacked_tensor = stacked_tensor.squeeze(squeeze_dim)
-        return stacked_tensor
-
-    def sum_shared_rewards(
-        self, rewards: Dict[str, np.ndarray]
-    ) -> Dict[str, np.ndarray]:
-=======
     def disassemble_homogeneous_outputs(
         self, homo_outputs: ArrayDict, vect_dim: int
     ) -> ArrayDict:
@@ -1517,7 +1417,6 @@
         return output_dict
 
     def sum_shared_rewards(self, rewards: ArrayDict) -> ArrayDict:
->>>>>>> d3f0ac84
         """Sums the rewards for homogeneous agents
 
         :param rewards: Reward dictionary from environment
@@ -1527,12 +1426,8 @@
         """
         summed_rewards = {homo_id: 0 for homo_id in self.shared_agent_ids}
         for agent_id, reward in rewards.items():
-<<<<<<< HEAD
-            homo_id = agent_id.rsplit("_", 1)[0]
-=======
             homo_id = (
                 agent_id.rsplit("_", 1)[0] if isinstance(agent_id, str) else agent_id
             )
->>>>>>> d3f0ac84
             summed_rewards[homo_id] += reward
         return summed_rewards