import copy
import inspect
import warnings

import dill
import numpy as np
import torch
import torch.nn as nn
import torch.optim as optim

from agilerl.networks.evolvable_cnn import EvolvableCNN
from agilerl.networks.evolvable_mlp import EvolvableMLP
<<<<<<< HEAD
from agilerl.utils.algo_utils import key_in_nested_dict, unwrap_optimizer
=======
from agilerl.utils.algo_utils import (
    compile_model,
    remove_compile_prefix,
    unwrap_optimizer,
)
>>>>>>> 0397cc7b
from agilerl.wrappers.make_evolvable import MakeEvolvable


class MADDPG:
    """The MADDPG algorithm class. MADDPG paper: https://arxiv.org/abs/1706.02275

    :param state_dims: State observation dimensions for each agent
    :type state_dims: list[tuple]
    :param action_dims: Action dimensions for each agent
    :type action_dims: list[int]
    :param one_hot: One-hot encoding, used with discrete observation spaces
    :type one_hot: bool
    :param n_agents: Number of agents
    :type n_agents: int
    :param agent_ids: Agent ID for each agent
    :type agent_ids: list[str]
    :param max_action: Upper bound of the action space for each agent
    :type max_action: list[float]
    :param min_action: Lower bound of the action space for each agent
    :type min_action: list[float]
    :param discrete_actions: Boolean flag to indicate a discrete action space
    :type discrete_actions: bool, optional
    :param O_U_noise: Use Ornstein Uhlenbeck action noise for exploration. If False, uses Gaussian noise. Defaults to True
    :type O_U_noise: bool, optional
    :param vect_noise_dim: Vectorization dimension of environment for action noise, defaults to 1
    :type vect_noise_dim: int, optional
    :param expl_noise: Scale for Ornstein Uhlenbeck action noise, or standard deviation for Gaussian exploration noise
    :type expl_noise: float, optional
    :param mean_noise: Mean of exploration noise, defaults to 0.0
    :type mean_noise: float, optional
    :param theta: Rate of mean reversion in Ornstein Uhlenbeck action noise, defaults to 0.15
    :type theta: float, optional
    :param dt: Timestep for Ornstein Uhlenbeck action noise update, defaults to 1e-2
    :type dt: float, optional
    :param index: Index to keep track of object instance during tournament selection and mutation, defaults to 0
    :type index: int, optional
    :param net_config: Network configuration, defaults to mlp with hidden size [64,64]
    :type net_config: dict, optional
    :param batch_size: Size of batched sample from replay buffer for learning, defaults to 64
    :type batch_size: int, optional
    :param lr_actor: Learning rate for actor optimizer, defaults to 0.001
    :type lr_actor: float, optional
    :param lr_critic: Learning rate for critic optimizer, defaults to 0.01
    :type lr_critic: float, optional
    :param learn_step: Learning frequency, defaults to 5
    :type learn_step: int, optional
    :param gamma: Discount factor, defaults to 0.95
    :type gamma: float, optional
    :param tau: For soft update of target network parameters, defaults to 0.01
    :type tau: float, optional
    :param mutation: Most recent mutation to agent, defaults to None
    :type mutation: str, optional
    :param actor_networks: List of custom actor networks, defaults to None
    :type actor_networks: list[nn.Module], optional
    :param critic_networks: List of custom critic networks, defaults to None
    :type critic_networks: list[nn.Module], optional
    :param device: Device for accelerated computing, 'cpu' or 'cuda', defaults to 'cpu'
    :type device: str, optional
    :param accelerator: Accelerator for distributed computing, defaults to None
    :type accelerator: accelerate.Accelerator(), optional
    :param torch_compile: the torch compile mode 'default', 'reduce-overhead' or 'max-autotune', defaults to None
    :type torch_compile: str, optional
    :param wrap: Wrap models for distributed training upon creation, defaults to True
    :type wrap: bool, optional
    """

    def __init__(
        self,
        state_dims,
        action_dims,
        one_hot,
        n_agents,
        agent_ids,
        max_action,
        min_action,
        discrete_actions,
        O_U_noise=True,
        expl_noise=0.1,
        vect_noise_dim=1,
        mean_noise=0.0,
        theta=0.15,
        dt=1e-2,
        index=0,
        net_config={"arch": "mlp", "hidden_size": [64, 64]},
        batch_size=64,
        lr_actor=0.001,
        lr_critic=0.01,
        learn_step=5,
        gamma=0.95,
        tau=0.01,
        mut=None,
        actor_networks=None,
        critic_networks=None,
        device="cpu",
        accelerator=None,
        torch_compiler=None,
        wrap=True,
    ):
        assert isinstance(state_dims, list), "State dimensions must be a list."
        assert isinstance(action_dims, list), "Action dimensions must be a list."
        assert isinstance(
            one_hot, bool
        ), "One-hot encoding flag must be boolean value True or False."
        assert isinstance(n_agents, int), "Number of agents must be an integer."
        assert isinstance(
            agent_ids, (tuple, list)
        ), "Agent IDs must be stores in a tuple or list."
        assert isinstance(
            discrete_actions, bool
        ), "Discrete actions flag must be a boolean value True or False."
        assert (
            isinstance(max_action, list) or max_action is None
        ), "Max action must be a list."
        assert (
            isinstance(min_action, list) or min_action is None
        ), "Min action must be a list."
        assert (max_action is not None) == (
            min_action is not None
        ), "Max and min actions must both be supplied, or both be None."
        if max_action is not None and min_action is not None:
            for x, n in zip(max_action, min_action):
                x, n = x[0], n[0]
                assert x > n, "Max action must be greater than min action."
                assert x > 0, "Max action must be greater than zero."
                assert n <= 0, "Min action must be less than or equal to zero."
        assert isinstance(index, int), "Agent index must be an integer."
        assert isinstance(batch_size, int), "Batch size must be an integer."
        assert batch_size >= 1, "Batch size must be greater than or equal to one."
        assert isinstance(lr_actor, float), "Actor learning rate must be a float."
        assert lr_actor > 0, "Actor learning rate must be greater than zero."
        assert isinstance(lr_critic, float), "Critic learning rate must be a float."
        assert lr_critic > 0, "Critic learning rate must be greater than zero."
        assert isinstance(learn_step, int), "Learn step rate must be an integer."
        assert learn_step >= 1, "Learn step must be greater than or equal to one."
        assert isinstance(gamma, float), "Gamma must be a float."
        assert isinstance(tau, float), "Tau must be a float."
        assert tau > 0, "Tau must be greater than zero."
        assert n_agents == len(
            agent_ids
        ), "Number of agents must be equal to the length of the agent IDs list."
        if (actor_networks is not None) != (critic_networks is not None):
            warnings.warn(
                "Actor and critic network lists must both be supplied to use custom networks. Defaulting to net config."
            )
        if torch_compiler:
            assert torch_compiler in [
                "default",
                "reduce-overhead",
                "max-autotune",
            ], "Choose between torch compiler modes: default, reduce-overhead, max-autotune or None"
        assert isinstance(
            wrap, bool
        ), "Wrap models flag must be boolean value True or False."
        self.algo = "MADDPG"
        self.state_dims = state_dims
        self.total_state_dims = sum(state_dim[0] for state_dim in self.state_dims)
        self.action_dims = action_dims
        self.one_hot = one_hot
        self.n_agents = n_agents
        self.multi = True
        self.agent_ids = agent_ids
        self.net_config = net_config
        self.batch_size = batch_size
        self.lr_actor = lr_actor
        self.lr_critic = lr_critic
        self.learn_step = learn_step
        self.gamma = gamma
        self.tau = tau
        self.mut = mut
        self.device = device
        self.accelerator = accelerator
        self.torch_compiler = torch_compiler
        self.learn_counter = 0
        self.index = index
        self.scores = []
        self.fitness = []
        self.steps = [0]
        self.max_action = max_action
        self.min_action = min_action
        self.discrete_actions = discrete_actions
        self.total_actions = sum(self.action_dims)

        self.O_U_noise = O_U_noise
        self.vect_noise_dim = vect_noise_dim
        self.sample_gaussian = [
            torch.zeros(*(vect_noise_dim, action_dims[idx])).to(device)
            for idx in range(self.n_agents)
        ]
        self.expl_noise = (
            expl_noise
            if isinstance(expl_noise, list)
            else [
                expl_noise * torch.ones(*(vect_noise_dim, action_dim)).to(device)
                for action_dim in self.action_dims
            ]
        )
        self.mean_noise = (
            mean_noise
            if isinstance(mean_noise, list)
            else [
                mean_noise * torch.ones(*(vect_noise_dim, action_dim)).to(device)
                for action_dim in self.action_dims
            ]
        )
        self.current_noise = [
            torch.zeros(*(vect_noise_dim, action_dim)).to(device)
            for action_dim in self.action_dims
        ]
        self.theta = theta
        self.dt = dt
        self.sqdt = dt ** (0.5)

        self.actor_networks = actor_networks
        self.critic_networks = critic_networks

        if self.actor_networks is not None and self.critic_networks is not None:
            assert (
                len({type(net) for net in actor_networks}) == 1
            ), "'actor_networks' must all be the same type"
            assert (
                len({type(net) for net in critic_networks}) == 1
            ), "'critic_networks' must all be the same type"
            assert isinstance(
                actor_networks[0], type(critic_networks[0])
            ), "actor and critic networks must be the same type"
            self.actors = actor_networks
            self.critics = critic_networks
            if isinstance(self.actors[0], (EvolvableMLP, EvolvableCNN)) and isinstance(
                self.critics[0], (EvolvableMLP, EvolvableCNN)
            ):
                self.net_config = self.actors[0].net_config
            elif isinstance(self.actors[0], MakeEvolvable) and isinstance(
                self.critics[0], MakeEvolvable
            ):
                self.net_config = None
            else:
                assert (
                    False
                ), "'actor_networks' and 'critic_networks' must be lists of networks all of which must be the same  \
                                type and be of type EvolvableMLP, EvolvableCNN or MakeEvolvable"
        else:
            # model
            if self.net_config["arch"] == "mlp":  # Multi-layer Perceptron
                self.actors = []
                for idx, (action_dim, state_dim) in enumerate(
                    zip(self.action_dims, self.state_dims)
                ):
                    if "mlp_output_activation" not in self.net_config.keys():
                        if not self.discrete_actions:
                            if self.min_action[idx][0] < 0:
                                self.net_config["mlp_output_activation"] = "Tanh"
                            else:
                                self.net_config["mlp_output_activation"] = "Sigmoid"
                        else:
                            self.net_config["mlp_output_activation"] = "GumbelSoftmax"

                    self.actors.append(
                        EvolvableMLP(
                            num_inputs=state_dim[0],
                            num_outputs=action_dim,
                            device=self.device,
                            accelerator=self.accelerator,
                            **self.net_config,
                        )
                    )
                critic_net_config = copy.deepcopy(self.net_config)
                critic_net_config["mlp_output_activation"] = (
                    None  # Critic must have no output activation
                )
                self.critics = [
                    EvolvableMLP(
                        num_inputs=self.total_state_dims + self.total_actions,
                        num_outputs=1,
                        device=self.device,
                        accelerator=self.accelerator,
                        **critic_net_config,
                    )
                    for _ in range(self.n_agents)
                ]

            elif self.net_config["arch"] == "cnn":  # Convolutional Neural Network
                self.actors = []
                for idx, (action_dim, state_dim) in enumerate(
                    zip(self.action_dims, self.state_dims)
                ):
                    if "mlp_output_activation" not in self.net_config.keys():
                        if not self.discrete_actions:
                            if self.min_action[idx][0] < 0:
                                self.net_config["mlp_output_activation"] = "Tanh"
                            else:
                                self.net_config["mlp_output_activation"] = "Sigmoid"
                        else:
                            self.net_config["mlp_output_activation"] = "GumbelSoftmax"
                    self.actors.append(
                        EvolvableCNN(
                            input_shape=state_dim,
                            num_actions=action_dim,
                            multi=self.multi,
                            n_agents=self.n_agents,
                            device=self.device,
                            accelerator=self.accelerator,
                            **self.net_config,
                        )
                    )
                critic_net_config = copy.deepcopy(self.net_config)
                critic_net_config["mlp_output_activation"] = (
                    None  # Critic must have no output activation
                )
                self.critics = [
                    EvolvableCNN(
                        input_shape=state_dim,
                        num_actions=self.total_actions,
                        critic=True,
                        n_agents=self.n_agents,
                        multi=self.multi,
                        device=self.device,
                        accelerator=self.accelerator,
                        **critic_net_config,
                    )
                    for state_dim in self.state_dims
                ]

        # Assign architecture
        self.arch = (
            self.net_config["arch"]
            if self.net_config is not None
            else self.actors[0].arch
        )

        # Create target networks
        self.actor_targets = copy.deepcopy(self.actors)
        self.critic_targets = copy.deepcopy(self.critics)

        # Initialise target network parameters
        for actor, actor_target in zip(self.actors, self.actor_targets):
            actor_target.load_state_dict(actor.state_dict())
        for critic, critic_target in zip(self.critics, self.critic_targets):
            critic_target.load_state_dict(critic.state_dict())

        self.actor_optimizers = [
            optim.Adam(actor.parameters(), lr=self.lr_actor) for actor in self.actors
        ]
        self.critic_optimizers = [
            optim.Adam(critic.parameters(), lr=self.lr_critic)
            for critic in self.critics
        ]

        if self.accelerator is not None:
            if wrap:
                self.wrap_models()
        else:
            self.place_models_on_device(self.device)
            if self.torch_compiler:
                torch.set_float32_matmul_precision("high")
                self.recompile()

        self.criterion = nn.MSELoss()

    def recompile(self):
        """Recompile all models"""
        self.actors = [compile_model(a, self.torch_compiler) for a in self.actors]
        self.actor_targets = [
            compile_model(at, self.torch_compiler) for at in self.actor_targets
        ]
        self.critics = [compile_model(c, self.torch_compiler) for c in self.critics]
        self.critic_targets = [
            compile_model(ct, self.torch_compiler) for ct in self.critic_targets
        ]

    def scale_to_action_space(self, action, idx):
        """Scales actions to action space defined by self.min_action and self.max_action.

        :param action: Action to be scaled
        :type action: numpy.ndarray
        """
        mlp_output_activation = self.actors[idx].mlp_output_activation
        if mlp_output_activation in ["Tanh"]:
            pre_scaled_min = -1
            pre_scaled_max = 1
        elif mlp_output_activation in ["Sigmoid", "Softmax", "GumbelSoftmax"]:
            pre_scaled_min = 0
            pre_scaled_max = 1
        else:
            return torch.where(
                action > 0,
                action * self.max_action[idx][0],
                action * -self.min_action[idx][0],
            )

        if not (
            isinstance(self.min_action[idx][0], (np.ndarray, torch.Tensor))
            or isinstance(self.max_action[idx][0], (np.ndarray, torch.Tensor))
        ):
            if (
                pre_scaled_min == self.min_action[idx][0]
                and pre_scaled_max == self.max_action[idx][0]
            ):
                return action

        return self.min_action[idx][0] + (
            self.max_action[idx][0] - self.min_action[idx][0]
        ) * (action - pre_scaled_min) / (pre_scaled_max - pre_scaled_min)

    def extract_action_masks(self, infos):
        """Extract observations and action masks into two separate dictionaries

        :param states: Environment observations
        :type states: Dict[str, Dict[]]
        """
        action_masks = {
            agent: info.get("action_mask", None) if isinstance(info, dict) else None
            for agent, info in infos.items()
            if agent in self.agent_ids
        }  # Get dict of form {"agent_id" : [1, 0, 0, 0]...} etc

        return action_masks

    def extract_agent_masks(self, infos):
        if all(not info for agent, info in infos.items() if agent in self.agent_ids):
            return None, None
        env_defined_actions = {
            agent: (
                info.get("env_defined_actions", None)
                if isinstance(info, dict)
                else None
            )
            for agent, info in infos.items()
            if agent in self.agent_ids
        }
        agent_masks = None
        if env_defined_actions is not None:
            agent_masks = {}
            for idx, agent in enumerate(env_defined_actions.keys()):
                # Handle None if environment isn't vectorized
                if env_defined_actions[agent] is None:
                    if not self.discrete_actions:
                        nan_arr = np.empty(self.action_dims[idx])
                        nan_arr[:] = np.nan
                    else:
                        nan_arr = np.array([[np.nan]])
                    env_defined_actions[agent] = nan_arr

                # Handle discrete actions + env not vectorized
                if isinstance(env_defined_actions[agent], (int, float)):
                    env_defined_actions[agent] = np.array(
                        [[env_defined_actions[agent]]]
                    )

                # Ensure additional dimension is added in so shapes align for masking
                if len(env_defined_actions[agent].shape) == 1:
                    env_defined_actions[agent] = (
                        env_defined_actions[agent][:, np.newaxis]
                        if self.discrete_actions
                        else env_defined_actions[agent][np.newaxis, :]
                    )
                agent_masks[agent] = np.where(
                    np.isnan(env_defined_actions[agent]), 0, 1
                ).astype(bool)

        return env_defined_actions, agent_masks

    def process_infos(self, infos):
        if infos is None:
            infos = {agent: {} for agent in self.agent_ids}
        env_defined_actions, agent_masks = self.extract_agent_masks(infos)
        action_masks = self.extract_action_masks(infos)
        return action_masks, env_defined_actions, agent_masks

    def get_action(self, states, training=True, infos=None):
        """Returns the next action to take in the environment.
        Epsilon is the probability of taking a random action, used for exploration.
        For epsilon-greedy behaviour, set epsilon to 0.

        :param state: Environment observations: {'agent_0': state_dim_0, ..., 'agent_n': state_dim_n}
        :type state: Dict[str, numpy.Array]
        :param training: Agent is training, use exploration noise, defaults to True
        :type training: bool, optional
        :param infos: Information dictionary returned by env.step(actions)
        :type infos: Dict[str, Dict[str, ...]]
        """
<<<<<<< HEAD
        assert not key_in_nested_dict(
            states, "action_mask"
        ), "AgileRL requires action masks to be defined in the information dictionary."
        action_masks, env_defined_actions, agent_masks = self.process_infos(infos)
=======

        # Get agents, states and actions we want to take actions for at this timestep according to agent_mask
        if agent_mask is None:
            agent_ids = self.agent_ids
            actors = self.actors
            state_dims = self.state_dims
        else:
            agent_ids = [agent for agent in agent_mask.keys() if agent_mask[agent]]
            state_dims = [
                state_dim
                for state_dim, mask_flag in zip(self.state_dims, agent_mask.keys())
                if mask_flag
            ]
            action_dims_dict = {
                agent: action_dim
                for agent, action_dim in zip(self.agent_ids, self.action_dims)
            }
            states = {
                agent: states[agent] for agent in agent_mask.keys() if agent_mask[agent]
            }
            actors = [
                actor
                for agent, actor in zip(agent_mask.keys(), self.actors)
                if agent_mask[agent]
            ]
>>>>>>> 0397cc7b

        # Convert states to a list of torch tensors
        states = [torch.from_numpy(state).float() for state in states.values()]

        # Configure accelerator
        if self.accelerator is None:
            states = [state.to(self.device) for state in states]

        if self.one_hot:
            states = [
                nn.functional.one_hot(state.long(), num_classes=state_dim[0])
                .float()
                .squeeze(1)
                for state, state_dim in zip(states, self.state_dims)
            ]

        if self.arch == "mlp":
            states = [
                state.unsqueeze(0) if len(state.size()) < 2 else state
                for state in states
            ]
        elif self.arch == "cnn":
            states = [
                (
                    state.unsqueeze(0).unsqueeze(2)
                    if len(state.size()) < 4
                    else state.unsqueeze(2)
                )
                for state in states
            ]

        action_dict = {}
<<<<<<< HEAD
        for idx, (agent_id, state, actor, action_dim) in enumerate(
            zip(self.agent_ids, states, self.actors, self.action_dims)
        ):
=======

        for idx, (agent_id, state, actor) in enumerate(zip(agent_ids, states, actors)):
>>>>>>> 0397cc7b
            actor.eval()
            if self.accelerator is not None:
                with actor.no_sync(), torch.no_grad():
                    actions = actor(state)
            else:
                with torch.no_grad():
                    actions = actor(state)
            actor.train()
            if self.discrete_actions and training:
                actions = torch.clamp(actions + self.action_noise(idx), 0, 1)
            elif not self.discrete_actions:
                actions = self.scale_to_action_space(actions, idx)
                if training:
                    actions = torch.clamp(
                        actions + self.action_noise(idx),
                        self.min_action[idx][0],
                        self.max_action[idx][0],
                    )
<<<<<<< HEAD
            action_dict[agent_id] = action
        if self.discrete_actions:
            discrete_action_dict = {}
            for agent, action in action_dict.items():
                mask = (
                    1 - np.array(action_masks[agent])
                    if action_masks[agent] is not None
                    else None
                )
                action = np.ma.array(action, mask=mask)
                if self.one_hot:
                    discrete_action_dict[agent] = action.argmax(axis=-1)
                else:
                    discrete_action_dict[agent] = action.argmax(axis=-1)
                if len(discrete_action_dict[agent].shape) == 1:
                    discrete_action_dict[agent] = discrete_action_dict[agent][
                        :, np.newaxis
                    ]
        else:
            discrete_action_dict = None

        # If using env_defined_actions replace actions
        if env_defined_actions is not None:
            for agent in self.agent_ids:
                if self.discrete_actions:
                    discrete_action_dict[agent][agent_masks[agent]] = (
                        env_defined_actions[agent][agent_masks[agent]]
                    )
                else:
                    action_dict[agent][agent_masks[agent]] = env_defined_actions[agent][
                        agent_masks[agent]
                    ]
        return (action_dict, discrete_action_dict)
=======
            action_dict[agent_id] = actions

        discrete_action_dict = None
        if self.discrete_actions:
            discrete_action_dict = {}
            for agent, action in action_dict.items():
                discrete_action_dict[agent] = torch.argmax(action, dim=-1)

        if env_defined_actions is None:
            ret = (
                {a: t.cpu().data.numpy() for a, t in action_dict.items()},
                (
                    discrete_action_dict
                    if discrete_action_dict is None
                    else {
                        a: t.cpu().data.numpy() for a, t in discrete_action_dict.items()
                    }
                ),
            )
            return ret

        for agent in agent_mask.keys():
            if agent_mask[agent]:
                continue
            if self.discrete_actions:
                action = env_defined_actions[agent]
                action = (
                    nn.functional.one_hot(
                        torch.tensor(action).long(),
                        num_classes=action_dims_dict[agent],
                    )
                    .float()
                    .squeeze()
                )
                action_dict.update({agent: action})
                discrete_action_dict.update({agent: env_defined_actions[agent]})
            else:
                action_dict.update({agent: env_defined_actions[agent]})

        return action_dict, discrete_action_dict
>>>>>>> 0397cc7b

    def action_noise(self, idx):
        """Create action noise for exploration, either Ornstein Uhlenbeck or
            from a normal distribution.

        :param idx: Agent index for action dims
        :type idx: int
        :return: Action noise
        :rtype: np.ndArray
        """
        if self.O_U_noise:
            noise = (
                self.current_noise[idx]
                + self.theta
                * (self.mean_noise[idx] - self.current_noise[idx])
                * self.dt
                + self.expl_noise[idx] * self.sqdt * self.sample_gaussian[idx].normal_()
            )
            self.current_noise[idx] = noise
        else:
            torch.normal(
                self.mean_noise[idx],
                self.expl_noise[idx],
                out=self.sample_gaussian[idx],
            )
            noise = self.sample_gaussian[idx]
        return noise

    def reset_action_noise(self, indices):
        """Reset action noise."""
        for i in range(len(self.current_noise)):
            for idx in indices:
                self.current_noise[i][idx, :] = 0

    def learn(self, experiences):
        """Updates agent network parameters to learn from experiences.

        :param experience: Tuple of dictionaries containing batched states, actions, rewards, next_states,
        dones in that order for each individual agent.
        :type experience: Tuple[Dict[str, torch.Tensor]]
        """
        states, actions, rewards, next_states, dones = experiences
        if self.one_hot:
            states = {
                agent_id: nn.functional.one_hot(state.long(), num_classes=state_dim[0])
                .float()
                .squeeze(1)
                for (agent_id, state), state_dim in zip(states.items(), self.state_dims)
            }
            next_states = {
                agent_id: nn.functional.one_hot(
                    next_state.long(), num_classes=state_dim[0]
                )
                .float()
                .squeeze(1)
                for (agent_id, next_state), state_dim in zip(
                    next_states.items(), self.state_dims
                )
            }
        next_actions = []
        with torch.no_grad():
            if self.arch == "mlp":
                for i, agent_id_label in enumerate(self.agent_ids):
                    unscaled_actions = self.actor_targets[i](
                        next_states[agent_id_label]
                    )
                    if not self.discrete_actions:
                        scaled_actions = torch.where(
                            unscaled_actions > 0,
                            unscaled_actions * self.max_action[i][0],
                            unscaled_actions * -self.min_action[i][0],
                        )
                        next_actions.append(scaled_actions)
                    else:
                        next_actions.append(unscaled_actions)
                action_values = list(actions.values())
                state_values = list(states.values())
                input_combined = torch.cat(state_values + action_values, 1)
            elif self.arch == "cnn":
                for i, agent_id_label in enumerate(self.agent_ids):
                    unscaled_actions = self.actor_targets[i](
                        next_states[agent_id_label].unsqueeze(2)
                    )
                    if not self.discrete_actions:
                        scaled_actions = torch.where(
                            unscaled_actions > 0,
                            unscaled_actions * self.max_action[i][0],
                            unscaled_actions * -self.min_action[i][0],
                        )
                        next_actions.append(scaled_actions)
                    else:
                        next_actions.append(unscaled_actions)
                stacked_states = torch.stack(list(states.values()), dim=2)
                stacked_actions = torch.cat(list(actions.values()), dim=1)
                stacked_next_states = torch.stack(list(next_states.values()), dim=2)

        if self.arch == "mlp":
            next_input_combined = torch.cat(
                list(next_states.values()) + next_actions, 1
            )
        elif self.arch == "cnn":
            stacked_next_actions = torch.cat(next_actions, dim=1)

        loss_dict = {}
        for idx, (
            agent_id,
            actor,
            critic,
            critic_target,
            actor_optimizer,
            critic_optimizer,
        ) in enumerate(
            zip(
                self.agent_ids,
                self.actors,
                self.critics,
                self.critic_targets,
                self.actor_optimizers,
                self.critic_optimizers,
            )
        ):
            loss_dict[f"{agent_id}"] = self._learn_individual(
                idx,
                agent_id,
                actor,
                critic,
                critic_target,
                actor_optimizer,
                critic_optimizer,
                input_combined if self.arch == "mlp" else None,
                stacked_states if self.arch == "cnn" else None,
                stacked_actions if self.arch == "cnn" else None,
                next_input_combined if self.arch == "mlp" else None,
                stacked_next_states if self.arch == "cnn" else None,
                stacked_next_actions if self.arch == "cnn" else None,
                states,
                actions,
                rewards,
                dones,
            )

        for actor, actor_target, critic, critic_target in zip(
            self.actors, self.actor_targets, self.critics, self.critic_targets
        ):
            self.soft_update(actor, actor_target)
            self.soft_update(critic, critic_target)

        return loss_dict

    def _learn_individual(
        self,
        idx,
        agent_id,
        actor,
        critic,
        critic_target,
        actor_optimizer,
        critic_optimizer,
        input_combined,
        stacked_states,
        stacked_actions,
        next_input_combined,
        stacked_next_states,
        stacked_next_actions,
        states,
        actions,
        rewards,
        dones,
    ):
        """Inner call to each agent for the learning/algo training
        steps, up until the soft updates. Applies all forward/backward props
        """
        if self.arch == "mlp":
            if self.accelerator is not None:
                with critic.no_sync():
                    q_value = critic(input_combined)
            else:
                q_value = critic(input_combined)
        elif self.arch == "cnn":
            if self.accelerator is not None:
                with critic.no_sync():
                    q_value = critic(stacked_states, stacked_actions)
            else:
                q_value = critic(stacked_states, stacked_actions)

        with torch.no_grad():
            if self.arch == "mlp":
                if self.accelerator is not None:
                    with critic_target.no_sync():
                        q_value_next_state = critic_target(next_input_combined)
                else:
                    q_value_next_state = critic_target(next_input_combined)
            elif self.arch == "cnn":
                if self.accelerator is not None:
                    with critic_target.no_sync():
                        q_value_next_state = critic_target(
                            stacked_next_states, stacked_next_actions
                        )
                else:
                    q_value_next_state = critic_target(
                        stacked_next_states, stacked_next_actions
                    )

        y_j = (
            rewards[agent_id] + (1 - dones[agent_id]) * self.gamma * q_value_next_state
        )

        critic_loss = self.criterion(q_value, y_j)

        # critic loss backprop
        critic_optimizer.zero_grad()
        if self.accelerator is not None:
            self.accelerator.backward(critic_loss)
        else:
            critic_loss.backward()
        critic_optimizer.step()

        # update actor and targets
        if self.arch == "mlp":
            if self.accelerator is not None:
                with actor.no_sync():
                    action = actor(states[agent_id])
            else:
                action = actor(states[agent_id])
            if not self.discrete_actions:
                action = torch.where(
                    action > 0,
                    action * self.max_action[idx][0],
                    action * -self.min_action[idx][0],
                )
            detached_actions = copy.deepcopy(actions)
            detached_actions[agent_id] = action
            input_combined = torch.cat(
                list(states.values()) + list(detached_actions.values()), 1
            )
            if self.accelerator is not None:
                with critic.no_sync():
                    actor_loss = -critic(input_combined).mean()
            else:
                actor_loss = -critic(input_combined).mean()

        elif self.arch == "cnn":
            if self.accelerator is not None:
                with actor.no_sync():
                    action = actor(states[agent_id].unsqueeze(2))
            else:
                action = actor(states[agent_id].unsqueeze(2))
            if not self.discrete_actions:
                action = torch.where(
                    action > 0,
                    action * self.max_action[idx][0],
                    action * -self.min_action[idx][0],
                )
            detached_actions = copy.deepcopy(actions)
            detached_actions[agent_id] = action
            stacked_detached_actions = torch.cat(list(detached_actions.values()), dim=1)
            if self.accelerator is not None:
                with critic.no_sync():
                    actor_loss = -critic(
                        stacked_states, stacked_detached_actions
                    ).mean()
            else:
                actor_loss = -critic(stacked_states, stacked_detached_actions).mean()

        # actor loss backprop
        actor_optimizer.zero_grad()
        if self.accelerator is not None:
            self.accelerator.backward(actor_loss)
        else:
            actor_loss.backward()
        actor_optimizer.step()

        return actor_loss.item(), critic_loss.item()

    def soft_update(self, net, target):
        """Soft updates target network."""
        for eval_param, target_param in zip(net.parameters(), target.parameters()):
            target_param.data.copy_(
                self.tau * eval_param.data + (1.0 - self.tau) * target_param.data
            )

    def test(self, env, swap_channels=False, max_steps=None, loop=3, sum_scores=True):
        """Returns mean test score of agent in environment with epsilon-greedy policy.

        :param env: The environment to be tested in
        :type env: Gym-style environment
        :param swap_channels: Swap image channels dimension from last to first [H, W, C] -> [C, H, W], defaults to False
        :type swap_channels: bool, optional
        :param max_steps: Maximum number of testing steps, defaults to None
        :type max_steps: int, optional
        :param loop: Number of testing loops/episodes to complete. The returned score is the mean. Defaults to 3
        :type loop: int, optional
        :param sum_scores: Boolean flag to indicate whether to sum sub-agent scores, defaults to True
        :type sum_scores: book, optional
        """
        with torch.no_grad():
            rewards = []
            if hasattr(env, "num_envs"):
                num_envs = env.num_envs
                is_vectorised = True
            else:
                num_envs = 1
                is_vectorised = False

            for i in range(loop):
                state, info = env.reset()
                scores = (
                    np.zeros((num_envs, 1))
                    if sum_scores
                    else np.zeros((num_envs, len(self.agent_ids)))
                )
                completed_episode_scores = (
                    np.zeros((num_envs, 1))
                    if sum_scores
                    else np.zeros((num_envs, len(self.agent_ids)))
                )
                finished = np.zeros(num_envs)
                step = 0
                while not np.all(finished):
                    step += 1
                    if swap_channels:
                        if is_vectorised:
                            state = {
                                agent_id: np.moveaxis(s, [-1], [-3])
                                for agent_id, s in state.items()
                            }
                        else:
                            state = {
                                agent_id: np.moveaxis(np.expand_dims(s, 0), [-1], [-3])
                                for agent_id, s in state.items()
                            }
                    cont_actions, discrete_action = self.get_action(
                        state,
                        training=False,
                        infos=info,
                    )
                    if self.discrete_actions:
                        action = discrete_action
                    else:
                        action = cont_actions
                    if not is_vectorised:
                        action = {agent: act[0] for agent, act in action.items()}
                    state, reward, term, trunc, info = env.step(action)
                    score_increment = (
                        (
                            np.sum(
                                np.array(list(reward.values())).transpose(), axis=-1
                            )[:, np.newaxis]
                            if is_vectorised
                            else np.sum(
                                np.array(list(reward.values())).transpose(), axis=-1
                            )
                        )
                        if sum_scores
                        else np.array(list(reward.values())).transpose()
                    )
                    scores += score_increment
                    dones = {
                        agent: term[agent] | trunc[agent] for agent in self.agent_ids
                    }
                    if not is_vectorised:
                        dones = {
                            agent: np.array([done]) for agent, done in dones.items()
                        }

                    for idx, agent_dones in enumerate(zip(*dones.values())):
                        if (
                            np.all(agent_dones)
                            or (max_steps is not None and step == max_steps)
                        ) and not finished[idx]:
                            completed_episode_scores[idx] = scores[idx]
                            finished[idx] = 1
                rewards.append(np.mean(completed_episode_scores, axis=0))
        mean_fit = np.mean(rewards, axis=0)
        mean_fit = mean_fit[0] if sum_scores else mean_fit
        self.fitness.append(mean_fit)
        return mean_fit

    def clone(self, index=None, wrap=True):
        """Returns cloned agent identical to self.

        :param index: Index to keep track of agent for tournament selection and mutation, defaults to None
        :type index: int, optional
        """
        input_args = self.inspect_attributes(input_args_only=True)
        input_args["wrap"] = wrap

        clone = type(self)(**input_args)

        if self.accelerator is not None:
            self.unwrap_models()

        # Copy models to clone
        clone.actors = [actor.clone() for actor in self.actors]
        clone.actor_targets = [
            actor_target.clone() for actor_target in self.actor_targets
        ]
        clone.critics = [critic.clone() for critic in self.critics]
        clone.critic_targets = [
            critic_target.clone() for critic_target in self.critic_targets
        ]
        clone.actor_optimizers = [
            optim.Adam(actor.parameters(), lr=clone.lr_actor) for actor in clone.actors
        ]
        clone.critic_optimizers = [
            optim.Adam(critic.parameters(), lr=clone.lr_critic)
            for critic in clone.critics
        ]

        # Load optimizer state dicts to clone
        for (
            clone_actor_optimizer,
            actor_optimizer,
            clone_critic_optimizer,
            critic_optimizer,
        ) in zip(
            clone.actor_optimizers,
            self.actor_optimizers,
            clone.critic_optimizers,
            self.critic_optimizers,
        ):
            clone_actor_optimizer.load_state_dict(actor_optimizer.state_dict())
            clone_critic_optimizer.load_state_dict(critic_optimizer.state_dict())

        # Compile and accelerator wrap
        if clone.accelerator is not None:
            if wrap:
                clone.wrap_models()

        # move to device
        else:
            clone.place_models_on_device(clone.device)
            if clone.torch_compiler:
                clone.recompile()

        for attribute in self.inspect_attributes().keys():
            if hasattr(self, attribute) and hasattr(clone, attribute):
                attr, clone_attr = getattr(self, attribute), getattr(clone, attribute)
                if isinstance(attr, torch.Tensor) or isinstance(
                    clone_attr, torch.Tensor
                ):
                    if not torch.equal(attr, clone_attr):
                        setattr(
                            clone, attribute, copy.deepcopy(getattr(self, attribute))
                        )
                elif isinstance(attr, np.ndarray) or isinstance(clone_attr, np.ndarray):
                    if not np.array_equal(attr, clone_attr):
                        setattr(
                            clone, attribute, copy.deepcopy(getattr(self, attribute))
                        )
                elif isinstance(attr, list) or isinstance(clone_attr, list):
                    setattr(clone, attribute, [])
                    for el in attr:
                        getattr(clone, attribute).append(copy.deepcopy(el))
                else:
                    if attr != clone_attr:
                        setattr(
                            clone, attribute, copy.deepcopy(getattr(self, attribute))
                        )
            else:
                setattr(clone, attribute, copy.deepcopy(getattr(self, attribute)))

        if index is not None:
            clone.index = index

        return clone

    def inspect_attributes(self, input_args_only=False):
        # Get all attributes of the current object
        attributes = inspect.getmembers(self, lambda a: not (inspect.isroutine(a)))
        guarded_attributes = [
            "actors",
            "critics",
            "actor_targets",
            "critic_targets",
            "actor_optimizers",
            "critic_optimizers",
        ]

        # Exclude private and built-in attributes
        attributes = [
            a for a in attributes if not (a[0].startswith("__") and a[0].endswith("__"))
        ]

        if input_args_only:
            constructor_params = inspect.signature(self.__init__).parameters.keys()
            attributes = {
                k: v
                for k, v in attributes
                if k not in guarded_attributes and k in constructor_params
            }
        else:
            # Remove the algo specific guarded variables
            attributes = {k: v for k, v in attributes if k not in guarded_attributes}
        return attributes

    def place_models_on_device(self, device):
        self.actors = [actor.to(device) for actor in self.actors]
        self.actor_targets = [
            actor_target.to(device) for actor_target in self.actor_targets
        ]
        self.critics = [critic.to(device) for critic in self.critics]
        self.critic_targets = [
            critic_target.to(device) for critic_target in self.critic_targets
        ]

    def wrap_models(self):
        if self.accelerator is not None:
            self.actors = [self.accelerator.prepare(actor) for actor in self.actors]
            self.actor_targets = [
                self.accelerator.prepare(actor_target)
                for actor_target in self.actor_targets
            ]
            self.critics = [self.accelerator.prepare(critic) for critic in self.critics]
            self.critic_targets = [
                self.accelerator.prepare(critic_target)
                for critic_target in self.critic_targets
            ]
            self.actor_optimizers = [
                self.accelerator.prepare(actor_optimizer)
                for actor_optimizer in self.actor_optimizers
            ]
            self.critic_optimizers = [
                self.accelerator.prepare(critic_optimizer)
                for critic_optimizer in self.critic_optimizers
            ]

    def unwrap_models(self):
        if self.accelerator is not None:
            self.actors = [
                self.accelerator.unwrap_model(actor) for actor in self.actors
            ]
            self.actor_targets = [
                self.accelerator.unwrap_model(actor_target)
                for actor_target in self.actor_targets
            ]
            self.critics = [
                self.accelerator.unwrap_model(critic) for critic in self.critics
            ]
            self.critic_targets = [
                self.accelerator.unwrap_model(critic_target)
                for critic_target in self.critic_targets
            ]
            self.actor_optimizers = [
                unwrap_optimizer(actor_optimizer, actor, self.lr_actor)
                for actor_optimizer, actor, in zip(self.actor_optimizers, self.actors)
            ]
            self.critic_optimizers = [
                unwrap_optimizer(critic_optimizer, critic, self.lr_critic)
                for critic_optimizer, critic in zip(
                    self.critic_optimizers, self.critics
                )
            ]

    def save_checkpoint(self, path):
        """Saves a checkpoint of agent properties and network weights to path.

        :param path: Location to save checkpoint at
        :type path: string
        """
        attribute_dict = self.inspect_attributes()

        network_info = {
            "actors_init_dict": [actor.init_dict for actor in self.actors],
            "actors_state_dict": [
                remove_compile_prefix(actor.state_dict()) for actor in self.actors
            ],
            "actor_targets_init_dict": [
                actor_target.init_dict for actor_target in self.actor_targets
            ],
            "actor_targets_state_dict": [
                remove_compile_prefix(actor_target.state_dict())
                for actor_target in self.actor_targets
            ],
            "critics_init_dict": [critic.init_dict for critic in self.critics],
            "critics_state_dict": [
                remove_compile_prefix(critic.state_dict()) for critic in self.critics
            ],
            "critic_targets_init_dict": [
                critic_target.init_dict for critic_target in self.critic_targets
            ],
            "critic_targets_state_dict": [
                remove_compile_prefix(critic_target.state_dict())
                for critic_target in self.critic_targets
            ],
            "actor_optimizers_state_dict": [
                actor_optimizer.state_dict()
                for actor_optimizer in self.actor_optimizers
            ],
            "critic_optimizers_state_dict": [
                critic_optimizer.state_dict()
                for critic_optimizer in self.critic_optimizers
            ],
        }

        attribute_dict.update(network_info)
        attribute_dict.pop("accelerator", None)

        torch.save(
            attribute_dict,
            path,
            pickle_module=dill,
        )

    def load_checkpoint(self, path):
        """Loads saved agent properties and network weights from checkpoint.

        :param path: Location to load checkpoint from
        :type path: string
        """
        network_info = {
            "actors_init_dict",
            "actors_state_dict",
            "actor_targets_init_dict",
            "actor_targets_state_dict",
            "critics_init_dict",
            "critics_state_dict",
            "critic_targets_init_dict",
            "critic_targets_state_dict",
            "actor_optimizers_state_dict",
            "critic_optimizers_state_dict",
            "net_config",
            "lr_actor",
            "lr_critic",
        }
        checkpoint = torch.load(path, map_location=self.device, pickle_module=dill)
        self.net_config = checkpoint["net_config"]
        if self.net_config is not None:
            self.arch = checkpoint["net_config"]["arch"]
            if self.arch == "mlp":
                network_class = EvolvableMLP
            elif self.arch == "cnn":
                network_class = EvolvableCNN
        else:
            network_class = MakeEvolvable

        self.actors = [
            network_class(**checkpoint["actors_init_dict"][idx])
            for idx, _ in enumerate(self.agent_ids)
        ]
        self.actor_targets = [
            network_class(**checkpoint["actor_targets_init_dict"][idx])
            for idx, _ in enumerate(self.agent_ids)
        ]
        self.critics = [
            network_class(**checkpoint["critics_init_dict"][idx])
            for idx, _ in enumerate(self.agent_ids)
        ]
        self.critic_targets = [
            network_class(**checkpoint["critic_targets_init_dict"][idx])
            for idx, _ in enumerate(self.agent_ids)
        ]

        self.lr_actor = checkpoint["lr_actor"]
        self.lr_critic = checkpoint["lr_critic"]
        self.actor_optimizers = [
            optim.Adam(actor.parameters(), lr=self.lr_actor) for actor in self.actors
        ]
        self.critic_optimizers = [
            optim.Adam(critic.parameters(), lr=self.lr_critic)
            for critic in self.critics
        ]
        actor_list = []
        critic_list = []
        actor_target_list = []
        critic_target_list = []
        actor_optimizer_list = []
        critic_optimizer_list = []

        for idx, (
            actor,
            actor_target,
            critic,
            critic_target,
            actor_optimizer,
            critic_optimizer,
        ) in enumerate(
            zip(
                self.actors,
                self.actor_targets,
                self.critics,
                self.critic_targets,
                self.actor_optimizers,
                self.critic_optimizers,
            )
        ):
            actor.load_state_dict(checkpoint["actors_state_dict"][idx])
            actor_list.append(actor)
            actor_target.load_state_dict(checkpoint["actor_targets_state_dict"][idx])
            actor_target_list.append(actor_target)
            critic.load_state_dict(checkpoint["critics_state_dict"][idx])
            critic_list.append(critic)
            critic_target.load_state_dict(checkpoint["critic_targets_state_dict"][idx])
            critic_target_list.append(critic_target)
            actor_optimizer.load_state_dict(
                checkpoint["actor_optimizers_state_dict"][idx]
            )
            actor_optimizer_list.append(actor_optimizer)
            critic_optimizer.load_state_dict(
                checkpoint["critic_optimizers_state_dict"][idx]
            )
            critic_optimizer_list.append(critic_optimizer)

        self.actors = actor_list
        self.actor_targets = actor_target_list
        self.critics = critic_list
        self.critic_targets = critic_target_list
        self.actor_optimizers = actor_optimizer_list
        self.critic_optimizers = critic_optimizer_list

        for attribute in checkpoint.keys():
            if attribute not in network_info:
                setattr(self, attribute, checkpoint[attribute])

        if self.accelerator is not None:
            self.wrap_models()
        else:
            self.place_models_on_device(self.device)
            if self.torch_compiler:
                torch.set_float32_matmul_precision("high")
                self.recompile()

    @classmethod
    def load(cls, path, device="cpu", accelerator=None):
        """Creates agent with properties and network weights loaded from path.

        :param path: Location to load checkpoint from
        :type path: string
        :param device: Device for accelerated computing, 'cpu' or 'cuda', defaults to 'cpu'
        :type device: str, optional
        :param accelerator: Accelerator for distributed computing, defaults to None
        :type accelerator: accelerate.Accelerator(), optional
        """
        checkpoint = torch.load(path, map_location=device, pickle_module=dill)
        for idx, _ in enumerate(checkpoint["agent_ids"]):
            checkpoint["actors_init_dict"][idx]["device"] = device
            checkpoint["actor_targets_init_dict"][idx]["device"] = device
            checkpoint["critics_init_dict"][idx]["device"] = device
            checkpoint["critic_targets_init_dict"][idx]["device"] = device

        actors_init_dict = checkpoint.pop("actors_init_dict")
        actor_targets_init_dict = checkpoint.pop("actor_targets_init_dict")
        actors_state_dict = checkpoint.pop("actors_state_dict")
        actor_targets_state_dict = checkpoint.pop("actor_targets_state_dict")
        actor_optimizers_state_dict = checkpoint.pop("actor_optimizers_state_dict")
        critics_init_dict = checkpoint.pop("critics_init_dict")
        critic_targets_init_dict = checkpoint.pop("critic_targets_init_dict")
        critics_state_dict = checkpoint.pop("critics_state_dict")
        critic_targets_state_dict = checkpoint.pop("critic_targets_state_dict")
        critic_optimizers_state_dict = checkpoint.pop("critic_optimizers_state_dict")

        checkpoint["device"] = device
        checkpoint["accelerator"] = accelerator

        constructor_params = inspect.signature(cls.__init__).parameters.keys()
        class_init_dict = {
            k: v for k, v in checkpoint.items() if k in constructor_params
        }

        if checkpoint["net_config"] is not None:
            agent = cls(**class_init_dict)
            agent.arch = checkpoint["net_config"]["arch"]
            if agent.arch == "mlp":
                agent.actors = [
                    EvolvableMLP(**actors_init_dict[idx])
                    for idx, _ in enumerate(agent.agent_ids)
                ]
                agent.actor_targets = [
                    EvolvableMLP(**actor_targets_init_dict[idx])
                    for idx, _ in enumerate(agent.agent_ids)
                ]
                agent.critics = [
                    EvolvableMLP(**critics_init_dict[idx])
                    for idx, _ in enumerate(agent.agent_ids)
                ]
                agent.critic_targets = [
                    EvolvableMLP(**critic_targets_init_dict[idx])
                    for idx, _ in enumerate(agent.agent_ids)
                ]
            elif agent.arch == "cnn":
                agent.actors = [
                    EvolvableCNN(**actors_init_dict[idx])
                    for idx, _ in enumerate(agent.agent_ids)
                ]
                agent.actor_targets = [
                    EvolvableCNN(**actor_targets_init_dict[idx])
                    for idx, _ in enumerate(agent.agent_ids)
                ]
                agent.critics = [
                    EvolvableCNN(**critics_init_dict[idx])
                    for idx, _ in enumerate(agent.agent_ids)
                ]
                agent.critic_targets = [
                    EvolvableCNN(**critic_targets_init_dict[idx])
                    for idx, _ in enumerate(agent.agent_ids)
                ]
        else:
            class_init_dict["actor_networks"] = [
                MakeEvolvable(**actors_init_dict[idx])
                for idx, _ in enumerate(checkpoint["agent_ids"])
            ]
            class_init_dict["critic_networks"] = [
                MakeEvolvable(**critics_init_dict[idx])
                for idx, _ in enumerate(checkpoint["agent_ids"])
            ]
            agent = cls(**class_init_dict)
            agent.actors = [
                MakeEvolvable(**actors_init_dict[idx])
                for idx, _ in enumerate(checkpoint["agent_ids"])
            ]
            agent.critics = [
                MakeEvolvable(**critics_init_dict[idx])
                for idx, _ in enumerate(checkpoint["agent_ids"])
            ]
            agent.actor_targets = [
                MakeEvolvable(**actor_targets_init_dict[idx])
                for idx, _ in enumerate(checkpoint["agent_ids"])
            ]
            agent.critic_targets = [
                MakeEvolvable(**critic_targets_init_dict[idx])
                for idx, _ in enumerate(checkpoint["agent_ids"])
            ]

        agent.actor_optimizers = [
            optim.Adam(actor.parameters(), lr=agent.lr_actor) for actor in agent.actors
        ]
        agent.critic_optimizers = [
            optim.Adam(critic.parameters(), lr=agent.lr_critic)
            for critic in agent.critics
        ]

        actor_list = []
        critic_list = []
        actor_target_list = []
        critic_target_list = []
        actor_optimizer_list = []
        critic_optimizer_list = []
        for idx, (
            actor,
            actor_target,
            critic,
            critic_target,
            actor_optimizer,
            critic_optimizer,
        ) in enumerate(
            zip(
                agent.actors,
                agent.actor_targets,
                agent.critics,
                agent.critic_targets,
                agent.actor_optimizers,
                agent.critic_optimizers,
            )
        ):
            actor.load_state_dict(actors_state_dict[idx])
            actor_list.append(actor)
            actor_target.load_state_dict(actor_targets_state_dict[idx])
            actor_target_list.append(actor_target)
            critic.load_state_dict(critics_state_dict[idx])
            critic_list.append(critic)
            critic_target.load_state_dict(critic_targets_state_dict[idx])
            critic_target_list.append(critic_target)
            actor_optimizer.load_state_dict(actor_optimizers_state_dict[idx])
            actor_optimizer_list.append(actor_optimizer)
            critic_optimizer.load_state_dict(critic_optimizers_state_dict[idx])
            critic_optimizer_list.append(critic_optimizer)

        agent.actors = actor_list
        agent.actor_targets = actor_target_list
        agent.critics = critic_list
        agent.critic_targets = critic_target_list
        agent.actor_optimizers = actor_optimizer_list
        agent.critic_optimizers = critic_optimizer_list

        for attribute in agent.inspect_attributes().keys():
            setattr(agent, attribute, checkpoint[attribute])

        if accelerator is not None:
            agent.wrap_models()
        else:
            agent.place_models_on_device(agent.device)
            if agent.torch_compiler:
                torch.set_float32_matmul_precision("high")
                agent.recompile()

        return agent<|MERGE_RESOLUTION|>--- conflicted
+++ resolved
@@ -10,15 +10,12 @@
 
 from agilerl.networks.evolvable_cnn import EvolvableCNN
 from agilerl.networks.evolvable_mlp import EvolvableMLP
-<<<<<<< HEAD
-from agilerl.utils.algo_utils import key_in_nested_dict, unwrap_optimizer
-=======
 from agilerl.utils.algo_utils import (
     compile_model,
+    key_in_nested_dict,
     remove_compile_prefix,
     unwrap_optimizer,
 )
->>>>>>> 0397cc7b
 from agilerl.wrappers.make_evolvable import MakeEvolvable
 
 
@@ -499,38 +496,10 @@
         :param infos: Information dictionary returned by env.step(actions)
         :type infos: Dict[str, Dict[str, ...]]
         """
-<<<<<<< HEAD
         assert not key_in_nested_dict(
             states, "action_mask"
         ), "AgileRL requires action masks to be defined in the information dictionary."
         action_masks, env_defined_actions, agent_masks = self.process_infos(infos)
-=======
-
-        # Get agents, states and actions we want to take actions for at this timestep according to agent_mask
-        if agent_mask is None:
-            agent_ids = self.agent_ids
-            actors = self.actors
-            state_dims = self.state_dims
-        else:
-            agent_ids = [agent for agent in agent_mask.keys() if agent_mask[agent]]
-            state_dims = [
-                state_dim
-                for state_dim, mask_flag in zip(self.state_dims, agent_mask.keys())
-                if mask_flag
-            ]
-            action_dims_dict = {
-                agent: action_dim
-                for agent, action_dim in zip(self.agent_ids, self.action_dims)
-            }
-            states = {
-                agent: states[agent] for agent in agent_mask.keys() if agent_mask[agent]
-            }
-            actors = [
-                actor
-                for agent, actor in zip(agent_mask.keys(), self.actors)
-                if agent_mask[agent]
-            ]
->>>>>>> 0397cc7b
 
         # Convert states to a list of torch tensors
         states = [torch.from_numpy(state).float() for state in states.values()]
@@ -563,14 +532,9 @@
             ]
 
         action_dict = {}
-<<<<<<< HEAD
-        for idx, (agent_id, state, actor, action_dim) in enumerate(
-            zip(self.agent_ids, states, self.actors, self.action_dims)
+        for idx, (agent_id, state, actor) in enumerate(
+            zip(self.agent_ids, states, self.actors)
         ):
-=======
-
-        for idx, (agent_id, state, actor) in enumerate(zip(agent_ids, states, actors)):
->>>>>>> 0397cc7b
             actor.eval()
             if self.accelerator is not None:
                 with actor.no_sync(), torch.no_grad():
@@ -589,8 +553,7 @@
                         self.min_action[idx][0],
                         self.max_action[idx][0],
                     )
-<<<<<<< HEAD
-            action_dict[agent_id] = action
+            action_dict[agent_id] = actions
         if self.discrete_actions:
             discrete_action_dict = {}
             for agent, action in action_dict.items():
@@ -623,48 +586,6 @@
                         agent_masks[agent]
                     ]
         return (action_dict, discrete_action_dict)
-=======
-            action_dict[agent_id] = actions
-
-        discrete_action_dict = None
-        if self.discrete_actions:
-            discrete_action_dict = {}
-            for agent, action in action_dict.items():
-                discrete_action_dict[agent] = torch.argmax(action, dim=-1)
-
-        if env_defined_actions is None:
-            ret = (
-                {a: t.cpu().data.numpy() for a, t in action_dict.items()},
-                (
-                    discrete_action_dict
-                    if discrete_action_dict is None
-                    else {
-                        a: t.cpu().data.numpy() for a, t in discrete_action_dict.items()
-                    }
-                ),
-            )
-            return ret
-
-        for agent in agent_mask.keys():
-            if agent_mask[agent]:
-                continue
-            if self.discrete_actions:
-                action = env_defined_actions[agent]
-                action = (
-                    nn.functional.one_hot(
-                        torch.tensor(action).long(),
-                        num_classes=action_dims_dict[agent],
-                    )
-                    .float()
-                    .squeeze()
-                )
-                action_dict.update({agent: action})
-                discrete_action_dict.update({agent: env_defined_actions[agent]})
-            else:
-                action_dict.update({agent: env_defined_actions[agent]})
-
-        return action_dict, discrete_action_dict
->>>>>>> 0397cc7b
 
     def action_noise(self, idx):
         """Create action noise for exploration, either Ornstein Uhlenbeck or
