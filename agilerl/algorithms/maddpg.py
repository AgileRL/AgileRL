import copy
import warnings
from typing import Any, Dict, List, Optional, Tuple, Union

import numpy as np
import torch
import torch.nn as nn
import torch.optim as optim
from gymnasium import spaces

from agilerl.algorithms.core import MultiAgentRLAlgorithm
from agilerl.algorithms.core.registry import HyperparameterConfig, NetworkGroup
from agilerl.algorithms.core.wrappers import OptimizerWrapper
from agilerl.modules.base import EvolvableModule
from agilerl.modules.configs import MlpNetConfig
from agilerl.networks.actors import DeterministicActor
from agilerl.networks.q_networks import ContinuousQNetwork
from agilerl.typing import (
    ArrayDict,
    ExperiencesType,
    InfosDict,
    ObservationType,
<<<<<<< HEAD
    StandardTensorDict,
=======
    PzEnvType,
    TensorDict,
>>>>>>> 64e50796
)
from agilerl.utils.algo_utils import (
    concatenate_spaces,
    contains_image_space,
    format_shared_critic_config,
    key_in_nested_dict,
    make_safe_deepcopies,
    obs_channels_to_first,
)
from agilerl.utils.evolvable_networks import get_default_encoder_config


class MADDPG(MultiAgentRLAlgorithm):
    """Multi-Agent Deep Deterministic Policy Gradient (MADDPG) algorithm.

    Paper: https://arxiv.org/abs/1706.02275

    :param observation_spaces: Observation space for each agent
    :type observation_spaces: list[spaces.Space]
    :param action_spaces: Action space for each agent
    :type action_spaces: list[spaces.Space]
    :param agent_ids: Agent ID for each agent
    :type agent_ids: list[str]
    :param O_U_noise: Use Ornstein Uhlenbeck action noise for exploration. If False, uses Gaussian noise. Defaults to True
    :type O_U_noise: bool, optional
    :param vect_noise_dim: Vectorization dimension of environment for action noise, defaults to 1
    :type vect_noise_dim: int, optional
    :param expl_noise: Scale for Ornstein Uhlenbeck action noise, or standard deviation for Gaussian exploration noise
    :type expl_noise: float, optional
    :param mean_noise: Mean of exploration noise, defaults to 0.0
    :type mean_noise: float, optional
    :param theta: Rate of mean reversion in Ornstein Uhlenbeck action noise, defaults to 0.15
    :type theta: float, optional
    :param dt: Timestep for Ornstein Uhlenbeck action noise update, defaults to 1e-2
    :type dt: float, optional
    :param index: Index to keep track of object instance during tournament selection and mutation, defaults to 0
    :type index: int, optional
    :param hp_config: RL hyperparameter mutation configuration, defaults to None, whereby algorithm mutations are disabled.
    :type hp_config: HyperparameterConfig, optional
    :param net_config: Encoder configuration, defaults to mlp with hidden size [64,64]
    :type net_config: dict, optional
    :param batch_size: Size of batched sample from replay buffer for learning, defaults to 64
    :type batch_size: int, optional
    :param lr_actor: Learning rate for actor optimizer, defaults to 0.001
    :type lr_actor: float, optional
    :param lr_critic: Learning rate for critic optimizer, defaults to 0.01
    :type lr_critic: float, optional
    :param learn_step: Learning frequency, defaults to 5
    :type learn_step: int, optional
    :param gamma: Discount factor, defaults to 0.95
    :type gamma: float, optional
    :param tau: For soft update of target network parameters, defaults to 0.01
    :type tau: float, optional
    :param mut: Most recent mutation to agent, defaults to None
    :type mut: str, optional
    :param normalize_images: Normalize image observations, defaults to True
    :type normalize_images: bool, optional
    :param actor_networks: List of custom actor networks, defaults to None
    :type actor_networks: list[nn.Module], optional
    :param critic_networks: List of custom critic networks, defaults to None
    :type critic_networks: list[nn.Module], optional
    :param device: Device for accelerated computing, 'cpu' or 'cuda', defaults to 'cpu'
    :type device: str, optional
    :param accelerator: Accelerator for distributed computing, defaults to None
    :type accelerator: accelerate.Accelerator(), optional
    :param torch_compiler: The torch compile mode 'default', 'reduce-overhead' or 'max-autotune', defaults to None
    :type torch_compiler: str, optional
    :param wrap: Wrap models for distributed training upon creation, defaults to True
    :type wrap: bool, optional
    """

    actors: List[Union[nn.Module, DeterministicActor]]
    actor_targets: List[Union[nn.Module, DeterministicActor]]
    critics: List[Union[nn.Module, ContinuousQNetwork]]
    critic_targets: List[Union[nn.Module, ContinuousQNetwork]]

    def __init__(
        self,
        observation_spaces: List[spaces.Space],
        action_spaces: List[spaces.Space],
        agent_ids: List[str],
        O_U_noise: bool = True,
        expl_noise: float = 0.1,
        vect_noise_dim: int = 1,
        mean_noise: float = 0.0,
        theta: float = 0.15,
        dt: float = 1e-2,
        index: int = 0,
        hp_config: Optional[HyperparameterConfig] = None,
        net_config: Optional[Dict[str, Any]] = None,
        batch_size: int = 64,
        lr_actor: float = 0.001,
        lr_critic: float = 0.01,
        learn_step: int = 5,
        gamma: float = 0.95,
        tau: float = 0.01,
        mut: Optional[str] = None,
        normalize_images: bool = True,
        actor_networks: Optional[list[EvolvableModule]] = None,
        critic_networks: Optional[list[EvolvableModule]] = None,
        device: str = "cpu",
        accelerator: Optional[Any] = None,
        torch_compiler: Optional[str] = None,
        wrap: bool = True,
    ):

        super().__init__(
            observation_spaces,
            action_spaces,
            agent_ids,
            index=index,
            hp_config=hp_config,
            device=device,
            accelerator=accelerator,
            normalize_images=normalize_images,
            torch_compiler=torch_compiler,
            name="MADDPG",
        )

        assert learn_step >= 1, "Learn step must be greater than or equal to one."
        assert isinstance(learn_step, int), "Learn step rate must be an integer."
        assert isinstance(batch_size, int), "Batch size must be an integer."
        assert batch_size >= 1, "Batch size must be greater than or equal to one."
        assert isinstance(lr_actor, float), "Actor learning rate must be a float."
        assert lr_actor > 0, "Actor learning rate must be greater than zero."
        assert isinstance(lr_critic, float), "Critic learning rate must be a float."
        assert lr_critic > 0, "Critic learning rate must be greater than zero."
        assert isinstance(gamma, float), "Gamma must be a float."
        assert isinstance(tau, float), "Tau must be a float."
        assert tau > 0, "Tau must be greater than zero."
        assert isinstance(
            wrap, bool
        ), "Wrap models flag must be boolean value True or False."
        if (actor_networks is not None) != (critic_networks is not None):
            warnings.warn(
                "Actor and critic network lists must both be supplied to use custom networks. Defaulting to net config."
            )

        if self.max_action is not None and self.min_action is not None:
            for x, n in zip(self.max_action, self.min_action):
                x, n = x[0], n[0]
                assert x > n, "Max action must be greater than min action."
                assert x > 0, "Max action must be greater than zero."
                assert n <= 0, "Min action must be less than or equal to zero."

        self.is_image_space = contains_image_space(self.single_space)
        self.batch_size = batch_size
        self.lr_actor = lr_actor
        self.lr_critic = lr_critic
        self.learn_step = learn_step
        self.gamma = gamma
        self.tau = tau
        self.mut = mut
        self.net_config = net_config
        self.learn_counter = 0
        self.O_U_noise = O_U_noise
        self.vect_noise_dim = vect_noise_dim
        self.sample_gaussian = [
            torch.zeros(*(vect_noise_dim, self.action_dims[idx]), device=self.device)
            for idx in range(self.n_agents)
        ]
        self.expl_noise = (
            expl_noise
            if isinstance(expl_noise, list)
            else [
                expl_noise
                * torch.ones(*(vect_noise_dim, action_dim), device=self.device)
                for action_dim in self.action_dims
            ]
        )
        self.mean_noise = (
            mean_noise
            if isinstance(mean_noise, list)
            else [
                mean_noise
                * torch.ones(*(vect_noise_dim, action_dim), device=self.device)
                for action_dim in self.action_dims
            ]
        )
        self.current_noise = [
            torch.zeros(*(vect_noise_dim, action_dim), device=self.device)
            for action_dim in self.action_dims
        ]
        self.theta = theta
        self.dt = dt
        self.sqdt = dt ** (0.5)

        if actor_networks is not None and critic_networks is not None:
            assert (
                len({type(net) for net in actor_networks}) == 1
            ), "'actor_networks' must all be the same type"
            assert (
                len({type(net) for net in critic_networks}) == 1
            ), "'critic_networks' must all be the same type"

            if not all(isinstance(net, EvolvableModule) for net in actor_networks):
                raise TypeError(
                    "All actor networks must be instances of EvolvableModule"
                )
            if not all(isinstance(net, EvolvableModule) for net in critic_networks):
                raise TypeError(
                    "All critic networks must be instances of EvolvableModule"
                )
            self.actors, self.critics = make_safe_deepcopies(
                actor_networks, critic_networks
            )
            self.actor_targets, self.critic_targets = make_safe_deepcopies(
                actor_networks, critic_networks
            )
        else:
            net_config = {} if net_config is None else net_config
            simba = net_config.get("simba", False)
            critic_net_config = copy.deepcopy(net_config)

            encoder_config = net_config.get("encoder_config", None)
            critic_encoder_config = critic_net_config.get("encoder_config", None)
            head_config = net_config.get("head_config", None)

            # Determine actor output activation from action space
            if head_config is not None:
                if self.discrete_actions:
                    head_config["output_activation"] = "GumbelSoftmax"

                critic_head_config = copy.deepcopy(head_config)
            else:
                output_activation = "GumbelSoftmax" if self.discrete_actions else None
                head_config = MlpNetConfig(
                    hidden_size=[64], output_activation=output_activation
                )
                if head_config.output_activation is None:
                    head_config.pop("output_activation")

                critic_head_config = MlpNetConfig(hidden_size=[64])

            if encoder_config is None:
                encoder_config = get_default_encoder_config(self.single_space, simba)
                critic_encoder_config = get_default_encoder_config(
                    self.single_space, simba
                )

            net_config["encoder_config"] = encoder_config
            net_config["head_config"] = head_config

            critic_net_config = format_shared_critic_config(
                critic_net_config, critic_encoder_config
            )
            critic_net_config["head_config"] = critic_head_config

            clip_actions = self.torch_compiler is None

            def create_actor(idx):
                return DeterministicActor(
                    self.observation_spaces[idx],
                    self.action_spaces[idx],
                    device=self.device,
                    clip_actions=clip_actions,
                    **copy.deepcopy(net_config),
                )

            # Critic uses observations + actions of all agents to predict Q-value
            def create_critic():
                return ContinuousQNetwork(
                    observation_space=self.observation_space,
                    action_space=concatenate_spaces(action_spaces),
                    device=self.device,
                    **copy.deepcopy(critic_net_config),
                )

            self.actors = [create_actor(idx) for idx in range(self.n_agents)]
            self.critics = [create_critic() for _ in range(self.n_agents)]
            self.actor_targets = [create_actor(idx) for idx in range(self.n_agents)]
            self.critic_targets = [create_critic() for _ in range(self.n_agents)]

        # Initialise target network parameters
        for actor, actor_target in zip(self.actors, self.actor_targets):
            actor_target.load_state_dict(actor.state_dict())
        for critic, critic_target in zip(self.critics, self.critic_targets):
            critic_target.load_state_dict(critic.state_dict())

        # Optimizers
        self.actor_optimizers = OptimizerWrapper(
            optim.Adam, networks=self.actors, lr=self.lr_actor, multiagent=True
        )
        self.critic_optimizers = OptimizerWrapper(
            optim.Adam, networks=self.critics, lr=self.lr_critic, multiagent=True
        )

        if self.accelerator is not None and wrap:
            self.wrap_models()
        elif self.torch_compiler:
            if (
                any(actor.output_activation == "GumbelSoftmax" for actor in self.actors)
                and self.torch_compiler != "default"
            ):
                warnings.warn(
                    f"{self.torch_compiler} compile mode is not compatible with GumbelSoftmax "
                    "activation, changing to 'default' mode."
                )
                self.torch_compiler = "default"

            torch.set_float32_matmul_precision("high")
            self.recompile()

        self.criterion = nn.MSELoss()

        # Register network groups for mutations
        self.register_network_group(
            NetworkGroup(
                eval=self.actors,
                shared=self.actor_targets,
                policy=True,
                multiagent=True,
            )
        )
        self.register_network_group(
            NetworkGroup(
                eval=self.critics,
                shared=self.critic_targets,
                multiagent=True,
            )
        )

    def process_infos(
        self, infos: Optional[InfosDict]
    ) -> Tuple[ArrayDict, ArrayDict, ArrayDict]:
        """
        Process the information, extract env_defined_actions, action_masks and agent_masks

        :param infos: Info dict
        :type infos: Dict[str, Dict[...]]
        :return: Tuple of action masks, env_defined_actions and agent masks
        :rtype: Tuple[ArrayDict, ArrayDict, ArrayDict]
        """
        if infos is None:
            infos = {agent: {} for agent in self.agent_ids}

        env_defined_actions, agent_masks = self.extract_agent_masks(infos)
        action_masks = self.extract_action_masks(infos)
        return action_masks, env_defined_actions, agent_masks

    def get_action(
        self, obs: Dict[str, ObservationType], infos: Optional[InfosDict] = None
    ) -> Tuple[ArrayDict, ArrayDict]:
        """Returns the next action to take in the environment.
        Epsilon is the probability of taking a random action, used for exploration.
        For epsilon-greedy behaviour, set epsilon to 0.

        :param obs: Environment observations: {'agent_0': state_dim_0, ..., 'agent_n': state_dim_n}
        :type obs: Dict[str, numpy.Array]
        :param infos: Information dictionary returned by env.step(actions)
        :type infos: Dict[str, Dict[str, ...]]
        :return: Tuple of actions for each agent
        :rtype: Tuple[Dict[str, np.ndarray], Dict[str, np.ndarray]]
        """
        assert not key_in_nested_dict(
            obs, "action_mask"
        ), "AgileRL requires action masks to be defined in the information dictionary."

        action_masks, env_defined_actions, agent_masks = self.process_infos(infos)

        # Preprocess observations
        preprocessed_states = self.preprocess_observation(obs)

        action_dict = {}
        for idx, (agent_id, obs) in enumerate(preprocessed_states.items()):
            agent_idx = self.agent_ids.index(agent_id)
            actor = self.actors[agent_idx]
            actor.eval()
            if self.accelerator is not None:
                with actor.no_sync(), torch.no_grad():
                    actions = actor(obs)
            else:
                with torch.no_grad():
                    actions = actor(obs)

            if self.torch_compiler is not None and isinstance(
                self.action_spaces[idx], spaces.Box
            ):
                actions = DeterministicActor.rescale_action(
                    action=actions,
                    low=actor.action_low,
                    high=actor.action_high,
                    output_activation=actor.output_activation,
                )

            actor.train()
            if self.training:
                if self.discrete_actions:
                    min_action, max_action = 0, 1
                else:
                    min_action, max_action = (
                        self.min_action[idx][0],
                        self.max_action[idx][0],
                    )

                # Add noise to actions for exploration
                actions = torch.clamp(
                    actions + self.action_noise(idx),
                    min_action,
                    max_action,
                )

            action_dict[agent_id] = actions.cpu().numpy()

        if self.discrete_actions:
            discrete_action_dict = {}
            for agent, action in action_dict.items():
                mask = (
                    1 - np.array(action_masks[agent])
                    if action_masks[agent] is not None
                    else None
                )
                action: np.ndarray = np.ma.array(action, mask=mask)
                discrete_action_dict[agent] = action.argmax(axis=-1)

                if len(discrete_action_dict[agent].shape) == 1 and env_defined_actions:
                    env_defined_actions = {
                        agent: action.squeeze(1) if len(action.shape) > 1 else action
                        for agent, action in env_defined_actions.items()
                    }
                    agent_masks = {
                        agent: mask.squeeze(1) if len(mask.shape) > 1 else mask
                        for agent, mask in agent_masks.items()
                    }
        else:
            discrete_action_dict = None

        # If using env_defined_actions replace actions
        if env_defined_actions is not None:
            for agent in self.agent_ids:
                if self.discrete_actions:
                    discrete_action_dict[agent][agent_masks[agent]] = (
                        env_defined_actions[agent][agent_masks[agent]]
                    )
                else:
                    action_dict[agent][agent_masks[agent]] = env_defined_actions[agent][
                        agent_masks[agent]
                    ]
        return (action_dict, discrete_action_dict)

    def action_noise(self, idx: int) -> torch.Tensor:
        """Create action noise for exploration, either Ornstein Uhlenbeck or
            from a normal distribution.

        :param idx: Agent index for action dims
        :type idx: int
        :return: Action noise
        :rtype: torch.Tensor
        """
        if self.O_U_noise:
            noise = (
                self.current_noise[idx]
                + self.theta
                * (self.mean_noise[idx] - self.current_noise[idx])
                * self.dt
                + self.expl_noise[idx] * self.sqdt * self.sample_gaussian[idx].normal_()
            )
            self.current_noise[idx] = noise
        else:
            torch.normal(
                self.mean_noise[idx],
                self.expl_noise[idx],
                out=self.sample_gaussian[idx],
            )
            noise = self.sample_gaussian[idx]
        return noise

    def reset_action_noise(self, indices: List[int]) -> None:
        """Reset action noise."""
        for i in range(len(self.current_noise)):
            for idx in indices:
                self.current_noise[i][idx, :] = 0

    def learn(self, experiences: ExperiencesType) -> Dict[str, torch.Tensor]:
        """Updates agent network parameters to learn from experiences.

        :param experience: Tuple of dictionaries containing batched states, actions,
            rewards, next_states, dones in that order for each individual agent.
        :type experience: Tuple[Dict[str, torch.Tensor]]

        :return: Loss dictionary
        :rtype: Dict[str, torch.Tensor]
        """
        states, actions, rewards, next_states, dones = experiences

        actions = {
            agent_id: agent_actions.to(self.device)
            for agent_id, agent_actions in actions.items()
        }
        rewards = {
            agent_id: agent_rewards.to(self.device)
            for agent_id, agent_rewards in rewards.items()
        }
        dones = {
            agent_id: agent_dones.to(self.device)
            for agent_id, agent_dones in dones.items()
        }

        # Preprocess observations
        states = self.preprocess_observation(states)
        next_states = self.preprocess_observation(next_states)

        # Get next actions
        next_actions = []
        with torch.no_grad():
            for i, agent_id_label in enumerate(self.agent_ids):
                next_actions.append(self.actor_targets[i](next_states[agent_id_label]))

        # Stack states and actions
        stacked_actions = torch.cat(list(actions.values()), dim=1)
        stacked_next_actions = torch.cat(next_actions, dim=1)

        loss_dict = {}
        for idx, (
            agent_id,
            actor,
            critic,
            critic_target,
            actor_optimizer,
            critic_optimizer,
        ) in enumerate(
            zip(
                self.agent_ids,
                self.actors,
                self.critics,
                self.critic_targets,
                self.actor_optimizers,
                self.critic_optimizers,
            )
        ):
            loss_dict[f"{agent_id}"] = self._learn_individual(
                idx,
                agent_id,
                actor,
                critic,
                critic_target,
                actor_optimizer,
                critic_optimizer,
                stacked_actions,
                stacked_next_actions,
                states,
                next_states,
                actions,
                rewards,
                dones,
            )

        for actor, actor_target, critic, critic_target in zip(
            self.actors, self.actor_targets, self.critics, self.critic_targets
        ):
            self.soft_update(actor, actor_target)
            self.soft_update(critic, critic_target)

        return loss_dict

    def _learn_individual(
        self,
        idx: int,
        agent_id: str,
        actor: nn.Module,
        critic: nn.Module,
        critic_target: nn.Module,
        actor_optimizer: optim.Optimizer,
        critic_optimizer: optim.Optimizer,
        stacked_actions: torch.Tensor,
        stacked_next_actions: torch.Tensor,
        states: StandardTensorDict,
        next_states: StandardTensorDict,
        actions: StandardTensorDict,
        rewards: StandardTensorDict,
        dones: StandardTensorDict,
    ) -> Tuple[float, float]:
        """
        Inner call to each agent for the learning/algo training steps, up until the soft updates.
        Applies all forward/backward props.

        :param idx: Index of the agent
        :type idx: int
        :param agent_id: ID of the agent
        :type agent_id: str
        :param actor: Actor network of the agent
        :type actor: nn.Module
        :param critic: Critic network of the agent
        :type critic: nn.Module
        :param critic_target: Target critic network of the agent
        :type critic_target: nn.Module
        :param actor_optimizer: Optimizer for the actor network
        :type actor_optimizer: optim.Optimizer
        :param critic_optimizer: Optimizer for the critic network
        :type critic_optimizer: optim.Optimizer
        :param stacked_actions: Stacked actions tensor
        :type stacked_actions: torch.Tensor
        :param stacked_next_actions: Stacked next actions tensor
        :type stacked_next_actions: torch.Tensor
        :param states: Dictionary of current states for each agent
        :type states: dict[str, torch.Tensor]
        :param next_states: Dictionary of next states for each agent
        :type next_states: dict[str, torch.Tensor]
        :param actions: Dictionary of actions for each agent
        :type actions: dict[str, torch.Tensor]
        :param rewards: Dictionary of rewards for each agent
        :type rewards: dict[str, torch.Tensor]
        :param dones: Dictionary of done flags for each agent
        :type dones: dict[str, torch.Tensor]
        :return: Tuple containing actor loss and critic loss
        :rtype: Tuple[float, float]
        """
        if self.accelerator is not None:
            with critic.no_sync():
                q_value = critic(states, stacked_actions)
        else:
            q_value = critic(states, stacked_actions)

        with torch.no_grad():
            if self.accelerator is not None:
                with critic_target.no_sync():
                    q_value_next_state = critic_target(
                        next_states, stacked_next_actions
                    )
            else:
                q_value_next_state = critic_target(next_states, stacked_next_actions)

        # Replace NaN rewards with 0 and dones with True
        rewards[agent_id] = torch.where(
            torch.isnan(rewards[agent_id]),
            torch.full_like(rewards[agent_id], 0),
            rewards[agent_id],
        ).to(torch.float32)

        dones[agent_id] = torch.where(
            torch.isnan(dones[agent_id]),
            torch.full_like(dones[agent_id], 1),
            dones[agent_id],
        ).to(torch.uint8)

        y_j = (
            rewards[agent_id] + (1 - dones[agent_id]) * self.gamma * q_value_next_state
        )

        critic_loss = self.criterion(q_value, y_j)

        # critic loss backprop
        critic_optimizer.zero_grad()
        if self.accelerator is not None:
            self.accelerator.backward(critic_loss)
        else:
            critic_loss.backward()
        critic_optimizer.step()

        # Get actions from actor
        if self.accelerator is not None:
            with actor.no_sync():
                action = actor(states[agent_id])
        else:
            action = actor(states[agent_id])

        detached_actions = copy.deepcopy(actions)
        detached_actions[agent_id] = action

        # update actor and targets
        stacked_detached_actions = torch.cat(list(detached_actions.values()), dim=1)
        if self.accelerator is not None:
            with critic.no_sync():
                actor_loss = -critic(states, stacked_detached_actions).mean()
        else:
            actor_loss = -critic(states, stacked_detached_actions).mean()

        # actor loss backprop
        actor_optimizer.zero_grad()
        if self.accelerator is not None:
            self.accelerator.backward(actor_loss)
        else:
            actor_loss.backward()
        actor_optimizer.step()

        return actor_loss.item(), critic_loss.item()

    def soft_update(self, net: nn.Module, target: nn.Module) -> None:
        """Soft updates target network.

        :param net: Network to be updated
        :type net: nn.Module
        :param target: Target network
        :type target: nn.Module
        """
        for eval_param, target_param in zip(net.parameters(), target.parameters()):
            target_param.data.copy_(
                self.tau * eval_param.data + (1.0 - self.tau) * target_param.data
            )

    def test(
        self,
        env: PzEnvType,
        swap_channels: bool = False,
        max_steps: Optional[int] = None,
        loop: int = 3,
        sum_scores: bool = True,
    ) -> float:
        """Returns mean test score of agent in environment with epsilon-greedy policy.

        :param env: The environment to be tested in
        :type env: Gym-style environment
        :param swap_channels: Swap image channels dimension from last to first [H, W, C] -> [C, H, W], defaults to False
        :type swap_channels: bool, optional
        :param max_steps: Maximum number of testing steps, defaults to None
        :type max_steps: int, optional
        :param loop: Number of testing loops/episodes to complete. The returned score is the mean. Defaults to 3
        :type loop: int, optional
        :param sum_scores: Boolean flag to indicate whether to sum sub-agent scores, defaults to True
        :type sum_scores: book, optional
        :return: Mean test score
        :rtype: float
        """
        self.set_training_mode(False)
        with torch.no_grad():
            rewards = []
            if hasattr(env, "num_envs"):
                num_envs = env.num_envs
                is_vectorised = True
            else:
                num_envs = 1
                is_vectorised = False

            for i in range(loop):
                obs, info = env.reset()
                scores = (
                    np.zeros((num_envs, 1))
                    if sum_scores
                    else np.zeros((num_envs, len(self.agent_ids)))
                )
                completed_episode_scores = (
                    np.zeros((num_envs, 1))
                    if sum_scores
                    else np.zeros((num_envs, len(self.agent_ids)))
                )
                finished = np.zeros(num_envs)
                step = 0
                while not np.all(finished):
                    step += 1
                    if swap_channels:
                        expand_dims = not is_vectorised
                        obs = {
                            agent_id: obs_channels_to_first(s, expand_dims)
                            for agent_id, s in obs.items()
                        }

                    cont_actions, discrete_action = self.get_action(
                        obs,
                        infos=info,
                    )
                    if self.discrete_actions:
                        action = discrete_action
                    else:
                        action = cont_actions

                    if not is_vectorised:
                        action = {agent: act[0] for agent, act in action.items()}

                    obs, reward, term, trunc, info = env.step(action)

                    # Compute score increment (replace NaNs representing inactive agents with 0)
                    agent_rewards = np.array(list(reward.values())).transpose()
                    agent_rewards = np.where(np.isnan(agent_rewards), 0, agent_rewards)
                    score_increment = (
                        (
                            np.sum(agent_rewards, axis=-1)[:, np.newaxis]
                            if is_vectorised
                            else np.sum(agent_rewards, axis=-1)
                        )
                        if sum_scores
                        else agent_rewards
                    )
                    scores += score_increment

                    dones = {}
                    for agent_id in self.agent_ids:
                        terminated = term.get(agent_id, True)
                        truncated = trunc.get(agent_id, False)

                        # Replace NaNs with True (indicate killed agent)
                        terminated = np.where(
                            np.isnan(terminated), True, terminated
                        ).astype(bool)
                        truncated = np.where(
                            np.isnan(truncated), False, truncated
                        ).astype(bool)

                        dones[agent_id] = terminated | truncated

                    if not is_vectorised:
                        dones = {
                            agent: np.array([dones[agent_id]])
                            for agent in self.agent_ids
                        }

                    for idx, agent_dones in enumerate(zip(*dones.values())):
                        if (
                            np.all(agent_dones)
                            or (max_steps is not None and step == max_steps)
                        ) and not finished[idx]:
                            completed_episode_scores[idx] = scores[idx]
                            finished[idx] = 1

                rewards.append(np.mean(completed_episode_scores, axis=0))

        mean_fit = np.mean(rewards, axis=0)
        mean_fit = mean_fit[0] if sum_scores else mean_fit
        self.fitness.append(mean_fit)
        return mean_fit<|MERGE_RESOLUTION|>--- conflicted
+++ resolved
@@ -20,12 +20,8 @@
     ExperiencesType,
     InfosDict,
     ObservationType,
-<<<<<<< HEAD
+    PzEnvType,
     StandardTensorDict,
-=======
-    PzEnvType,
-    TensorDict,
->>>>>>> 64e50796
 )
 from agilerl.utils.algo_utils import (
     concatenate_spaces,
