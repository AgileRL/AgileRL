--- conflicted
+++ resolved
@@ -11,10 +11,6 @@
 
 from agilerl.algorithms.core import OptimizerWrapper, RLAlgorithm
 from agilerl.algorithms.core.registry import HyperparameterConfig, NetworkGroup
-<<<<<<< HEAD
-=======
-from agilerl.algorithms.core.wrappers import OptimizerWrapper
->>>>>>> 7be0754a
 from agilerl.components.rollout_buffer import RolloutBuffer
 from agilerl.modules.base import EvolvableModule
 from agilerl.modules.configs import MlpNetConfig
@@ -627,21 +623,13 @@
 
         # Not self.use_rollout_buffer
         (
-<<<<<<< HEAD
             observations,
-=======
-            states,
->>>>>>> 7be0754a
             actions,
             log_probs,
             rewards,
             dones,
             values,
-<<<<<<< HEAD
             next_obs,
-=======
-            next_state,
->>>>>>> 7be0754a
             next_done,
         ) = stack_experiences(*experiences)
 
