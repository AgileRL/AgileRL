from typing import Any, Dict, List, Optional, Union

import numpy as np
from gymnasium.vector.utils import batch_space

from agilerl.typing import ActionType


class PettingZooVecEnv:
    """An abstract asynchronous, vectorized environment

    References:
        https://github.com/openai/baselines/tree/master/baselines/common/vec_env
        https://github.com/Farama-Foundation/Gymnasium/blob/main/gymnasium/vector/vector_env.py

    :param num_envs: Number of environments to vectorize
    :type num_envs: int
    :param possible_agents: List of possible agents
    :type possible_agents: list[str]
    """

    metadata: Dict[str, Any] = {}
    render_mode: Optional[str] = None
    closed: bool = False
    num_envs: int
    agents: List[str]
    num_agents: int

<<<<<<< HEAD
    def __init__(self, num_envs: int, possible_agents: List[str]):
=======
    def __init__(self, num_envs, observation_spaces, action_spaces, possible_agents):
>>>>>>> 3c58597c
        self.num_envs = num_envs
        self.agents = possible_agents
        self.num_agents = len(self.agents)
        self._single_observation_spaces = observation_spaces
        self._single_action_spaces = action_spaces
        self._observation_spaces = {
            agent: batch_space(space, self.num_envs)
            for agent, space in observation_spaces.items()
        }
        self._action_spaces = {
            agent: batch_space(space, self.num_envs)
            for agent, space in action_spaces.items()
        }
        self.action_space = self._get_action_space
        self.observation_space = self._get_observation_space
        self.single_action_space = self._get_single_action_space
        self.single_observation_space = self._get_single_observation_space

    def reset(
        self, seed: Optional[int] = None, options: Optional[Dict[str, Any]] = None
    ) -> Dict[str, Any]:
        """
        Reset all the environments and return two dictionaries of batched observations and infos.

        :param seed: Random seed, defaults to None
        :type seed: None | int, optional
        :param options: Options dictionary
        :type options: dict[str, Any]
        """
        pass

    def step_async(self, actions: List[List[ActionType]]) -> None:
        """
        Tell all the environments to start taking a step
        with the given actions.
        Call step_wait() to get the results of the step.
        You should not call this if a step_async run is
        already pending.

        :param actions: List of lists of length num_envs, each sub list contains actions for each agent in a given environment
        :type actions: list[list[int | float | np.ndarray]]
        """
        pass

    def step_wait(self) -> Union[Dict[str, np.ndarray], Dict[str, Any]]:
        """
        Wait for the step taken with step_async().
        """
        pass

    def step(
        self, actions: Dict[str, np.ndarray]
    ) -> Union[Dict[str, np.ndarray], Dict[str, Any]]:
        """Take an action for each parallel environment

        :param actions: Dictionary of vectorized actions for each agent.
        :type actions: dict[str, np.ndarray]
        """
        passed_actions_list = [[] for _ in list(actions.values())[0]]
        for env_idx, _ in enumerate(list(actions.values())[0]):
            for possible_agent in self.agents:
                action = (
                    int(actions[possible_agent][env_idx])
                    if np.isscalar(actions[possible_agent][env_idx])
                    else actions[possible_agent][env_idx]
                )
                passed_actions_list[env_idx].append(action)
        assert (
            len(passed_actions_list) == self.num_envs
        ), "Number of actions passed to the step function must be equal to the number of vectorized environments"
        self.step_async(passed_actions_list)
        return self.step_wait()

    def render(self) -> Any:
        """Returns the rendered frames from the parallel environments."""
        raise NotImplementedError(
            f"{self.__str__()} render function is not implemented."
        )

    def close(self, **kwargs: Any) -> None:
        """
        Clean up the environments' resources.
        """
        if self.closed:
            return

        self.close_extras(**kwargs)
        self.closed = True

    def close_extras(self, **kwargs: Any) -> None:
        """Clean up the extra resources e.g. beyond what's in this base class."""
        pass

    @property
    def unwrapped(self) -> "PettingZooVecEnv":
        """Return the base environment."""
        return self

    def _get_single_action_space(self, agent):
        """Get an agents single action space

        :param agent: Name of agent
        :type agent: str
        """
        return self._single_action_spaces[agent]

    def _get_action_space(self, agent):
        """Get an agents action space

        :param agent: Name of agent
        :type agent: str
        """
        return self._action_spaces[agent]

    def _get_single_observation_space(self, agent):
        """Get an agents single observation space

        :param agent: Name of agent
        :type agent: str
        """
        return self._single_observation_spaces[agent]

    def _get_observation_space(self, agent):
        """Get an agents observation space

        :param agent: Name of agent
        :type agent: str
        """
        return self._observation_spaces[agent]<|MERGE_RESOLUTION|>--- conflicted
+++ resolved
@@ -26,11 +26,7 @@
     agents: List[str]
     num_agents: int
 
-<<<<<<< HEAD
-    def __init__(self, num_envs: int, possible_agents: List[str]):
-=======
     def __init__(self, num_envs, observation_spaces, action_spaces, possible_agents):
->>>>>>> 3c58597c
         self.num_envs = num_envs
         self.agents = possible_agents
         self.num_agents = len(self.agents)
