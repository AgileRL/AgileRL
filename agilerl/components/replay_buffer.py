--- conflicted
+++ resolved
@@ -108,7 +108,6 @@
             self._add(state, action, reward, next_state, done)
             self.counter += 1
 
-<<<<<<< HEAD
     def save2memory(self, state, action, reward, next_state, done, is_vectorised=False):
         """Applies appropriate save2memory function depending on whether
         the environment is vectorised or not.
@@ -130,7 +129,7 @@
             self.save2memoryVectEnvs(state, action, reward, next_state, done)
         else:
             self.save2memorySingleEnv(state, action, reward, next_state, done)
-=======
+
 
 class MultiStepReplayBuffer(ReplayBuffer):
     """The Multi-step Experience Replay Buffer class. Used to store experiences and allow
@@ -417,5 +416,4 @@
         weight = (p_sample * len(self)) ** (-beta)
         weight = weight / max_weight
 
-        return weight
->>>>>>> 7f6971c6
+        return weight