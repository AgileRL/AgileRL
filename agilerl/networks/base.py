import inspect
import warnings
from copy import deepcopy
from dataclasses import asdict
from typing import Any, Dict, Optional, Tuple, Type, TypeVar, Union

import numpy as np
import torch
from gymnasium import spaces

from agilerl.modules import (
    EvolvableCNN,
    EvolvableLSTM,
    EvolvableMLP,
    EvolvableMultiInput,
    EvolvableResNet,
    EvolvableSimBa,
)
from agilerl.modules.base import EvolvableModule, ModuleMeta, mutation
from agilerl.protocols import MutationType
from agilerl.typing import (
    BatchDimension,
<<<<<<< HEAD
    ConfigType,
    DeviceType,
=======
    DeviceType,
    NetConfigType,
>>>>>>> 08ec224e
)
from agilerl.utils.algo_utils import get_hidden_states_shape_from_model
from agilerl.utils.evolvable_networks import get_default_encoder_config, is_image_space

SelfEvolvableNetwork = TypeVar("SelfEvolvableNetwork", bound="EvolvableNetwork")
DefaultEncoderType = Union[
    EvolvableCNN, EvolvableMLP, EvolvableMultiInput, EvolvableSimBa, EvolvableLSTM
]


def assert_correct_mlp_net_config(net_config: Dict[str, Any]) -> None:
    """Asserts that the MLP network configuration is correct.

    :param net_config: Configuration of the MLP network.
    :type net_config: Dict[str, Any]
    """
    assert (
        "hidden_size" in net_config.keys()
    ), "Net config must contain hidden_size: int."
    assert isinstance(
        net_config["hidden_size"], list
    ), "Net config hidden_size must be a list."
    assert (
        len(net_config["hidden_size"]) > 0
    ), "Net config hidden_size must contain at least one element."


def assert_correct_simba_net_config(net_config: Dict[str, Any]) -> None:
    """Asserts that the MLP network configuration is correct.

    :param net_config: Configuration of the MLP network.
    :type net_config: Dict[str, Any]
    """
    assert (
        "hidden_size" in net_config.keys()
    ), "Net config must contain hidden_size: int."
    assert isinstance(
        net_config["hidden_size"], (int, np.int64)
    ), "Net config hidden_size must be an integer."
    assert "num_blocks" in net_config.keys(), "Net config must contain num_blocks: int."
    assert isinstance(
        net_config["num_blocks"], int
    ), "Net config num_blocks must be an integer."


def assert_correct_cnn_net_config(net_config: Dict[str, Any]) -> None:
    """Asserts that the CNN network configuration is correct.

    :param net_config: Configuration of the CNN network.
    :type net_config: Dict[str, Any]
    """
    for key in [
        "channel_size",
        "kernel_size",
        "stride_size",
    ]:
        assert key in net_config.keys(), f"Net config must contain {key}: int."
        assert isinstance(net_config[key], list), f"Net config {key} must be a list."
        assert (
            len(net_config[key]) > 0
        ), f"Net config {key} must contain at least one element."

        if key == "kernel_size":
            assert isinstance(
                net_config[key], (int, tuple, list)
            ), "Kernel size must be of type int, list, or tuple."


def assert_correct_lstm_net_config(net_config: Dict[str, Any]) -> None:
    """Asserts that the LSTM network configuration is correct.

    :param net_config: Configuration of the LSTM network.
    :type net_config: Dict[str, Any]
    """
    assert (
        "hidden_state_size" in net_config.keys()
    ), "LSTM net config must contain hidden_state_size: int."
    assert isinstance(net_config["hidden_state_size"], (int, np.int64)), (
        "LSTM net config hidden_state_size must be an integer but is "
        + str(type(net_config["hidden_state_size"]))
        + "."
    )


# TODO: Need to think of a way to do this check without the metaclass
class NetworkMeta(ModuleMeta):
    """Metaclass for evolvable networks. Checks that the network has
    an encoder and a head_net (named as such)."""

    def __call__(cls, *args, **kwargs):
        instance: SelfEvolvableNetwork = super().__call__(*args, **kwargs)

        # Check that the mutation methods of the network are correctly defined
        # i.e. only contain underlying methods corresponding to the encoder and head_net
        for mut_method in instance.mutation_methods:
            if "." in mut_method:
                attr = mut_method.split(".")[0]
                if attr not in ["encoder", "head_net"]:
                    raise AttributeError(
                        "Mutation methods of nested modules in EvolvableNetwork objects should only correspond to the 'encoder' or 'head_net'. This is done to ensure that equivalent architecture mutations can be applied across different evaluation networks (e.g. actor and critic)."
                    )

        return instance


class EvolvableNetwork(EvolvableModule, metaclass=NetworkMeta):
    """
    Base class for evolvable networks, i.e., evolvable modules that are configured in
    a specific way for a reinforcement learning algorithm, similar to how CNNs are used
    as building blocks in ResNet, VGG, etc. An evolvable network automatically inspects the passed
    observation space to determine the appropriate encoder to build through the AgileRL
    evolvable modules, inheriting the mutation methods of any nested evolvable modules.

    .. note::
        Currently, evolvable networks should only have the encoder (which, if not specified by the user,
        is automatically built from the observation space) and a 'head_net' attribute that processes the
        latent encodings into the desired number of outputs as evolvable components. For example, in
        ``RainbowQNetwork``, we disable mutations for the advantage net and apply the same mutations to it
        as the 'value' net, which is the network head in this case. Users should follow the same philosophy.

    :param observation_space: Observation space of the environment.
    :type observation_space: spaces.Space
    :param encoder_cls: Encoder class to use for the network. Defaults to None, whereby it is
        automatically built using an AgileRL module according the observation space.
    :type encoder_cls: Optional[Union[str, Type[EvolvableModule]]]
    :param encoder_config: Configuration of the encoder. Defaults to None.
    :type encoder_config: Optional[ConfigType]
    :param action_space: Action space of the environment. Defaults to None.
    :type action_space: Optional[spaces.Space]
    :param min_latent_dim: Minimum dimension of the latent space representation. Defaults to 8.
    :type min_latent_dim: int
    :param max_latent_dim: Maximum dimension of the latent space representation. Defaults to 128.
    :type max_latent_dim: int
    :param latent_dim: Dimension of the latent space representation. Defaults to 32.
    :type latent_dim: int
    :param simba: If True, use a SimBa network for the encoder for vector spaces. Defaults to False.
    :type simba: bool
    :param recurrent: If True, use a recurrent network for 2D observations. Defaults to False, whereby
        the encoder is a nn.Flatten() followed by an `EvolvableMLP`.
    :type recurrent: bool
    :param device: Device to use for the network. Defaults to "cpu".
    :type device: DeviceType
    :param random_seed: Random seed to use for the network. Defaults to None.
    :type random_seed: Optional[int]
    """

    encoder: EvolvableModule
    head_net: EvolvableModule

    # Custom encoder aliases
    _encoder_aliases: Dict[str, Type[EvolvableModule]] = {
        "ResNet": EvolvableResNet,
    }

    def __init__(
        self,
        observation_space: spaces.Space,
        encoder_cls: Optional[Union[str, Type[EvolvableModule]]] = None,
<<<<<<< HEAD
        encoder_config: Optional[ConfigType] = None,
=======
        encoder_config: Optional[NetConfigType] = None,
>>>>>>> 08ec224e
        encoder_name: str = "encoder",
        action_space: Optional[spaces.Space] = None,
        min_latent_dim: int = 8,
        max_latent_dim: int = 128,
        latent_dim: int = 32,
        simba: bool = False,
        recurrent: bool = False,
        device: DeviceType = "cpu",
        random_seed: Optional[int] = None,
    ) -> None:
        super().__init__(device, random_seed)

        assert (
            latent_dim <= max_latent_dim
        ), "Latent dimension must be less than or equal to max latent dimension."
        assert (
            latent_dim >= min_latent_dim
        ), "Latent dimension must be greater than or equal to min latent dimension."

        if encoder_config is None:
            encoder_config = get_default_encoder_config(
                observation_space, simba=simba, recurrent=recurrent
            )

        self.observation_space = observation_space
        self.action_space = action_space
        self.latent_dim = latent_dim
        self.min_latent_dim = min_latent_dim
        self.max_latent_dim = max_latent_dim
        self.encoder_cls = encoder_cls
        self.device = device
        self.simba = simba
        self.recurrent = recurrent
        self.flatten_obs = False
        self.encoder_name = encoder_name
        self.cached_hidden_state = None
<<<<<<< HEAD

        encoder_config = (
            encoder_config
            if isinstance(encoder_config, dict)
            else asdict(encoder_config)
        )
=======
>>>>>>> 08ec224e

        # By default we use same activation for encoder output as for the rest of the network
        output_activation = encoder_config.get("output_activation", None)
        if output_activation is None:
            activation = encoder_config.get("activation", "ReLU")
            encoder_config["output_activation"] = activation

        if encoder_cls is not None:
            if isinstance(encoder_cls, str):
                self.encoder_cls = self._encoder_aliases[encoder_cls]
            elif not issubclass(encoder_cls, EvolvableModule):
                raise TypeError("Encoder class must be a subclass of EvolvableModule.")

            # Check if encoder config contains `num_outputs` as input argument, in which
            # case we can enable latent space mutations. Otherwise, we disable them.
            input_args = inspect.getfullargspec(self.encoder_cls.__init__).args
            if "num_outputs" not in input_args:
                warnings.warn(
<<<<<<< HEAD
                    f"{self.encoder_cls.__name__} does not contain `num_outputs` as an input argument. Disabling latent space mutations. Make sure to set the number of outputs to the latent dimension in the encoder configuration."
=======
                    f"{self.encoder_cls.__name__} does not contain `num_outputs` as an "
                    "input argument. Disabling latent space mutations. Make sure to set the number of "
                    "outputs to the latent dimension in the encoder configuration."
>>>>>>> 08ec224e
                )
                self.filter_mutation_methods("latent")
            else:
                encoder_config["num_outputs"] = self.latent_dim

            self.encoder = self.encoder_cls(
                **{
                    "observation_space": self.observation_space,
                    "num_outputs": self.latent_dim,
                    "device": self.device,
                    "name": self.encoder_name,
                    **encoder_config,
                }
            )
        else:
            self.encoder = self._build_encoder(encoder_config)

        # NOTE: We disable layer mutations for the encoder since this usually adds a lot
        # of variance to the optimization process
        self.encoder.disable_mutations(MutationType.LAYER)

    @property
    def encoder_config(self) -> Dict[str, Any]:
        """Net configuration for encoder.

        :return: Initial dictionary for the network.
        :rtype: Dict[str, Any]
        """
        return (
            self.encoder.net_config
            if self.encoder_cls is None
            else self.encoder.init_dict
        )

    @property
    def head_config(self) -> Dict[str, Any]:
        """Net configuration for head.

        :return: Initial dictionary for the network.
        :rtype: Dict[str, Any]
        """
        if not hasattr(self, "head_net"):
            raise AttributeError("Network does not have a head_net attribute.")

        return self.head_net.net_config

    @property
    def activation(self) -> str:
        """Activation function of the network.

        :return: Activation function.
        :rtype: str
        """
        return self.encoder.activation

    def __call__(self, *args, **kwargs) -> torch.Tensor:
        """Forward pass of the network."""
        return self.forward(*args, **kwargs)

    def extract_features(
        self, x: torch.Tensor, hidden_state: Optional[Dict[str, torch.Tensor]] = None
    ) -> Union[torch.Tensor, Tuple[torch.Tensor, torch.Tensor]]:
        """Extract features from the encoder part of the network.

        :param x: Input tensor to extract features from
        :type x: torch.Tensor
        :param hidden_states: Hidden states for recurrent networks (unused in non-recurrent networks)
        :type hidden_states: Dict[str, torch.Tensor], optional
        :return: The encoded features
        :rtype: torch.Tensor
        """
        # For compatibility with both recurrent and non-recurrent networks
        if hidden_state is None:
            return self.encoder(x)
        else:
            return self.encoder(x, hidden_state=hidden_state)

    def forward_head(self, latent: torch.Tensor, *args, **kwargs) -> torch.Tensor:
        """Forward pass of the network head using pre-computed latent encodings.

        :param latent: Latent encodings from the encoder.
        :type latent: torch.Tensor

        :return: Output of the network head.
        :rtype: torch.Tensor
        """
        if not hasattr(self, "head_net"):
            raise AttributeError("Network does not have a head_net attribute.")

        return self.head_net(latent, *args, **kwargs)

    def build_network_head(self, *args, **kwargs) -> None:
        """Build the head of the network."""
        raise NotImplementedError(
            "Method build_network_head must be implemented in EvolvableNetwork objects."
        )

    def create_mlp(
        self, num_inputs: int, num_outputs: int, name: str, net_config: Dict[str, Any]
    ) -> EvolvableMLP:
        """Builds the head of the network based on the passed configuration.

        :param num_inputs: Number of inputs to the network head.
        :type num_inputs: int
        :param num_outputs: Number of outputs of the network head.
        :type num_outputs: int
        :param name: Name of the network head.
        :type name: str
        :param net_config: Configuration of the network head.
        :type net_config: Dict[str, Any]

        :return: Network head.
        :rtype: EvolvableMLP
        """
        return EvolvableMLP(
            num_inputs=num_inputs,
            num_outputs=num_outputs,
            device=self.device,
            name=name,
            **net_config,
        )

    def init_weights_gaussian(
        self, std_coeff: float = 4.0, output_coeff: float = 2.0
    ) -> None:
        """Initialize the weights of the network with a Gaussian distribution.

        :param std_coeff: Coefficient for the standard deviation of the Gaussian distribution, defaults to 4.0
        :type std_coeff: float, optional
        :param output_coeff: Coefficient for the standard deviation of the Gaussian distribution for the output layer, defaults to 2.0
        :type output_coeff: float, optional
        """
        # Initialize the weights of the encoder
        self.encoder.init_weights_gaussian(std_coeff=std_coeff)

        # Initialize weights of network heads
        # NOTE: We assume the head is an instance of EvolvableMLP
        for attr, module in self.modules().items():
            if attr != "encoder":
                module.init_weights_gaussian(
                    std_coeff=std_coeff, output_coeff=output_coeff
                )

    def initialize_hidden_state(self, batch_size: int = 1) -> Dict[str, torch.Tensor]:
        """Initialize the hidden state for the network.

        :param env: The environment to initialize the hidden state for
        :type env: GymEnvType
        """
        if self.recurrent:

            # if the hidden state is not initialized, initialize it
            if (
                self.cached_hidden_state is None
                or len(self.cached_hidden_state) == 0
                or self.cached_hidden_state_batch_size != batch_size
            ):
                self.cached_hidden_state = {}
                self.cached_hidden_state_batch_size = batch_size
                for name, shape in get_hidden_states_shape_from_model(
                    self.encoder
                ).items():
                    # shape might have a batch dimension 'BatchPlaceholder', so we need to replace it
                    shape = tuple(
                        batch_size if x == BatchDimension else x for x in shape
                    )
                    self.cached_hidden_state[name] = torch.zeros(shape).to(self.device)
            return deepcopy(self.cached_hidden_state)
        else:
            raise ValueError(
                "Cannot initialize hidden state for non-recurrent networks."
            )

    def change_activation(self, activation: str, output: bool = False) -> None:
        """Change the activation function for the network.

        :param activation: Activation function to use.
        :type activation: str
        :param output: If True, change the output activation function, defaults to False
        :type output: bool, optional
        """
        for attr, module in self.modules().items():
            _output = True if attr == "encoder" else output
            module.change_activation(activation, output=_output)

    @mutation(MutationType.NODE)
    def add_latent_node(self, numb_new_nodes: Optional[int] = None) -> Dict[str, Any]:
        """Add a latent node to the network.

        :param numb_new_nodes: Number of new nodes to add, defaults to None
        :type numb_new_nodes: int, optional

        :return: Configuration for adding a latent node.
        :rtype: Dict[str, Any]
        """
        if numb_new_nodes is None:
            numb_new_nodes = self.rng.choice([8, 16, 32])

        if self.latent_dim + numb_new_nodes < self.max_latent_dim:
            self.latent_dim += numb_new_nodes

        return {"numb_new_nodes": numb_new_nodes}

    @mutation(MutationType.NODE)
    def remove_latent_node(
        self, numb_new_nodes: Optional[int] = None
    ) -> Dict[str, Any]:
        """Remove a latent node from the network.

        :param numb_new_nodes: Number of nodes to remove, defaults to None
        :type numb_new_nodes: int, optional

        :return: Configuration for removing a latent node.
        :rtype: Dict[str, Any]
        """
        if numb_new_nodes is None:
            numb_new_nodes = self.rng.choice([8, 16, 32])

        if self.latent_dim - numb_new_nodes > self.min_latent_dim:
            self.latent_dim -= numb_new_nodes

        return {"numb_new_nodes": numb_new_nodes}

    def recreate_encoder(self: SelfEvolvableNetwork) -> None:
        """Recreate the encoder of the network."""
        if self.encoder_cls is not None:
            # Need to change `num_outputs` to the latent dimension after a mutation
            init_dict = self.encoder.init_dict
            init_dict["num_outputs"] = self.latent_dim
            encoder = self.encoder_cls(**init_dict)
        else:
            encoder = self._build_encoder(self.encoder.net_config)

        self.encoder = EvolvableModule.preserve_parameters(self.encoder, encoder)

    def _build_encoder(self, net_config: Dict[str, Any]) -> DefaultEncoderType:
        """Builds the encoder for the network based on the environments observation space.

        :return: Encoder module.
        :rtype: EvolvableModule
        """
        net_config = net_config if isinstance(net_config, dict) else asdict(net_config)

        if isinstance(self.observation_space, (spaces.Dict, spaces.Tuple)):
            encoder = EvolvableMultiInput(
                observation_space=self.observation_space,
                num_outputs=self.latent_dim,
                device=self.device,
                name=self.encoder_name,
                **net_config,
            )
        elif is_image_space(self.observation_space):
            assert_correct_cnn_net_config(net_config)

            encoder = EvolvableCNN(
                input_shape=self.observation_space.shape,
                num_outputs=self.latent_dim,
                device=self.device,
                name=self.encoder_name,
                **net_config,
            )
        elif self.recurrent:
            assert_correct_lstm_net_config(net_config)

            encoder = EvolvableLSTM(
                input_size=self.observation_space.shape[0],
                num_outputs=self.latent_dim,
                device=self.device,
                name=self.encoder_name,
                **net_config,
            )
        else:
            if self.simba:
                assert_correct_simba_net_config(net_config)
                encoder_mlp_cls = EvolvableSimBa
            else:
                assert_correct_mlp_net_config(net_config)
                encoder_mlp_cls = EvolvableMLP

                # For MLP encoders we want to:
                # 1. Be consistent with layer normalization and apply after the final
                # linear layer for further stability (see https://github.com/AgileRL/AgileRL/issues/337)
                # 2. Disable output_vanish
                net_config["output_layernorm"] = net_config.get("layer_norm", True)
                net_config["output_vanish"] = False

            encoder = encoder_mlp_cls(
                num_inputs=spaces.flatdim(self.observation_space),
                num_outputs=self.latent_dim,
                device=self.device,
                name=self.encoder_name,
                **net_config,
            )

            # Need to flatten > 2D observations by default for MLPs
            self.flatten_obs = len(self.observation_space.shape) > 1

        return encoder<|MERGE_RESOLUTION|>--- conflicted
+++ resolved
@@ -20,13 +20,8 @@
 from agilerl.protocols import MutationType
 from agilerl.typing import (
     BatchDimension,
-<<<<<<< HEAD
-    ConfigType,
-    DeviceType,
-=======
     DeviceType,
     NetConfigType,
->>>>>>> 08ec224e
 )
 from agilerl.utils.algo_utils import get_hidden_states_shape_from_model
 from agilerl.utils.evolvable_networks import get_default_encoder_config, is_image_space
@@ -185,11 +180,7 @@
         self,
         observation_space: spaces.Space,
         encoder_cls: Optional[Union[str, Type[EvolvableModule]]] = None,
-<<<<<<< HEAD
-        encoder_config: Optional[ConfigType] = None,
-=======
         encoder_config: Optional[NetConfigType] = None,
->>>>>>> 08ec224e
         encoder_name: str = "encoder",
         action_space: Optional[spaces.Space] = None,
         min_latent_dim: int = 8,
@@ -226,15 +217,6 @@
         self.flatten_obs = False
         self.encoder_name = encoder_name
         self.cached_hidden_state = None
-<<<<<<< HEAD
-
-        encoder_config = (
-            encoder_config
-            if isinstance(encoder_config, dict)
-            else asdict(encoder_config)
-        )
-=======
->>>>>>> 08ec224e
 
         # By default we use same activation for encoder output as for the rest of the network
         output_activation = encoder_config.get("output_activation", None)
@@ -253,13 +235,9 @@
             input_args = inspect.getfullargspec(self.encoder_cls.__init__).args
             if "num_outputs" not in input_args:
                 warnings.warn(
-<<<<<<< HEAD
-                    f"{self.encoder_cls.__name__} does not contain `num_outputs` as an input argument. Disabling latent space mutations. Make sure to set the number of outputs to the latent dimension in the encoder configuration."
-=======
                     f"{self.encoder_cls.__name__} does not contain `num_outputs` as an "
                     "input argument. Disabling latent space mutations. Make sure to set the number of "
                     "outputs to the latent dimension in the encoder configuration."
->>>>>>> 08ec224e
                 )
                 self.filter_mutation_methods("latent")
             else:
