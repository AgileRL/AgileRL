--- conflicted
+++ resolved
@@ -182,20 +182,14 @@
         action_space: spaces.Space,
         network: EvolvableModule,
         action_std_init: float = 0.0,
-<<<<<<< HEAD
         squash_output: bool = False,
-=======
->>>>>>> d3f0ac84
         device: DeviceType = "cpu",
     ):
 
         super().__init__(network)
 
         self.action_space = action_space
-<<<<<<< HEAD
         self.action_dim = spaces.flatdim(action_space)
-=======
->>>>>>> d3f0ac84
         self.action_std_init = action_std_init
         self.device = device
         self.squash_output = squash_output and isinstance(action_space, spaces.Box)
@@ -237,12 +231,6 @@
             assert (
                 log_std is not None
             ), "log_std must be provided for continuous action spaces."
-<<<<<<< HEAD
-=======
-            action_logstd = log_std.expand_as(probs).clamp(min=-20)
-            action_std = torch.exp(action_logstd)
-            return Normal(loc=probs, scale=action_std)
->>>>>>> d3f0ac84
 
             log_std = log_std.expand_as(logits).clamp(min=-20)
             std = torch.exp(log_std)
@@ -469,12 +457,8 @@
             head_config = MlpNetConfig(
                 hidden_size=[32], output_activation=output_activation
             )
-<<<<<<< HEAD
         else:
             head_config["output_activation"] = output_activation
-=======
-        head_config["output_activation"] = output_activation
->>>>>>> d3f0ac84
 
         self.build_network_head(head_config)
         self.output_activation = head_config.get("output_activation", output_activation)
@@ -580,10 +564,7 @@
         encoder_config: Optional[ConfigType] = None,
         head_config: Optional[ConfigType] = None,
         action_std_init: float = 0.0,
-<<<<<<< HEAD
         squash_output: bool = False,
-=======
->>>>>>> d3f0ac84
         min_latent_dim: int = 8,
         max_latent_dim: int = 128,
         n_agents: Optional[int] = None,
@@ -614,7 +595,6 @@
         )
 
         self.action_std_init = action_std_init
-<<<<<<< HEAD
         self.squash_output = squash_output
         self.head_net = EvolvableDistribution(
             action_space=action_space,
@@ -622,10 +602,6 @@
             action_std_init=action_std_init,
             squash_output=squash_output,
             device=device,
-=======
-        self.head_net = EvolvableDistribution(
-            action_space, self.head_net, action_std_init=action_std_init, device=device
->>>>>>> d3f0ac84
         )
 
     def clip_action(self, action: torch.Tensor) -> torch.Tensor:
@@ -696,10 +672,7 @@
             self.action_space,
             head_net,
             action_std_init=self.action_std_init,
-<<<<<<< HEAD
             squash_output=self.squash_output,
-=======
->>>>>>> d3f0ac84
             device=self.device,
         )
 
