--- conflicted
+++ resolved
@@ -224,12 +224,7 @@
             head_config = MlpNetConfig(
                 hidden_size=[16], output_activation=output_activation
             )
-<<<<<<< HEAD
-        elif head_config.get("output_activation") is None:
-            head_config["output_activation"] = output_activation
-=======
         head_config["output_activation"] = output_activation
->>>>>>> 06ae7604
 
         self.build_network_head(head_config)
         self.output_activation = head_config.get("output_activation", output_activation)
