import copy
from collections import OrderedDict
from typing import List

import numpy as np
import torch
import torch.nn as nn
import torch.nn.functional as F

from agilerl.networks.custom_components import GumbelSoftmax, NoisyLinear


class EvolvableCNN(nn.Module):
    """The Evolvable Convolutional Neural Network class.

    :param input_shape: Input shape
    :type input_shape: list[int]
    :param channel_size: CNN channel size
    :type channel_size: list[int]
    :param kernel_size: Comvolution kernel size
    :type kernel_size: list[int]
    :param stride_size: Convolution stride size
    :type stride_size: list[int]
    :param hidden_size: Hidden layer(s) size
    :type hidden_size: list[int]
    :param num_actions: Action dimension
    :type num_actions: int
    :param num_atoms: Number of atoms for Rainbow DQN, defaults to 50
    :type num_atoms: int, optional
    :param mlp_output_activation: MLP output activation layer, defaults to 'softmax'
    :type mlp_output_activation: str, optional
    :param mlp_activation: MLP activation layer, defaults to 'relu'
    :type mlp_activation: str, optional
    :param cnn_activation: CNN activation layer, defaults to 'relu'
    :type cnn_activation: str, optional
    :param min_hidden_layers: Minimum number of hidden layers the fully connected layer will shrink down to, defaults to 1
    :type min_hidden_layers: int, optional
    :param max_hidden_layers: Maximum number of hidden layers the fully connected layer will expand to, defaults to 3
    :type max_hidden_layers: int, optional
    :param min_mlp_nodes: Minimum number of nodes a layer can have within the fully connected layer, defaults to 64
    :type min_mlp_nodes: int, optional
    :param max_mlp_nodes: Maximum number of nodes a layer can have within the fully connected layer, defaults to 1024
    :type max_mlp_nodes: int, optional
    :param min_cnn_hidden_layers: Minimum number of hidden layers the convolutional layer will shrink down to, defaults to 1
    :type min_cnn_hidden_layers: int, optional
    :param max_cnn_hidden_layers: Maximum number of hidden layers the convolutional layer will expand to, defaults to 6
    :type max_cnn_hidden_layers: int, optional
    :param min_channel_size: Minimum number of channels a convolutional layer can have, defaults to 32
    :type min_channel_size: int, optional
    :param max_channel_size: Maximum number of channels a convolutional layer can have, defaults to 256
    :type max_channel_size: int, optional
    :param n_agents: Number of agents, defaults to None
    :type n_agents: int, optional
    :param multi: Boolean flag to indicate if this is a multi-agent problem, defaults to False
    :type multi: bool, optional
    :param layer_norm: Normalization between layers, defaults to False
    :type layer_norm: bool, optional
    :param support: Atoms support tensor, defaults to None
    :type support: torch.Tensor(), optional
    :param rainbow: Using Rainbow DQN, defaults to False
    :type rainbow: bool, optional
    :param critic: CNN is a critic network, defaults to False
    :type critic: bool, optional
    :param normalize: Normalize CNN inputs, defaults to True
    :type normalize: bool, optional
    :param device: Device for accelerated computing, 'cpu' or 'cuda', defaults to 'cpu'
    :type device: str, optional
    :param accelerator: Accelerator for distributed computing, defaults to None
    :type accelerator: accelerate.Accelerator(), optional
    """

    def __init__(
        self,
        input_shape: List[int],
        channel_size: List[int],
        kernel_size: List[int],
        stride_size: List[int],
        hidden_size: List[int],
        num_actions: int,
        num_atoms=51,
        mlp_output_activation="Softmax",
        mlp_activation="ReLU",
        cnn_activation="ReLU",
        min_hidden_layers=1,
        max_hidden_layers=3,
        min_mlp_nodes=64,
        max_mlp_nodes=1024,
        min_cnn_hidden_layers=1,
        max_cnn_hidden_layers=6,
        min_channel_size=32,
        max_channel_size=256,
        n_agents=None,
        multi=False,
        layer_norm=False,
        support=None,
        rainbow=False,
        critic=False,
        normalize=True,
        device="cpu",
        accelerator=None,
    ):
        super().__init__()
        assert len(kernel_size) == len(
            channel_size
        ), "Length of kernel size list must be the same length as channel size list."
        assert len(stride_size) == len(
            channel_size
        ), "Length of stride size list must be the same length as channel size list."
        assert len(input_shape) >= 3, "Input shape must have at least 3 dimensions."
        assert (
            len(hidden_size) > 0
        ), "Fully connected layer must contain at least one hidden layer."
        assert (
            num_actions > 0
        ), "'num_actions' cannot be less than or equal to zero, please enter a valid integer."
        if multi:
            assert (
                n_agents is not None
            ), "'multi' set as True, specify the number of agents (n_agents) too."
        if n_agents is not None:
            assert (
                multi
            ), f"'n_agents' has been set to {n_agents} implying a multi-agent system, please also specify 'multi' as True."

        assert (
            min_hidden_layers < max_hidden_layers
        ), "'min_hidden_layers' must be less than 'max_hidden_layers."
        assert (
            min_mlp_nodes < max_mlp_nodes
        ), "'min_mlp_nodes' must be less than 'max_mlp_nodes."
        assert (
            min_cnn_hidden_layers < max_cnn_hidden_layers
        ), "'min_cnn_hidden_layers' must be less than 'max_cnn_hidden_layers."
        assert (
            min_channel_size < max_channel_size
        ), "'min_channel_size' must be less than 'max_channel_size'."

        self.input_shape = input_shape
        self.channel_size = channel_size
        self.kernel_size = kernel_size
        self.stride_size = stride_size
        self.hidden_size = hidden_size
        self.num_actions = num_actions
        self.num_atoms = num_atoms
        self.mlp_activation = mlp_activation
        self.mlp_output_activation = mlp_output_activation
        self.cnn_activation = cnn_activation
        self.min_hidden_layers = min_hidden_layers
        self.max_hidden_layers = max_hidden_layers
        self.min_mlp_nodes = min_mlp_nodes
        self.max_mlp_nodes = max_mlp_nodes
        self.min_cnn_hidden_layers = min_cnn_hidden_layers
        self.max_cnn_hidden_layers = max_cnn_hidden_layers
        self.min_channel_size = min_channel_size
        self.max_channel_size = max_channel_size
        self.layer_norm = layer_norm
        self.support = support
        self.rainbow = rainbow
        self.critic = critic
        self.normalize = normalize
        self.device = device
        self.accelerator = accelerator
        self.multi = multi
        self.n_agents = n_agents

        self.net = self.create_nets()
        self.feature_net, self.value_net, self.advantage_net = self.create_nets()

    def get_activation(self, activation_names):
        """Returns activation function for corresponding activation name.

        :param activation_names: Activation function name
        :type activation_names: str
        """
        activation_functions = {
            "Tanh": nn.Tanh,
            "Identity": nn.Identity,
            "GELU": nn.GELU,
            "ReLU": nn.ReLU,
            "ELU": nn.ELU,
            "Softsign": nn.Softsign,
            "Sigmoid": nn.Sigmoid,
            "Softmax": nn.Softmax,
            "GumbelSoftmax": GumbelSoftmax,
            "Softplus": nn.Softplus,
            "LeakyReLU": nn.LeakyReLU,
            "PReLU": nn.PReLU,
        }
        return (
            activation_functions[activation_names](dim=-1)
            if activation_names == "softmax"
            else activation_functions[activation_names]()
        )

    def create_mlp(
        self,
        input_size,
        output_size,
        hidden_size,
        name,
        output_activation,
        noisy=False,
    ):
        """Creates and returns multi-layer perceptron."""
        net_dict = OrderedDict()
        if noisy:
            net_dict[f"{name}_linear_layer_0"] = NoisyLinear(input_size, hidden_size[0])
        else:
            net_dict[f"{name}_linear_layer_0"] = nn.Linear(input_size, hidden_size[0])
        if self.layer_norm:
            net_dict[f"{name}_layer_norm_0"] = nn.LayerNorm(hidden_size[0])
        net_dict["activation_0"] = self.get_activation(self.mlp_activation)
        if len(hidden_size) > 1:
            for l_no in range(1, len(hidden_size)):
                if noisy:
                    net_dict[f"{name}_linear_layer_{str(l_no)}"] = NoisyLinear(
                        hidden_size[l_no - 1], hidden_size[l_no]
                    )
                else:
                    net_dict[f"{name}_linear_layer_{str(l_no)}"] = nn.Linear(
                        hidden_size[l_no - 1], hidden_size[l_no]
                    )
                if self.layer_norm:
                    net_dict[f"{name}_layer_norm_{str(l_no)}"] = nn.LayerNorm(
                        hidden_size[l_no]
                    )
                net_dict[f"{name}_activation_{str(l_no)}"] = self.get_activation(
                    self.mlp_activation
                )
        if noisy:
            output_layer = NoisyLinear(hidden_size[-1], output_size)
        else:
            output_layer = nn.Linear(hidden_size[-1], output_size)
        net_dict[f"{name}_linear_layer_output"] = output_layer
        if output_activation is not None:
            net_dict[f"{name}_activation_output"] = self.get_activation(
                output_activation
            )
        net = nn.Sequential(net_dict)
        return net

    def create_cnn(self, input_size, channel_size, kernel_size, stride_size, name):
        """Creates and returns convolutional neural network."""
        if self.multi:
            net_dict = OrderedDict()
            net_dict[f"{name}_conv_layer_0"] = nn.Conv3d(
                in_channels=input_size,
                out_channels=channel_size[0],
                kernel_size=kernel_size[0],
                stride=stride_size[
                    0
                ],  ## Maybe include the ability to have 3 dim kernel and stride
            )
            if self.layer_norm:
                net_dict[f"{name}_layer_norm_0"] = nn.BatchNorm3d(channel_size[0])
            net_dict[f"{name}_activation_0"] = self.get_activation(self.cnn_activation)

            if len(channel_size) > 1:
                for l_no in range(1, len(channel_size)):
                    net_dict[f"{name}_conv_layer_{str(l_no)}"] = nn.Conv3d(
                        in_channels=channel_size[l_no - 1],
                        out_channels=channel_size[l_no],
                        kernel_size=kernel_size[l_no],
                        stride=stride_size[l_no],
                    )
                    if self.layer_norm:
                        net_dict[f"{name}_layer_norm_{str(l_no)}"] = nn.BatchNorm3d(
                            channel_size[l_no]
                        )
                    net_dict[f"{name}_activation_{str(l_no)}"] = self.get_activation(
                        self.cnn_activation
                    )
        else:
            net_dict = OrderedDict()
            net_dict[f"{name}_conv_layer_0"] = nn.Conv2d(
                in_channels=input_size,
                out_channels=channel_size[0],
                kernel_size=kernel_size[0],
                stride=stride_size[0],
            )
            if self.layer_norm:
                net_dict[f"{name}_layer_norm_0"] = nn.BatchNorm2d(channel_size[0])
            net_dict[f"{name}_activation_0"] = self.get_activation(self.cnn_activation)

            if len(channel_size) > 1:
                for l_no in range(1, len(channel_size)):
                    net_dict[f"{name}_conv_layer_{str(l_no)}"] = nn.Conv2d(
                        in_channels=channel_size[l_no - 1],
                        out_channels=channel_size[l_no],
                        kernel_size=kernel_size[l_no],
                        stride=stride_size[l_no],
                    )
                    if self.layer_norm:
                        net_dict[f"{name}_layer_norm_{str(l_no)}"] = nn.BatchNorm2d(
                            channel_size[l_no]
                        )
                    net_dict[f"{name}_activation_{str(l_no)}"] = self.get_activation(
                        self.cnn_activation
                    )

        return nn.Sequential(net_dict)

    def create_nets(self):
        """Creates and returns neural networks."""

        feature_net = self.create_cnn(
            self.input_shape[0],
            self.channel_size,
            self.kernel_size,
            self.stride_size,
            name="feature",
        )

        with torch.no_grad():
            if self.multi:
                if self.critic:
<<<<<<< HEAD
                    critic_input = torch.zeros(*self.input_shape).unsqueeze(0).unsqueeze(2).repeat(1, 1, self.n_agents, 1, 1)
=======
                    critic_input = (
                        torch.zeros(1, *self.input_shape)
                        .unsqueeze(2)
                        .repeat(1, 1, self.n_agents, 1, 1)
                    )
>>>>>>> b0eb228b
                    input_size = feature_net(critic_input).view(1, -1).size(1)
                else:
                    input_size = (
                        feature_net(torch.zeros(1, *self.input_shape).unsqueeze(2))
                        .view(1, -1)
                        .size(1)
                    )
            else:
                input_size = (
                    feature_net(torch.zeros(1, *self.input_shape)).view(1, -1).size(1)
                )

        if self.critic:
            input_size += self.num_actions

        if self.rainbow:
            value_net = self.create_mlp(
                input_size,
                output_size=self.num_atoms,
                hidden_size=self.hidden_size,
                name="value",
                output_activation=None,
                noisy=True,
            )
            advantage_net = self.create_mlp(
                input_size,
                output_size=self.num_atoms * self.num_actions,
                hidden_size=self.hidden_size,
                name="advantage",
                output_activation=None,
                noisy=True,
            )
            if self.accelerator is not None:
                feature_net, value_net, advantage_net = self.accelerator.prepare(
                    feature_net, value_net, advantage_net
                )
            else:
                feature_net, value_net, advantage_net = (
                    feature_net.to(self.device),
                    value_net.to(self.device),
                    advantage_net.to(self.device),
                )
        else:
            if self.critic:
                value_net = self.create_mlp(
                    input_size,
                    output_size=1,
                    hidden_size=self.hidden_size,
                    name="value",
                    output_activation=self.mlp_output_activation,
                )
            else:
                value_net = self.create_mlp(
                    input_size,
                    output_size=self.num_actions,
                    hidden_size=self.hidden_size,
                    name="value",
                    output_activation=self.mlp_output_activation,
                )
            advantage_net = None
            if self.accelerator is None:
                (
                    feature_net,
                    value_net,
                ) = feature_net.to(
                    self.device
                ), value_net.to(self.device)

        return feature_net, value_net, advantage_net

    def reset_noise(self):
        """Resets noise of value and advantage networks."""
        for layer in self.value_net:
            if isinstance(layer, NoisyLinear):
                layer.reset_noise()
        if self.rainbow:
            for layer in self.advantage_net:
                if isinstance(layer, NoisyLinear):
                    layer.reset_noise()

    def forward(self, x, xc=None, q=True):
        """Returns output of neural network.

        :param x: Neural network input
        :type x: torch.Tensor() or np.array
        :param xc: Actions to be evaluated by critic, defaults to None
        :type xc: torch.Tensor() or np.array, optional
        :param q: Return Q value if using rainbow, defaults to True
        :type q: bool, optional
        """
        if not isinstance(x, torch.Tensor):
            x = torch.FloatTensor(x)
            x = x.to(self.device)

        if x.dtype != torch.float32:
            x = x.type(torch.float32)

        batch_size = x.size(0)

        if self.normalize:
            x = x / 255.0

        x = self.feature_net(x)
        x = x.reshape(batch_size, -1)

        if self.critic:
            x = torch.cat([x, xc], dim=1)

        value = self.value_net(x)

        if self.rainbow:
            advantage = self.advantage_net(x)

            value = value.view(batch_size, 1, self.num_atoms)
            advantage = advantage.view(batch_size, self.num_actions, self.num_atoms)

            x = value + advantage - advantage.mean(1, keepdim=True)
            x = F.softmax(x.view(-1, self.num_atoms), dim=-1).view(
                -1, self.num_actions, self.num_atoms
            )
            x = x.clamp(min=1e-3)

            if q:
                x = torch.sum(x * self.support, dim=2)

        else:
            x = value

        return x

    @property
    def init_dict(self):
        """Returns model information in dictionary."""
        init_dict = {
            "input_shape": self.input_shape,
            "channel_size": self.channel_size,
            "kernel_size": self.kernel_size,
            "stride_size": self.stride_size,
            "hidden_size": self.hidden_size,
            "num_actions": self.num_actions,
            "n_agents": self.n_agents,
            "num_atoms": self.num_atoms,
            "support": self.support,
            "normalize": self.normalize,
            "mlp_activation": self.mlp_activation,
            "cnn_activation": self.cnn_activation,
            "mlp_output_activation": self.mlp_output_activation,
            "min_hidden_layers": self.min_hidden_layers,
            "max_hidden_layers": self.max_hidden_layers,
            "min_mlp_nodes": self.min_mlp_nodes,
            "max_mlp_nodes": self.max_mlp_nodes,
            "min_cnn_hidden_layers": self.min_cnn_hidden_layers,
            "max_cnn_hidden_layers": self.max_cnn_hidden_layers,
            "min_channel_size": self.min_channel_size,
            "max_channel_size": self.max_channel_size,
            "multi": self.multi,
            "layer_norm": self.layer_norm,
            "critic": self.critic,
            "rainbow": self.rainbow,
            "device": self.device,
            "accelerator": self.accelerator,
        }
        return init_dict

    def add_mlp_layer(self):
        """Adds a hidden layer to fully connected layer."""
        if len(self.hidden_size) < self.max_hidden_layers:  # HARD LIMIT
            self.hidden_size += [self.hidden_size[-1]]
            self.recreate_nets()
        else:
            self.add_mlp_node()

    def remove_mlp_layer(self):
        """Removes a hidden layer from fully connected layer."""
        if len(self.hidden_size) > self.min_hidden_layers:
            self.hidden_size = self.hidden_size[:-1]
            self.recreate_nets(shrink_params=True)
        else:
            self.add_mlp_node()

    def add_mlp_node(self, hidden_layer=None, numb_new_nodes=None):
        """Adds nodes to hidden layer of Multi-layer Perceptron.

        :param hidden_layer: Depth of hidden layer to add nodes to, defaults to None
        :type hidden_layer: int, optional
        :param numb_new_nodes: Number of nodes to add to hidden layer, defaults to None
        :type numb_new_nodes: int, optional
        """
        if hidden_layer is None:
            hidden_layer = np.random.randint(0, len(self.hidden_size), 1)[0]
        else:
            hidden_layer = min(hidden_layer, len(self.hidden_size) - 1)
        if numb_new_nodes is None:
            numb_new_nodes = np.random.choice([32, 64, 128], 1)[0]

        if (
            self.hidden_size[hidden_layer] + numb_new_nodes <= self.max_mlp_nodes
        ):  # HARD LIMIT
            self.hidden_size[hidden_layer] += numb_new_nodes

            self.recreate_nets()
        return {"hidden_layer": hidden_layer, "numb_new_nodes": numb_new_nodes}

    def remove_mlp_node(self, hidden_layer=None, numb_new_nodes=None):
        """Removes nodes from hidden layer of fully connected layer.
        :param hidden_layer: Depth of hidden layer to remove nodes from, defaults to None
        :type hidden_layer: int, optional
        :param numb_new_nodes: Number of nodes to remove from hidden layer, defaults to None
        :type numb_new_nodes: int, optional
        """
        if hidden_layer is None:
            hidden_layer = np.random.randint(0, len(self.hidden_size), 1)[0]
        else:
            hidden_layer = min(hidden_layer, len(self.hidden_size) - 1)
        if numb_new_nodes is None:
            numb_new_nodes = np.random.choice([16, 32, 64], 1)[0]

        if (
            self.hidden_size[hidden_layer] - numb_new_nodes > self.min_mlp_nodes
        ):  # HARD LIMIT
            self.hidden_size[hidden_layer] = (
                self.hidden_size[hidden_layer] - numb_new_nodes
            )
            self.recreate_nets(shrink_params=True)

        return {"hidden_layer": hidden_layer, "numb_new_nodes": numb_new_nodes}

    def add_cnn_layer(self):
        """Adds a hidden layer to convolutional neural network."""
        if len(self.channel_size) < self.max_cnn_hidden_layers:  # HARD LIMIT
            self.channel_size += [self.channel_size[-1]]
            if self.multi:
                self.kernel_size += [(1, 3, 3)]
            else:
                self.kernel_size += [(3, 3)]
            stride_size_list = [
                [4],
                [4, 2],
                [4, 2, 1],
                [2, 2, 2, 1],
                [2, 1, 2, 1, 2],
                [2, 1, 2, 1, 2, 1],
            ]
            self.stride_size = stride_size_list[len(self.channel_size) - 1]
            self.recreate_nets()
        else:
            self.add_cnn_channel()

    def remove_cnn_layer(self):
        """Removes a hidden layer from convolutional neural network."""
        if len(self.channel_size) > self.min_cnn_hidden_layers:
            self.channel_size = self.channel_size[:-1]
            self.kernel_size = self.kernel_size[:-1]
            stride_size_list = [
                [4],
                [4, 2],
                [4, 2, 1],
                [2, 2, 2, 1],
                [2, 1, 2, 1, 2],
                [2, 1, 2, 1, 2, 1],
            ]
            self.stride_size = stride_size_list[len(self.channel_size) - 1]
            self.recreate_nets(shrink_params=True)
        else:
            self.add_cnn_channel()

    def change_cnn_kernel(self):
        """Randomly alters convolution kernel of random CNN layer."""

        if self.multi:
            if len(self.channel_size) > 1:
                hidden_layer = np.random.randint(1, min(4, len(self.channel_size)), 1)[
                    0
                ]
                kernel_size_value = np.random.choice([3, 4, 5, 7])
                if self.critic:
                    self.kernel_size[hidden_layer] = tuple(
                        min(kernel_size_value, self.n_agents - 1)
                        if idx == 0
                        else kernel_size_value
                        for idx in range(3)
                    )
                else:
                    self.kernel_size[hidden_layer] = tuple(
                        1 if idx == 0 else kernel_size_value for idx in range(3)
                    )
                self.recreate_nets()
            else:
                self.add_cnn_layer()
        else:
            if len(self.channel_size) > 1:
                hidden_layer = np.random.randint(1, min(4, len(self.channel_size)), 1)[
                    0
                ]
                self.kernel_size[hidden_layer] = np.random.choice([3, 4, 5, 7])

                self.recreate_nets()
            else:
                self.add_cnn_layer()

    def add_cnn_channel(self, hidden_layer=None, numb_new_channels=None):
        """Adds channel to hidden layer of convolutional neural network.

        :param hidden_layer: Depth of hidden layer to add channel to, defaults to None
        :type hidden_layer: int, optional
        :param numb_new_channels: Number of channels to add to hidden layer, defaults to None
        :type numb_new_channels: int, optional
        """
        if hidden_layer is None:
            hidden_layer = np.random.randint(0, len(self.channel_size), 1)[0]
        else:
            hidden_layer = min(hidden_layer, len(self.channel_size) - 1)
        if numb_new_channels is None:
            numb_new_channels = np.random.choice([8, 16, 32], 1)[0]

        if (
            self.channel_size[hidden_layer] + numb_new_channels <= self.max_channel_size
        ):  # HARD LIMIT
            self.channel_size[hidden_layer] += numb_new_channels

            self.recreate_nets()

        return {"hidden_layer": hidden_layer, "numb_new_channels": numb_new_channels}

    def remove_cnn_channel(self, hidden_layer=None, numb_new_channels=None):
        """Remove channel from hidden layer of convolutional neural network.

        :param hidden_layer: Depth of hidden layer to add channel to, defaults to None
        :type hidden_layer: int, optional
        :param numb_new_channels: Number of channels to add to hidden layer, defaults to None
        :type numb_new_channels: int, optional
        """
        if hidden_layer is None:
            hidden_layer = np.random.randint(0, len(self.channel_size), 1)[0]
        else:
            hidden_layer = min(hidden_layer, len(self.channel_size) - 1)
        if numb_new_channels is None:
            numb_new_channels = np.random.choice([8, 16, 32], 1)[0]

        if (
            self.channel_size[hidden_layer] - numb_new_channels > self.min_channel_size
        ):  # HARD LIMIT
            self.channel_size[hidden_layer] -= numb_new_channels

            self.recreate_nets(shrink_params=True)

        return {"hidden_layer": hidden_layer, "numb_new_channels": numb_new_channels}

    def recreate_nets(self, shrink_params=False):
        """Recreates neural networks."""
        new_feature_net, new_value_net, new_advantage_net = self.create_nets()
        if shrink_params:
            new_feature_net = self.shrink_preserve_parameters(
                old_net=self.feature_net, new_net=new_feature_net
            )
            new_value_net = self.shrink_preserve_parameters(
                old_net=self.value_net, new_net=new_value_net
            )
            if self.rainbow:
                new_advantage_net = self.shrink_preserve_parameters(
                    old_net=self.advantage_net, new_net=new_advantage_net
                )
        else:
            new_feature_net = self.preserve_parameters(
                old_net=self.feature_net, new_net=new_feature_net
            )
            new_value_net = self.preserve_parameters(
                old_net=self.value_net, new_net=new_value_net
            )
            if self.rainbow:
                new_advantage_net = self.preserve_parameters(
                    old_net=self.advantage_net, new_net=new_advantage_net
                )
        self.feature_net, self.value_net, self.advantage_net = (
            new_feature_net,
            new_value_net,
            new_advantage_net,
        )

    def clone(self):
        """Returns clone of neural net with identical parameters."""
        clone = EvolvableCNN(**copy.deepcopy(self.init_dict))
        clone.load_state_dict(self.state_dict())
        clone.rainbow = self.rainbow
        clone.critic = self.critic
        return clone

    def preserve_parameters(self, old_net, new_net):
        """Returns new neural network with copied parameters from old network.

        :param old_net: Old neural network
        :type old_net: nn.Module()
        :param new_net: New neural network
        :type new_net: nn.Module()
        """
        old_net_dict = dict(old_net.named_parameters())

        for key, param in new_net.named_parameters():
            if key in old_net_dict.keys():
                if old_net_dict[key].data.size() == param.data.size():
                    param.data = old_net_dict[key].data
                else:
                    if "norm" not in key:
                        old_size = old_net_dict[key].data.size()
                        new_size = param.data.size()
                        if len(param.data.size()) == 1:
                            param.data[: min(old_size[0], new_size[0])] = old_net_dict[
                                key
                            ].data[: min(old_size[0], new_size[0])]
                        elif len(param.data.size()) == 2:
                            param.data[
                                : min(old_size[0], new_size[0]),
                                : min(old_size[1], new_size[1]),
                            ] = old_net_dict[key].data[
                                : min(old_size[0], new_size[0]),
                                : min(old_size[1], new_size[1]),
                            ]
                        elif len(param.data.size()) == 3:
                            param.data[
                                : min(old_size[0], new_size[0]),
                                : min(old_size[1], new_size[1]),
                                : min(old_size[2], new_size[2]),
                            ] = old_net_dict[key].data[
                                : min(old_size[0], new_size[0]),
                                : min(old_size[1], new_size[1]),
                                : min(old_size[2], new_size[2]),
                            ]
                        elif len(param.data.size()) == 4:
                            param.data[
                                : min(old_size[0], new_size[0]),
                                : min(old_size[1], new_size[1]),
                                : min(old_size[2], new_size[2]),
                                : min(old_size[3], new_size[3]),
                            ] = old_net_dict[key].data[
                                : min(old_size[0], new_size[0]),
                                : min(old_size[1], new_size[1]),
                                : min(old_size[2], new_size[2]),
                                : min(old_size[3], new_size[3]),
                            ]
                        elif len(param.data.size()) == 5:
                            param.data[
                                : min(old_size[0], new_size[0]),
                                : min(old_size[1], new_size[1]),
                                : min(old_size[2], new_size[2]),
                                : min(old_size[3], new_size[3]),
                                : min(old_size[4], new_size[4]),
                            ] = old_net_dict[key].data[
                                : min(old_size[0], new_size[0]),
                                : min(old_size[1], new_size[1]),
                                : min(old_size[2], new_size[2]),
                                : min(old_size[3], new_size[3]),
                                : min(old_size[4], new_size[4]),
                            ]

        return new_net

    def shrink_preserve_parameters(self, old_net, new_net):
        """Returns shrunk new neural network with copied parameters from old network.

        :param old_net: Old neural network
        :type old_net: nn.Module()
        :param new_net: New neural network
        :type new_net: nn.Module()
        """
        old_net_dict = dict(old_net.named_parameters())

        for key, param in new_net.named_parameters():
            if key in old_net_dict.keys():
                if old_net_dict[key].data.size() == param.data.size():
                    param.data = old_net_dict[key].data
                else:
                    if "norm" not in key:
                        old_size = old_net_dict[key].data.size()
                        new_size = param.data.size()
                        min_0 = min(old_size[0], new_size[0])
                        if len(param.data.size()) == 1:
                            param.data[:min_0] = old_net_dict[key].data[:min_0]
                        else:
                            min_1 = min(old_size[1], new_size[1])
                            param.data[:min_0, :min_1] = old_net_dict[key].data[
                                :min_0, :min_1
                            ]
        return new_net<|MERGE_RESOLUTION|>--- conflicted
+++ resolved
@@ -314,15 +314,12 @@
         with torch.no_grad():
             if self.multi:
                 if self.critic:
-<<<<<<< HEAD
-                    critic_input = torch.zeros(*self.input_shape).unsqueeze(0).unsqueeze(2).repeat(1, 1, self.n_agents, 1, 1)
-=======
+
                     critic_input = (
                         torch.zeros(1, *self.input_shape)
                         .unsqueeze(2)
                         .repeat(1, 1, self.n_agents, 1, 1)
                     )
->>>>>>> b0eb228b
                     input_size = feature_net(critic_input).view(1, -1).size(1)
                 else:
                     input_size = (
