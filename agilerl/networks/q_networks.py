--- conflicted
+++ resolved
@@ -353,14 +353,7 @@
         # If the encoder has nn.LayerNorm layers, we normalize the actions for
         # better training stability
         # see https://github.com/AgileRL/AgileRL/issues/337
-<<<<<<< HEAD
         self.normalize_actions = normalize_actions or self._check_normalize_actions()
-=======
-        # FIXME: Need to also add support for EvolvableMultiInput encoders
-        self.normalize_actions = (
-            isinstance(self.encoder, EvolvableMLP) and self.encoder.layer_norm
-        ) or normalize_actions
->>>>>>> 89477cb4
 
         # Build value network
         self.build_network_head(head_config)
