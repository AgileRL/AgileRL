--- conflicted
+++ resolved
@@ -394,17 +394,14 @@
         if len(actions.shape) == 1:
             actions = actions.unsqueeze(0)
 
-<<<<<<< HEAD
-        x = self.extract_features(obs)
-=======
-        x = self.encoder(obs)
+        # Extract features from the observation
+        latent = self.extract_features(obs)
 
         # Normalize actions
         if self.normalize_actions:
             actions = nn.functional.layer_norm(actions, [actions.size(-1)])
 
->>>>>>> 93e6fac3
-        x = torch.cat([x, actions], dim=-1)
+        x = torch.cat([latent, actions], dim=-1)
         return self.head_net(x)
 
     def recreate_network(self) -> None:
