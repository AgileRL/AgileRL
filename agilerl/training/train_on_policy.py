import time
import warnings
from datetime import datetime
from typing import Any, Callable, Dict, List, Optional, Tuple

import gymnasium as gym
import numpy as np
from accelerate import Accelerator
from gymnasium import spaces
from tqdm import trange

import wandb
from agilerl.algorithms import PPO
from agilerl.hpo.mutation import Mutations
from agilerl.hpo.tournament import TournamentSelection
from agilerl.utils.algo_utils import obs_channels_to_first
from agilerl.utils.utils import (
    init_wandb,
    save_population_checkpoint,
    tournament_selection_and_mutation,
)

InitDictType = Optional[Dict[str, Any]]
OnPolicyAlgorithms = PPO
PopulationType = List[OnPolicyAlgorithms]


def train_on_policy(
    env: gym.Env,
    env_name: str,
    algo: str,
    pop: PopulationType,
    INIT_HP: InitDictType = None,
    MUT_P: InitDictType = None,
    swap_channels: bool = False,
    max_steps: int = 1000000,
    evo_steps: int = 10000,
    eval_steps: Optional[int] = None,
    eval_loop: int = 1,
    target: Optional[float] = None,
    tournament: Optional[TournamentSelection] = None,
    mutation: Optional[Mutations] = None,
    checkpoint: Optional[int] = None,
    checkpoint_path: Optional[str] = None,
    overwrite_checkpoints: bool = False,
    save_elite: bool = False,
    elite_path: Optional[str] = None,
    wb: bool = False,
    verbose: bool = True,
    accelerator: Optional[Accelerator] = None,
    wandb_api_key: Optional[str] = None,
    wandb_kwargs: Optional[Dict[str, Any]] = None,
    collect_rollouts_fn: Optional[
        Callable[[OnPolicyAlgorithms, gym.Env, int], None]
    ] = None,
) -> Tuple[PopulationType, List[List[float]]]:
    """The general on-policy RL training function. Returns trained population of agents
    and their fitnesses.

    :param env: The environment to train in. Can be vectorized.
    :type env: Gym-style environment
    :param env_name: Environment name
    :type env_name: str
    :param algo: RL algorithm name
    :type algo: str
    :param pop: Population of agents
    :type pop: list[RLAlgorithm]
    :param INIT_HP: Dictionary containing initial hyperparameters, defaults to None
    :type INIT_HP: dict, optional
    :param MUT_P: Dictionary containing mutation parameters, defaults to None
    :type MUT_P: dict, optional
    :param swap_channels: Swap image channels dimension from last to first
        [H, W, C] -> [C, H, W], defaults to False
    :type swap_channels: bool, optional
    :param max_steps: Maximum number of steps in environment, defaults to 1000000
    :type max_steps: int, optional
    :param evo_steps: Evolution frequency (steps), defaults to 10000
    :type evo_steps: int, optional
    :param eval_steps: Number of evaluation steps per episode. If None, will evaluate until
        environment terminates or truncates. Defaults to None
    :type eval_steps: int, optional
    :param eval_loop: Number of evaluation episodes, defaults to 1
    :type eval_loop: int, optional
    :param target: Target score for early stopping, defaults to None
    :type target: float, optional
    :param tournament: Tournament selection object, defaults to None
    :type tournament: object, optional
    :param mutation: Mutation object, defaults to None
    :type mutation: object, optional
    :param checkpoint: Checkpoint frequency (steps), defaults to None
    :type checkpoint: int, optional
    :param checkpoint_path: Location to save checkpoint, defaults to None
    :type checkpoint_path: str, optional
    :param overwrite_checkpoints: Overwrite previous checkpoints during training, defaults to False
    :type overwrite_checkpoints: bool, optional
    :param save_elite: Boolean flag indicating whether to save elite member at the end
        of training, defaults to False
    :type save_elite: bool, optional
    :param elite_path: Location to save elite agent, defaults to None
    :type elite_path: str, optional
    :param wb: Weights & Biases tracking, defaults to False
    :type wb: bool, optional
    :param verbose: Display training stats, defaults to True
    :type verbose: bool, optional
    :param accelerator: Accelerator for distributed computing, defaults to None
    :type accelerator: accelerate.Accelerator(), optional
    :param wandb_api_key: API key for Weights & Biases, defaults to None
    :type wandb_api_key: str, optional
    :param wandb_kwargs: Additional kwargs to pass to wandb.init()
    :type wand_kwargs: dict, optional
    :param collect_rollouts_fn: Optional function used to collect rollouts. If
        ``None`` and agents use a rollout buffer, a default function will be
        selected based on whether the agent is recurrent.
    :type collect_rollouts_fn: Callable or None, optional

    :return: Trained population of agents and their fitnesses
    :rtype: list[RLAlgorithm], list[list[float]]
    """
    assert isinstance(
        algo, str
    ), "'algo' must be the name of the algorithm as a string."
    assert isinstance(max_steps, int), "Number of steps must be an integer."
    assert isinstance(evo_steps, int), "Evolution frequency must be an integer."
    if target is not None:
        assert isinstance(
            target, (float, int)
        ), "Target score must be a float or an integer."
    if checkpoint is not None:
        assert isinstance(checkpoint, int), "Checkpoint must be an integer."
    assert isinstance(
        wb, bool
    ), "'wb' must be a boolean flag, indicating whether to record run with W&B"
    assert isinstance(verbose, bool), "Verbose must be a boolean."
    if save_elite is False and elite_path is not None:
        warnings.warn(
            "'save_elite' set to False but 'elite_path' has been defined, elite will not\
                      be saved unless 'save_elite' is set to True."
        )
    if checkpoint is None and checkpoint_path is not None:
        warnings.warn(
            "'checkpoint' set to None but 'checkpoint_path' has been defined, checkpoint will not\
                      be saved unless 'checkpoint' is defined."
        )

    if wb:
        init_wandb_kwargs = {
            "algo": algo,
            "env_name": env_name,
            "init_hyperparams": INIT_HP,
            "mutation_hyperparams": MUT_P,
            "wandb_api_key": wandb_api_key,
            "accelerator": accelerator,
        }
        if wandb_kwargs is not None:
            init_wandb_kwargs.update(wandb_kwargs)
        init_wandb(**init_wandb_kwargs)

    # Detect if environment is vectorised
    if hasattr(env, "num_envs"):
        is_vectorised = True
        num_envs = env.num_envs
    else:
        is_vectorised = False
        num_envs = 1

    save_path = (
        checkpoint_path.split(".pt")[0]
        if checkpoint_path is not None
        else "{}-EvoHPO-{}-{}".format(
            env_name, algo, datetime.now().strftime("%m%d%Y%H%M%S")
        )
    )

    if accelerator is not None:
        print(f"\nDistributed training on {accelerator.device}...")
    else:
        print("\nTraining...")

    bar_format = "{l_bar}{bar:10}| {n:4}/{total_fmt} [{elapsed:>7}<{remaining:>7}, {rate_fmt}{postfix}]"
    if accelerator is not None:
        pbar = trange(
            max_steps,
            unit="step",
            bar_format=bar_format,
            ascii=True,
            dynamic_ncols=True,
            disable=not accelerator.is_local_main_process,
        )
    else:
        pbar = trange(
            max_steps,
            unit="step",
            bar_format=bar_format,
            ascii=True,
            dynamic_ncols=True,
        )

    pop_loss = [[] for _ in pop]
    pop_fitnesses = []
    total_steps = 0
    loss = None
    checkpoint_count = 0

    # Pre-training mutation
    if accelerator is None and mutation is not None:
        pop = mutation.mutation(pop, pre_training_mut=True)

    # Initialize list to store entropy values for each agent
    pop_entropy = [[] for _ in pop]

    # RL training loop
    while np.less([agent.steps[-1] for agent in pop], max_steps).all():
        if accelerator is not None:
            accelerator.wait_for_everyone()
        pop_episode_scores = []
        pop_fps = []
        for agent_idx, agent in enumerate(pop):  # Loop through population
            agent.set_training_mode(True)

            scores = np.zeros(num_envs)
            completed_episode_scores = []
            steps = 0
            start_time = time.time()

            active_collect = collect_rollouts_fn
            if active_collect is None and getattr(agent, "use_rollout_buffer", False):
                if getattr(agent, "recurrent", False):
                    from agilerl.rollouts import (
                        collect_rollouts_recurrent as active_collect,
<<<<<<< HEAD
                    )
                else:
                    from agilerl.rollouts import collect_rollouts as active_collect

            if (
                getattr(agent, "use_rollout_buffer", False)
                and active_collect is not None
            ):
                for _ in range(-(evo_steps // -agent.learn_step)):
                    active_collect(agent, env, n_steps=agent.learn_step)

                    buffer_size = agent.rollout_buffer.pos
                    rewards_np = (
                        agent.rollout_buffer.buffer["rewards"][:buffer_size]
                        .cpu()
                        .numpy()
                    )
                    dones_np = (
                        agent.rollout_buffer.buffer["dones"][:buffer_size].cpu().numpy()
=======
>>>>>>> ce934249
                    )
                else:
                    from agilerl.rollouts import collect_rollouts as active_collect

<<<<<<< HEAD
                    for r_step, d_step in zip(rewards_np, dones_np):
                        scores += np.array(r_step)
                        finished = np.array(d_step, dtype=bool)
                        for idx, fin in enumerate(finished):
                            if fin:
                                completed_episode_scores.append(scores[idx])
                                agent.scores.append(scores[idx])
                                scores[idx] = 0

                    steps += buffer_size * num_envs
                    total_steps += buffer_size * num_envs

=======
            if (
                getattr(agent, "use_rollout_buffer", False)
                and active_collect is not None
            ):
                for _ in range(-(evo_steps // -agent.learn_step)):
                    active_collect(agent, env, n_steps=agent.learn_step)

                    buffer_size = agent.rollout_buffer.pos
                    rewards_np = (
                        agent.rollout_buffer.buffer["rewards"][:buffer_size]
                        .cpu()
                        .numpy()
                    )
                    dones_np = (
                        agent.rollout_buffer.buffer["dones"][:buffer_size].cpu().numpy()
                    )

                    for r_step, d_step in zip(rewards_np, dones_np):
                        scores += np.array(r_step)
                        finished = np.array(d_step, dtype=bool)
                        for idx, fin in enumerate(finished):
                            if fin:
                                completed_episode_scores.append(scores[idx])
                                agent.scores.append(scores[idx])
                                scores[idx] = 0

                    steps += buffer_size * num_envs
                    total_steps += buffer_size * num_envs

>>>>>>> ce934249
                    loss = agent.learn()
                    pop_loss[agent_idx].append(loss)

            else:
                obs, info = env.reset()
                for _ in range(-(evo_steps // -agent.learn_step)):
                    observations = []
                    actions = []
                    log_probs = []
                    rewards = []
                    dones = []
                    values = []

                    done = np.zeros(num_envs)
                    for idx_step in range(-(agent.learn_step // -num_envs)):
                        if swap_channels:
                            obs = obs_channels_to_first(obs)

                        action_mask = info.get("action_mask", None)
                        action, log_prob, entropy, value = agent.get_action(
                            obs, action_mask=action_mask
                        )

                        if not is_vectorised:
                            action = action[0]
                            log_prob = log_prob[0]
                            value = value[0]
                            entropy = (
                                entropy[0] if hasattr(entropy, "__len__") else entropy
                            )

                        pop_entropy[agent_idx].append(entropy)

                        if isinstance(agent.action_space, spaces.Box):
                            if agent.actor.squash_output:
                                clipped_action = agent.actor.scale_action(action)
                            else:
                                clipped_action = np.clip(
                                    action,
                                    agent.action_space.low,
                                    agent.action_space.high,
                                )
                        else:
                            clipped_action = action
<<<<<<< HEAD

=======
>>>>>>> ce934249
                        next_obs, reward, term, trunc, info = env.step(clipped_action)
                        next_done = np.logical_or(term, trunc).astype(np.int8)

                        total_steps += num_envs
                        steps += num_envs

                        observations.append(obs)
                        actions.append(action)
                        log_probs.append(log_prob)
                        rewards.append(reward)
                        dones.append(done)
                        values.append(value)

                        obs = next_obs
                        done = next_done
                        scores += np.array(reward)

                        if not is_vectorised:
                            term = [term]
                            trunc = [trunc]

                        for idx, (d, t) in enumerate(zip(term, trunc)):
                            if d or t:
                                completed_episode_scores.append(scores[idx])
                                agent.scores.append(scores[idx])
                                scores[idx] = 0

                    if swap_channels:
<<<<<<< HEAD
=======

>>>>>>> ce934249
                        next_obs = obs_channels_to_first(next_obs)

                    experiences = (
                        observations,
                        actions,
                        log_probs,
                        rewards,
                        dones,
                        values,
                        next_obs,
                        next_done,
                    )
                    loss = agent.learn(experiences)
                    pop_loss[agent_idx].append(loss)

            agent.steps[-1] += steps
            fps = steps / (time.time() - start_time)
            pop_fps.append(fps)
            pbar.update(evo_steps // len(pop))
            pop_episode_scores.append(completed_episode_scores)

        # Evaluate population
        fitnesses = [
            agent.test(
                env, swap_channels=swap_channels, max_steps=eval_steps, loop=eval_loop
            )
            for agent in pop
        ]
        pop_fitnesses.append(fitnesses)
        mean_scores = [
            (
                np.mean(episode_scores)
                if len(episode_scores) > 0
                else "0 completed episodes"
            )
            for episode_scores in pop_episode_scores
        ]

        if wb:
            wandb_dict = {
                "global_step": (
                    total_steps * accelerator.state.num_processes
                    if accelerator is not None and accelerator.is_main_process
                    else total_steps
                ),
                "fps": np.mean(pop_fps),
                "train/mean_score": np.mean(
                    [
                        mean_score
                        for mean_score in mean_scores
                        if not isinstance(mean_score, str)
                    ]
                ),
                "eval/mean_fitness": np.mean(fitnesses),
                "eval/best_fitness": np.max(fitnesses),
            }

            agent_loss_dict = {
                f"train/agent_{index}_loss": np.mean(loss_[-10:])
                for index, loss_ in enumerate(pop_loss)
            }
            wandb_dict.update(agent_loss_dict)

            # Add entropy metrics to wandb
            agent_entropy_dict = {
                f"train/agent_{index}_entropy": (
                    np.mean(entropy_[-100:]) if len(entropy_) > 0 else 0
                )
                for index, entropy_ in enumerate(pop_entropy)
            }
            wandb_dict.update(agent_entropy_dict)

            # Add mean entropy across all agents
            all_entropies = [
                np.mean(entropy_[-100:]) if len(entropy_) > 0 else 0
                for entropy_ in pop_entropy
            ]
            if all_entropies:
                wandb_dict["train/mean_entropy"] = np.mean(all_entropies)

            if accelerator is not None:
                accelerator.wait_for_everyone()
                if accelerator.is_main_process:
                    wandb.log(wandb_dict)
                accelerator.wait_for_everyone()
            else:
                wandb.log(wandb_dict)

        # Update step counter
        for agent in pop:
            agent.steps.append(agent.steps[-1])

        # Early stop if consistently reaches target
        if target is not None:
            if (
                np.all(
                    np.greater([np.mean(agent.fitness[-10:]) for agent in pop], target)
                )
                and len(pop[0].steps) >= 100
            ):
                if wb:
                    wandb.finish()
                return pop, pop_fitnesses

        # Tournament selection and population mutation
        if tournament and mutation is not None:
            pop = tournament_selection_and_mutation(
                population=pop,
                tournament=tournament,
                mutation=mutation,
                env_name=env_name,
                algo=algo,
                elite_path=elite_path,
                save_elite=save_elite,
                accelerator=accelerator,
            )

        if verbose:
            fitness = ["%.2f" % fitness for fitness in fitnesses]
            avg_fitness = ["%.2f" % np.mean(agent.fitness[-5:]) for agent in pop]
            avg_score = ["%.2f" % np.mean(agent.scores[-10:]) for agent in pop]
            agents = [agent.index for agent in pop]
            num_steps = [agent.steps[-1] for agent in pop]
            muts = [agent.mut for agent in pop]
            pbar.update(0)

            print(
                f"""
                --- Global Steps {total_steps} ---
                Fitness:\t\t{fitness}
                Score:\t\t{mean_scores}
                5 fitness avgs:\t{avg_fitness}
                10 score avgs:\t{avg_score}
                Agents:\t\t{agents}
                Steps:\t\t{num_steps}
                Mutations:\t\t{muts}
                """,
                end="\r",
            )

        # Save model checkpoint
        if checkpoint is not None:
            if pop[0].steps[-1] // checkpoint > checkpoint_count:
                save_population_checkpoint(
                    population=pop,
                    save_path=save_path,
                    overwrite_checkpoints=overwrite_checkpoints,
                    accelerator=accelerator,
                )
                checkpoint_count += 1

    if wb:
        if accelerator is not None:
            accelerator.wait_for_everyone()
            if accelerator.is_main_process:
                wandb.finish()
            accelerator.wait_for_everyone()
        else:
            wandb.finish()

    pbar.close()
    return pop, pop_fitnesses<|MERGE_RESOLUTION|>--- conflicted
+++ resolved
@@ -227,46 +227,10 @@
                 if getattr(agent, "recurrent", False):
                     from agilerl.rollouts import (
                         collect_rollouts_recurrent as active_collect,
-<<<<<<< HEAD
                     )
                 else:
                     from agilerl.rollouts import collect_rollouts as active_collect
 
-            if (
-                getattr(agent, "use_rollout_buffer", False)
-                and active_collect is not None
-            ):
-                for _ in range(-(evo_steps // -agent.learn_step)):
-                    active_collect(agent, env, n_steps=agent.learn_step)
-
-                    buffer_size = agent.rollout_buffer.pos
-                    rewards_np = (
-                        agent.rollout_buffer.buffer["rewards"][:buffer_size]
-                        .cpu()
-                        .numpy()
-                    )
-                    dones_np = (
-                        agent.rollout_buffer.buffer["dones"][:buffer_size].cpu().numpy()
-=======
->>>>>>> ce934249
-                    )
-                else:
-                    from agilerl.rollouts import collect_rollouts as active_collect
-
-<<<<<<< HEAD
-                    for r_step, d_step in zip(rewards_np, dones_np):
-                        scores += np.array(r_step)
-                        finished = np.array(d_step, dtype=bool)
-                        for idx, fin in enumerate(finished):
-                            if fin:
-                                completed_episode_scores.append(scores[idx])
-                                agent.scores.append(scores[idx])
-                                scores[idx] = 0
-
-                    steps += buffer_size * num_envs
-                    total_steps += buffer_size * num_envs
-
-=======
             if (
                 getattr(agent, "use_rollout_buffer", False)
                 and active_collect is not None
@@ -283,7 +247,8 @@
                     dones_np = (
                         agent.rollout_buffer.buffer["dones"][:buffer_size].cpu().numpy()
                     )
-
+                else:
+                    from agilerl.rollouts import collect_rollouts as active_collect
                     for r_step, d_step in zip(rewards_np, dones_np):
                         scores += np.array(r_step)
                         finished = np.array(d_step, dtype=bool)
@@ -295,8 +260,6 @@
 
                     steps += buffer_size * num_envs
                     total_steps += buffer_size * num_envs
-
->>>>>>> ce934249
                     loss = agent.learn()
                     pop_loss[agent_idx].append(loss)
 
@@ -341,10 +304,7 @@
                                 )
                         else:
                             clipped_action = action
-<<<<<<< HEAD
-
-=======
->>>>>>> ce934249
+                            
                         next_obs, reward, term, trunc, info = env.step(clipped_action)
                         next_done = np.logical_or(term, trunc).astype(np.int8)
 
@@ -373,10 +333,6 @@
                                 scores[idx] = 0
 
                     if swap_channels:
-<<<<<<< HEAD
-=======
-
->>>>>>> ce934249
                         next_obs = obs_channels_to_first(next_obs)
 
                     experiences = (
