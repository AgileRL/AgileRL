from typing import Any, Dict, Optional

import torch
import torch.distributed as dist
import wandb
from tqdm import trange

from agilerl.algorithms import GRPO
from agilerl.utils.llm_utils import HuggingFaceGym
from agilerl.utils.utils import init_wandb

InitDictType = Optional[Dict[str, Any]]


def finetune_llm(
    agent: GRPO,
    env: HuggingFaceGym,
    checkpoint_interval: Optional[int] = None,
    checkpoint_path: Optional[str] = None,
    MUT_P: Optional[InitDictType] = None,
    wb: bool = False,
    wandb_api_key: Optional[str] = None,
    evaluation_interval: Optional[int] = 10,
) -> None:
    if wb and agent.local_rank == "0":
        init_wandb(
            algo=agent.algo,
            env_name=env.name,
            wandb_api_key=wandb_api_key,
        )

    if agent.local_rank == "0":
        print("\nTraining...")

    bar_format = "{l_bar}{bar:10}| {n:4}/{total_fmt} [{elapsed:>7}<{remaining:>7}, {rate_fmt}{postfix}]"
    max_steps = len(env) // env.data_batch_size
    if agent.local_rank == "0":
        pbar = trange(
            max_steps,
            unit="step",
            bar_format=bar_format,
            ascii=True,
            dynamic_ncols=True,
        )

    # calling env.reset() supplies the first batch of training data
    prompts = env.reset(reset_dataloaders=True)
    for i in range(max_steps):
        completion_ids, action_masks = agent.get_action(prompts)
        # Use the reward function stored in env.step to calculate reward of the each answer from the group
        next_prompts, rewards = env.step(completion_ids)
        experiences = (
            completion_ids,
            action_masks,
            rewards,
        )
<<<<<<< HEAD
        loss, kl, grad_norm = agent.learn(experiences)
        avg_loss, avg_kl, avg_grad_norm, avg_reward = aggregate_metrics_across_gpus(
            agent, loss, kl, grad_norm, rewards
        )
=======
        loss, kl = agent.learn(experiences)
        avg_loss, avg_kl, avg_reward = aggregate_metrics_across_gpus(agent, loss, kl, rewards)
>>>>>>> 6b934659
        prompts = next_prompts
        if agent.local_rank == "0":
            print(
                f"Step: {i + 1}",
                i,
                f"| Loss: {avg_loss}",
                f"| KL-divergence: {avg_kl}",
            )

            pbar.update(1)
            if wb:
                wandb.log(
                    {
                        "Loss": avg_loss,
                        "KL-divergence": avg_kl,
                        "Mean training reward": avg_reward,
                    }
                )
            if (i + 1) % evaluation_interval == 0:
                test_reward = agent.test(env)
                print(f"Test reward: {test_reward}")
                if wb:
                    wandb.log({"Test reward": test_reward})
            if (
                checkpoint_path is not None
                and checkpoint_interval is not None
                and (i + 1) % checkpoint_interval == 0
            ):
                save_llm_checkpoint(agent, checkpoint_path, i)


def gather_tensor(tensor, agent):
    # Convert to tensor if it's a scalar
    if not isinstance(tensor, torch.Tensor):
        tensor = torch.tensor(tensor, device=f"cuda:{agent.local_rank}")
<<<<<<< HEAD

    # Ensure tensor is on correct device
    tensor = tensor.detach().clone()

=======
    # Ensure tensor is on correct device
    tensor = tensor.detach().clone()    
>>>>>>> 6b934659
    # Create a list to store tensors from all processes
    world_size = dist.get_world_size()
    gathered_tensors = [torch.zeros_like(tensor) for _ in range(world_size)]

    # Gather the tensor from all processes
<<<<<<< HEAD
    dist.all_gather(gathered_tensors, tensor)

=======
    dist.all_gather(gathered_tensors, tensor)    
>>>>>>> 6b934659
    return torch.stack(gathered_tensors)


def aggregate_metrics_across_gpus(agent, loss, kl, rewards):
    rewards = rewards.to(agent.device)
    all_losses = gather_tensor(loss, agent)
    all_kls = gather_tensor(kl, agent)
    all_rewards = gather_tensor(torch.mean(rewards), agent)
<<<<<<< HEAD

=======
>>>>>>> 6b934659
    # Compute aggregated metrics
    avg_loss = all_losses.mean().item()
    avg_kl = all_kls.mean().item()
    avg_reward = all_rewards.mean().item()
    return avg_loss, avg_kl, avg_reward


def save_llm_checkpoint(agent, checkpoint_path, step):
    checkpoint_path = f"step_{step}" if checkpoint_path is None else checkpoint_path
    # if agent.use_deepspeed:
    #     agent.actor.save_checkpoint(checkpoint_path)
    # else:
    #     checkpoint_path += f"/{agent.algo}_step_{step}.pt"
    #     agent.save_checkpoint(checkpoint_path)
    # print(f"Saved checkpoint to directory {checkpoint_path}")
    unwrapped_model = agent.accelerator.unwrap_model(agent.actor)
    unwrapped_model.save_pretrained(checkpoint_path)<|MERGE_RESOLUTION|>--- conflicted
+++ resolved
@@ -54,15 +54,8 @@
             action_masks,
             rewards,
         )
-<<<<<<< HEAD
-        loss, kl, grad_norm = agent.learn(experiences)
-        avg_loss, avg_kl, avg_grad_norm, avg_reward = aggregate_metrics_across_gpus(
-            agent, loss, kl, grad_norm, rewards
-        )
-=======
         loss, kl = agent.learn(experiences)
         avg_loss, avg_kl, avg_reward = aggregate_metrics_across_gpus(agent, loss, kl, rewards)
->>>>>>> 6b934659
         prompts = next_prompts
         if agent.local_rank == "0":
             print(
@@ -98,26 +91,14 @@
     # Convert to tensor if it's a scalar
     if not isinstance(tensor, torch.Tensor):
         tensor = torch.tensor(tensor, device=f"cuda:{agent.local_rank}")
-<<<<<<< HEAD
-
-    # Ensure tensor is on correct device
-    tensor = tensor.detach().clone()
-
-=======
     # Ensure tensor is on correct device
     tensor = tensor.detach().clone()    
->>>>>>> 6b934659
     # Create a list to store tensors from all processes
     world_size = dist.get_world_size()
     gathered_tensors = [torch.zeros_like(tensor) for _ in range(world_size)]
 
     # Gather the tensor from all processes
-<<<<<<< HEAD
-    dist.all_gather(gathered_tensors, tensor)
-
-=======
     dist.all_gather(gathered_tensors, tensor)    
->>>>>>> 6b934659
     return torch.stack(gathered_tensors)
 
 
@@ -126,10 +107,6 @@
     all_losses = gather_tensor(loss, agent)
     all_kls = gather_tensor(kl, agent)
     all_rewards = gather_tensor(torch.mean(rewards), agent)
-<<<<<<< HEAD
-
-=======
->>>>>>> 6b934659
     # Compute aggregated metrics
     avg_loss = all_losses.mean().item()
     avg_kl = all_kls.mean().item()
