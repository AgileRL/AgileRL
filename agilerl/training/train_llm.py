import warnings
<<<<<<< HEAD
from typing import Any, Dict, Optional
=======
from typing import Any, Optional
>>>>>>> b34151b5

import numpy as np
import torch.distributed as dist
import wandb
from accelerate import Accelerator
from tqdm import trange

from agilerl.hpo.mutation import Mutations
from agilerl.hpo.tournament import TournamentSelection
from agilerl.typing import PopulationType
from agilerl.utils.llm_utils import HuggingFaceGym
from agilerl.utils.utils import (
    aggregate_metrics_across_gpus,
    init_wandb,
    save_llm_checkpoint,
    tournament_selection_and_mutation,
)

<<<<<<< HEAD
InitDictType = Optional[Dict[str, Any]]
=======
InitDictType = Optional[dict[str, Any]]
>>>>>>> b34151b5


def finetune_llm(
    pop: PopulationType,
    env: HuggingFaceGym,
    init_hp: Optional[dict[str, Any]] = None,
    save_elite: Optional[bool] = None,
    elite_path: Optional[str] = None,
    wb: bool = False,
    evo_steps: Optional[int] = 20,
    checkpoint_steps: Optional[int] = None,
    tournament: Optional[TournamentSelection] = None,
    mutation: Optional[Mutations] = None,
    wandb_api_key: Optional[str] = None,
    evaluation_interval: int = 10,
    max_reward: Optional[int] = None,
    verbose: bool = True,
    accelerator: Optional[Accelerator] = None,
    max_steps: Optional[int] = None,
    num_epochs: Optional[int] = None,
):
    """
    Finetunes a population of GRPOs on a HuggingFaceGym environment.

    :param pop: Population of GRPOs to finetune
    :type pop: list[GRPO]
    :param env: HuggingFaceGym environment to finetune on
    :type env: HuggingFaceGym
    :param init_hp: Initial hyperparameters for the population
    :type init_hp: dict, optional
    :param save_elite: Whether to save the elite model, defaults to None
    :type save_elite: bool, optional
    :param elite_path: Path to save the elite model, defaults to None
    :type elite_path: str, optional
    :param wb: Whether to use Weights and Biases, defaults to False
    :type wb: bool, optional
    :param evo_steps: Number of steps between evolution, defaults to None
    :type evo_steps: int, optional
    :param tournament: Tournament selection object, defaults to None
    :type tournament: TournamentSelection, optional
    :param mutation: Mutation object, defaults to None
    :type mutation: Mutations, optional
    :param wandb_api_key: Wandb API key, defaults to None
    :type wandb_api_key: str, optional
    :param evaluation_interval: Number of steps between evaluation, defaults to 10
    :type evaluation_interval: int, optional
    :param max_reward: Maximum reward to aim for, defaults to None
    :type max_reward: int, optional
    :param verbose: Whether to print verbose output, defaults to True
    :type verbose: bool, optional
    :param accelerator: Accelerator object, defaults to None
    :type accelerator: Accelerator, optional
    :param max_steps: Maximum number of steps to run, defaults to None
    :type max_steps: int, optional
    :param num_epochs: Number of epochs to run, if set, takes precedence over max_steps, defaults to None
    :type num_epochs: int, optional
    """

    if evo_steps is not None and (tournament is None or mutation is None):
        warnings.warn(
            "'evo_steps' is set but at least one of 'tournament' or 'mutation' is set to None. Evolution will not take place."
        )

    if (tournament is not None and mutation is not None) and evo_steps is None:
        raise ValueError(
            "'evo_steps' must be set if 'tournament' and 'mutation' are not None."
        )

    if num_epochs is not None and max_steps is not None:
        warnings.warn(
            "'num_epochs' is set but 'max_steps' is also set. 'num_epochs' will take precedence over 'max_steps'."
        )

    if mutation is not None:
        assert (
            mutation.architecture_mut == 0
        ), "Architecture mutation is not allowed for LLM finetuning."
        assert (
            mutation.new_layer_prob == 0
        ), "New layer mutation is not allowed for LLM finetuning."
        assert (
            mutation.parameters_mut == 0
        ), "Network parameters mutation is not allowed for LLM finetuning."
        assert (
            mutation.activation_mut == 0
        ), "Activation mutation is not allowed for LLM finetuning."

    if init_hp is None:
        init_hp = {}
        init_hp["BATCH_SIZE_PER_GPU"] = pop[0].batch_size
        init_hp["ALGO"] = pop[0].algo
    data_increment = (
        getattr(dist, "get_world_size", lambda: 1)() if dist.is_initialized() else 1
    )
    effective_data_batch_size = data_increment * env.data_batch_size_per_gpu

    if wb and (accelerator is None or accelerator.is_main_process):
        init_hp["effective_data_batch_size"] = effective_data_batch_size
        init_hp["batch_size"] = init_hp.get("BATCH_SIZE", 1)
        init_hp["distributed_training"] = True if accelerator is not None else False
        init_hp["model_name"] = pop[0].pretrained_model_name_or_path
        init_wandb(
            algo=init_hp["ALGO"],
            env_name=env.name,
            wandb_api_key=wandb_api_key,
            init_hyperparams=init_hp,
        )
    if accelerator is None or accelerator.is_main_process:
        print("\nTraining...")

    bar_format = "{l_bar}{bar:10}| {n:4}/{total_fmt} [{elapsed:>7}<{remaining:>7}, {rate_fmt}{postfix}]"
    if max_steps is None and num_epochs is None:
        max_steps = len(env)

    elif max_steps is None and num_epochs is not None:
        max_steps = num_epochs * len(env)

    training_steps = -(max_steps // -effective_data_batch_size)
    if accelerator is None or accelerator.is_main_process:
        pbar = trange(
            max_steps,
            unit="step",
            bar_format=bar_format,
            ascii=True,
            dynamic_ncols=True,
        )

    total_steps = 0

    # calling env.reset() supplies the first batch of training data
    prompts = env.reset(reset_dataloaders=True)
    for i in range(training_steps):
        agent_metrics_dict = {}
        for agent_idx, agent in enumerate(pop):
            agent.set_reference_policy(env.num_epochs)
<<<<<<< HEAD
=======

>>>>>>> b34151b5
            completion_ids, action_masks = agent.get_action(prompts)
            completion_lengths = np.mean([x.shape[1] for x in completion_ids])

            # Use the reward function stored in env.step to calculate reward of the each answer from the group
            next_prompts, rewards = env.step(completion_ids)

            experiences = (
                completion_ids,
                action_masks,
                rewards,
            )
            loss, kl = agent.learn(experiences)
            metrics = [loss, kl, rewards, completion_lengths]
            if max_reward is not None:
                accuracy = (rewards == max_reward).sum() / len(rewards.flatten())
                metrics.append(accuracy)
            agg_metrics = [
                aggregate_metrics_across_gpus(accelerator, metric) for metric in metrics
            ]
            prompts = next_prompts
            agent.steps[-1] += effective_data_batch_size
            total_steps += effective_data_batch_size
            agg_test_metrics = None

            if (i + 1) % evaluation_interval == 0:
                test_reward = agent.test(env)
                test_metrics = [test_reward]
                if max_reward is not None:
                    test_accuracy = (test_reward == max_reward).sum() / len(
                        test_reward.flatten()
                    )
                    test_metrics.append(test_accuracy)
                agg_test_metrics = [
                    aggregate_metrics_across_gpus(accelerator, metric)
                    for metric in test_metrics
                ]

                if accelerator is not None:
                    accelerator.wait_for_everyone()

            if accelerator is None or accelerator.is_main_process:
                metrics_dict = {
                    "global_step": total_steps,
                    "Train/Loss": agg_metrics[0],
                    "Train/KL-divergence": agg_metrics[1],
                    "Train/Mean reward": agg_metrics[2],
                    "Train/Average completion length": int(agg_metrics[3]),
                }
                if max_reward is not None:
                    metrics_dict |= {"Train/Accuracy": agg_metrics[4]}
                agent_metrics_dict[f"agent_{agent_idx}/train_metrics"] = metrics_dict
                if agg_test_metrics is not None:
                    test_metrics_dict = {"Eval/Mean reward": agg_test_metrics[0]}
                    if max_reward is not None:
                        test_metrics_dict |= {"Eval/Accuracy": agg_test_metrics[1]}
                    agent_metrics_dict[f"agent_{agent_idx}/test_metrics"] = (
                        test_metrics_dict
                    )
                pbar.update(effective_data_batch_size)
                agent.scores.append(agg_metrics[2])

        if accelerator is not None:
            accelerator.wait_for_everyone()
        if tournament and mutation is not None:
            if (i + 1) % evo_steps == 0:
                if accelerator is not None:
                    accelerator.wait_for_everyone()
                pop = tournament_selection_and_mutation(
                    population=pop,
                    tournament=tournament,
                    mutation=mutation,
                    env_name=env.name,
                    accelerator=accelerator,
                    language_model=True,
                    elite_path=elite_path,
                    save_elite=save_elite,
                )
                if accelerator is not None:
                    accelerator.wait_for_everyone()
        else:
            if (i + 1) * effective_data_batch_size % max_steps == 0 or (
                checkpoint_steps is not None
                and (i + 1) * effective_data_batch_size % checkpoint_steps == 0
            ):
                save_llm_checkpoint(agent, elite_path)

        if wb and (accelerator is None or accelerator.is_main_process):
            wandb_dict = {
                "Train/Best reward": np.max(
                    [
                        agent_metrics_dict[f"agent_{agent_idx}/train_metrics"][
                            "Train/Mean reward"
                        ]
                        for agent_idx, _ in enumerate(pop)
                    ]
                ),
                "Train/Mean population reward": np.mean(
                    [
                        agent_metrics_dict[f"agent_{agent_idx}/train_metrics"][
                            "Train/Mean reward"
                        ]
                        for agent_idx, _ in enumerate(pop)
                    ]
                ),
                "Train/Mean population loss": np.mean(
                    [
                        agent_metrics_dict[f"agent_{agent_idx}/train_metrics"][
                            "Train/Loss"
                        ]
                        for agent_idx, _ in enumerate(pop)
                    ]
                ),
                "Train/Mean population KL divergence": np.mean(
                    [
                        agent_metrics_dict[f"agent_{agent_idx}/train_metrics"][
                            "Train/KL-divergence"
                        ]
                        for agent_idx, _ in enumerate(pop)
                    ]
                ),
                "Train/Mean population completion length": np.mean(
                    [
                        agent_metrics_dict[f"agent_{agent_idx}/train_metrics"][
                            "Train/Average completion length"
                        ]
                        for agent_idx, _ in enumerate(pop)
                    ]
                ),
            }
            if max_reward is not None:
                wandb_dict |= {
                    "Train/Mean population accuracy": np.mean(
                        [
                            agent_metrics_dict[f"agent_{agent_idx}/train_metrics"][
                                "Train/Accuracy"
                            ]
                            for agent_idx, _ in enumerate(pop)
                        ]
                    )
                }
                wandb_dict |= {
                    "Train/Best accuracy": np.max(
                        [
                            agent_metrics_dict[f"agent_{agent_idx}/train_metrics"][
                                "Train/Accuracy"
                            ]
                            for agent_idx, _ in enumerate(pop)
                        ]
                    )
                }
            if len(pop[0].registry.hp_config.config.keys()) > 0:
                wandb_dict |= {
                    f"HPO_agent_{agent_idx}/{key}": getattr(agent, key)
                    for agent_idx, agent in enumerate(pop)
                    for key in agent.registry.hp_config.config.keys()
                }

            if agg_test_metrics is not None:
                test_dict = {
                    "Eval/Best reward": np.max(
                        [
                            agent_metrics_dict[f"agent_{agent_idx}/test_metrics"][
                                "Eval/Mean reward"
                            ]
                            for agent_idx, _ in enumerate(pop)
                        ]
                    ),
                    "Eval/Mean population reward": np.mean(
                        [
                            agent_metrics_dict[f"agent_{agent_idx}/test_metrics"][
                                "Eval/Mean reward"
                            ]
                            for agent_idx, _ in enumerate(pop)
                        ]
                    ),
                }
                if max_reward is not None:
                    test_dict |= {
                        "Eval/Mean population accuracy": np.mean(
                            [
                                agent_metrics_dict[f"agent_{agent_idx}/test_metrics"][
                                    "Eval/Accuracy"
                                ]
                                for agent_idx, _ in enumerate(pop)
                            ]
                        )
                    }
                    wandb_dict |= {
                        "Eval/Best accuracy": np.max(
                            [
                                agent_metrics_dict[f"agent_{agent_idx}/test_metrics"][
                                    "Eval/Accuracy"
                                ]
                                for agent_idx, _ in enumerate(pop)
                            ]
                        )
                    }
                wandb_dict |= test_dict
            wandb.log(wandb_dict)

        if env.num_epochs == num_epochs:
            break

    if (
        verbose
        and total_steps > evaluation_interval
        and (accelerator is None or accelerator.is_main_process)
    ):
        fitness_calculated = len(agent.fitness) > 0
        fitness = (
            [str(round(agent.fitness[-1], 2)) for agent in pop]
            if fitness_calculated
            else [None] * len(pop)
        )
        avg_fitness = (
            ["%.2f" % np.mean(agent.fitness[-5:]) for agent in pop]
            if fitness_calculated
            else [None] * len(pop)
        )
        avg_score = ["%.2f" % np.mean(agent.scores[-10:]) for agent in pop]
        agents = [agent.index for agent in pop]
        num_steps = [agent.steps[-1] for agent in pop]
        muts = [agent.mut for agent in pop]

        banner_text = f"Global Steps {total_steps}"
        banner_width = max(len(banner_text) + 8, 35)
        border = "=" * banner_width
        centered_text = f"{banner_text}".center(banner_width)
        pbar.write(
            f"{border}\n"
            f"{centered_text}\n"
            f"{border}\n"
            f"Fitness:\t\t{fitness}\n"
            f"Score:\t\t{agg_metrics[2]}\n"
            f"5 fitness avgs:\t{avg_fitness}\n"
            f"10 score avgs:\t{avg_score}\n"
            f"Agents:\t\t{agents}\n"
            f"Steps:\t\t{num_steps}\n"
            f"Mutations:\t\t{muts}"
        )

    if accelerator is not None:
        accelerator.wait_for_everyone()
    if accelerator is None or accelerator.is_main_process:
        pbar.close()
        if wb:
            wandb.finish()<|MERGE_RESOLUTION|>--- conflicted
+++ resolved
@@ -1,9 +1,5 @@
 import warnings
-<<<<<<< HEAD
-from typing import Any, Dict, Optional
-=======
 from typing import Any, Optional
->>>>>>> b34151b5
 
 import numpy as np
 import torch.distributed as dist
@@ -22,11 +18,7 @@
     tournament_selection_and_mutation,
 )
 
-<<<<<<< HEAD
-InitDictType = Optional[Dict[str, Any]]
-=======
 InitDictType = Optional[dict[str, Any]]
->>>>>>> b34151b5
 
 
 def finetune_llm(
@@ -162,10 +154,6 @@
         agent_metrics_dict = {}
         for agent_idx, agent in enumerate(pop):
             agent.set_reference_policy(env.num_epochs)
-<<<<<<< HEAD
-=======
-
->>>>>>> b34151b5
             completion_ids, action_masks = agent.get_action(prompts)
             completion_lengths = np.mean([x.shape[1] for x in completion_ids])
 
