--- conflicted
+++ resolved
@@ -5,15 +5,12 @@
 
 import gymnasium as gym
 import numpy as np
+import wandb
 from accelerate import Accelerator
 from tensordict import TensorDictBase
 from torch.utils.data import DataLoader
 from tqdm import trange
 
-<<<<<<< HEAD
-import wandb
-=======
->>>>>>> c1d26556
 from agilerl.algorithms import DDPG, DQN, TD3, RainbowDQN
 from agilerl.algorithms.core.base import RLAlgorithm
 from agilerl.components import (
