import os
import random
import shutil
from pathlib import Path
from unittest.mock import ANY, MagicMock, patch

import dill
import numpy as np
import pytest
import torch
from accelerate import Accelerator
from gymnasium.spaces import Box, Discrete
from pettingzoo import ParallelEnv
from tensordict import TensorDict

import agilerl.training.train_bandits
import agilerl.training.train_multi_agent_off_policy
import agilerl.training.train_off_policy
import agilerl.training.train_offline
import agilerl.training.train_on_policy
<<<<<<< HEAD
from agilerl.algorithms import (
    CQN,
    DDPG,
    DQN,
    IPPO,
    MADDPG,
    MATD3,
    PPO,
    TD3,
    NeuralTS,
    NeuralUCB,
    RainbowDQN,
)
from agilerl.components.data import Transition
from agilerl.components.replay_buffer import (
    MultiStepReplayBuffer,
    PrioritizedReplayBuffer,
    ReplayBuffer,
)
=======
from agilerl.algorithms.cqn import CQN
from agilerl.algorithms.ddpg import DDPG
from agilerl.algorithms.dqn import DQN
from agilerl.algorithms.dqn_rainbow import RainbowDQN
from agilerl.algorithms.ippo import IPPO
from agilerl.algorithms.maddpg import MADDPG
from agilerl.algorithms.matd3 import MATD3
from agilerl.algorithms.neural_ts_bandit import NeuralTS
from agilerl.algorithms.neural_ucb_bandit import NeuralUCB
from agilerl.algorithms.ppo import PPO
from agilerl.algorithms.td3 import TD3
>>>>>>> 68b321a1
from agilerl.training.train_bandits import train_bandits
from agilerl.training.train_multi_agent_off_policy import train_multi_agent_off_policy
from agilerl.training.train_multi_agent_on_policy import train_multi_agent_on_policy
from agilerl.training.train_off_policy import train_off_policy
from agilerl.training.train_offline import train_offline
from agilerl.training.train_on_policy import train_on_policy
from agilerl.utils.utils import make_multi_agent_vect_envs


class DummyEnv:
    def __init__(self, state_size, action_size, vect=True, num_envs=2):
        self.state_size = state_size
        self.action_size = action_size
        self.vect = vect
        if self.vect:
            self.state_size = (num_envs,) + self.state_size
            self.num_envs = num_envs
            self.n_envs = num_envs
        else:
            self.n_envs = 1

    def reset(self):
        return np.random.rand(*self.state_size), {}

    def step(self, action):
        return (
            np.random.rand(*self.state_size),
            np.random.randint(0, 5, self.n_envs),
            np.random.randint(0, 2, self.n_envs),
            np.random.randint(0, 2, self.n_envs),
            {},
        )


class DummyBanditEnv:
    def __init__(self, state_size, arms):
        self.arms = arms
        self.state_size = (arms,) + state_size
        self.action_size = 1
        self.num_envs = 1

    def reset(self):
        return np.random.rand(*self.state_size)

    def step(self, action):
        return (
            np.random.rand(*self.state_size),
            np.random.rand(1),
        )


class DummyAgentOffPolicy:
    def __init__(self, batch_size, env, beta=None, algo="DQN"):
        self.algo = algo
        self.state_size = env.state_size
        self.action_size = env.action_size
        self.action_dim = env.action_size
        self.batch_size = batch_size
        self.beta = beta
        self.learn_step = 1
        self.scores = []
        self.steps = [0]
        self.fitness = []
        self.mut = "mutation"
        self.index = 1

    def get_action(self, *args, **kwargs):
        return np.random.rand(self.action_size)

    def learn(self, experiences, n_experiences=None, per=False):
        if n_experiences is not None or per:
            return random.random(), None, None
        else:
            return random.random()

    def test(self, env, swap_channels, max_steps, loop):
        rand_int = np.random.uniform(0, 400)
        self.fitness.append(rand_int)
        return rand_int

    def save_checkpoint(self, path):
        empty_dic = {}
        torch.save(empty_dic, path, pickle_module=dill)
        return True

    def load_checkpoint(self, *args):
        return

    def wrap_models(self, *args):
        return

    def unwrap_models(self, *args):
        return

    def reset_action_noise(self, *args, **kwargs):
        return


class DummyAgentOnPolicy(DummyAgentOffPolicy):
    def __init__(self, batch_size, env):
        super().__init__(batch_size, env)
        self.learn_step = 128

    def learn(self, *args, **kwargs):
        return random.random()

    def get_action(self, *args, **kwargs):
        return tuple(np.random.randn(self.action_size) for _ in range(4))

    def test(self, env, swap_channels, max_steps, loop):
        return super().test(env, swap_channels, max_steps, loop)

    def save_checkpoint(self, path):
        return super().save_checkpoint(path)

    def load_checkpoint(self, *args):
        return

    def wrap_models(self, *args):
        return

    def unwrap_models(self, *args):
        return


class DummyBandit:
    def __init__(self, batch_size, bandit_env, beta=None):
        self.state_size = bandit_env.state_size
        self.action_size = bandit_env.action_size
        self.action_dim = bandit_env.action_size
        self.batch_size = batch_size
        self.beta = beta
        self.learn_step = 1
        self.scores = []
        self.steps = [0]
        self.regret = [0]
        self.fitness = []
        self.mut = "mutation"
        self.index = 1

    def get_action(self, *args):
        return np.random.randint(self.action_size)

    def learn(self, experiences):
        return random.random()

    def test(self, env, swap_channels, max_steps, loop):
        rand_int = np.random.uniform(0, 400)
        self.fitness.append(rand_int)
        return rand_int

    def save_checkpoint(self, path):
        empty_dic = {}
        torch.save(empty_dic, path, pickle_module=dill)
        return True

    def load_checkpoint(self, *args):
        return

    def wrap_models(self, *args):
        return

    def unwrap_models(self, *args):
        return


class DummyMultiEnv(ParallelEnv):
    def __init__(self, state_dims, action_dims):
        self.state_dims = state_dims
        self.state_size = self.state_dims
        self.action_dims = action_dims
        self.action_size = self.action_dims
        self.agents = ["agent_0", "other_agent_0"]
        self.possible_agents = ["agent_0", "other_agent_0"]
        self.render_mode = None
        self.metadata = None
        self.info = {
            agent: {
                "env_defined_actions": (
                    None if agent == "other_agent_0" else np.array([0, 1])
                )
            }
            for agent in self.agents
        }

    def reset(self, seed=None, options=None):
        return {
            agent: np.random.rand(*self.state_dims) for agent in self.agents
        }, self.info

    def step(self, action):
        return (
            {agent: np.random.rand(*self.state_dims) for agent in self.agents},
            {agent: np.random.randint(0, 5) for agent in self.agents},
            {agent: np.random.randint(0, 2) for agent in self.agents},
            {agent: np.random.randint(0, 2) for agent in self.agents},
            self.info,
        )

    def action_space(self, agent):
        return Discrete(5)

    def observation_space(self, agent):
        return Box(0, 255, self.state_dims)


class DummyMultiAgent(DummyAgentOffPolicy):
    def __init__(self, batch_size, env, on_policy, *args):
        super().__init__(batch_size, env, *args)
        self.agent_ids = ["agent_0", "other_agent_0"]
        self.shared_agent_ids = ["agent", "other_agent"]
        self.lr_actor = 0.001
        self.lr_critic = 0.01
        self.lr = 0.01
        self.discrete_actions = False
        self.num_envs = 1
        self.on_policy = on_policy

    def get_action(self, *args, **kwargs):
        output_dict = {
            agent: np.random.randn(self.num_envs, self.action_size)
            for agent in self.agent_ids
        }
        if self.on_policy:
            return output_dict, output_dict, output_dict, output_dict
        return output_dict, None

    def learn(self, experiences):
        if self.on_policy:
            return {
                "agent": (random.random()),
                "other_agent": (random.random()),
            }
        return {
            "agent_0": (random.random(), random.random()),
            "other_agent_0": (random.random(), random.random()),
        }

    def test(self, env, swap_channels, max_steps, loop, sum_scores):
        rand_int = np.random.uniform(0, 400)
        rand_int = (rand_int / 2, rand_int / 2) if not sum_scores else rand_int
        self.fitness.append(rand_int)
        return rand_int

    def get_env_defined_actions(self, info, agents):
        env_defined_actions = {
            agent: info[agent].get("env_defined_action", None) for agent in agents
        }

        if all(eda is None for eda in env_defined_actions.values()):
            return
        return env_defined_actions

    def save_checkpoint(self, path):
        return super().save_checkpoint(path)

    def load_checkpoint(self, *args):
        return

    def wrap_models(self, *args):
        return

    def unwrap_models(self, *args):
        return

    def reset_action_noise(self, *args, **kwargs):
        return


class DummyTournament:
    def __init__(self):
        pass

    def select(self, pop):
        return pop[0], pop


class DummyMutations:
    def __init__(self):
        pass

    def mutation(self, pop, pre_training_mut=False):
        return pop


class DummyMemory(ReplayBuffer):
    def __init__(self):
        self.size = 0
        self.counter = 0
        self.state_size = None
        self.action_size = None
        self.next_state_size = None

    def add(self, data: TensorDict) -> None:
        return self.save_to_memory_vect_envs(data)

    def save_to_memory_vect_envs(self, data: TensorDict):
        if self.state_size is None:
            self.state_size = data["obs"].shape
            self.action_size = data["action"].shape
            self.next_state_size = data["next_obs"].shape

        self.size += 1
        self.counter += 1
        one_step_transition = Transition(
            obs=np.random.randn(*self.state_size),
            action=np.random.randn(*self.action_size),
            reward=np.random.uniform(0, 400),
            done=np.random.choice([True, False]),
            next_obs=np.random.randn(*self.next_state_size),
        )
        return one_step_transition.to_tensordict()

    def __len__(self):
        return 1000

    def sample(self, batch_size, beta=None, *args):
        # Account for sample_from_indices
        if isinstance(batch_size, (list, torch.Tensor)):
            batch_size = len(batch_size)

        if batch_size == 1:
            states = np.random.randn(*self.state_size)
            actions = np.random.randn(*self.action_size)
            rewards = np.random.uniform(0, 400)
            dones = np.random.choice([True, False])
            next_states = np.random.randn(*self.next_state_size)
        else:
            states = np.array(
                [np.random.randn(*self.state_size) for _ in range(batch_size)]
            )
            actions = np.array(
                [np.random.randn(*self.action_size) for _ in range(batch_size)]
            )
            rewards = np.array([np.random.uniform(0, 400) for _ in range(batch_size)])
            dones = np.array(
                [np.random.choice([True, False]) for _ in range(batch_size)]
            )
            next_states = np.array(
                [np.random.randn(*self.next_state_size) for _ in range(batch_size)]
            )

        sample_transition = TensorDict(
            {
                "obs": states,
                "action": actions,
                "reward": rewards,
                "next_obs": next_states,
                "done": dones,
            },
            batch_size=[batch_size],
        )
        if beta is None:
            return sample_transition

        idxs = [np.random.randn(1) for _ in range(batch_size)]
        weights = [i for i in range(batch_size)]

        sample_transition["weights"] = torch.tensor(weights)
        sample_transition["idxs"] = torch.tensor(idxs)

        return sample_transition

    def update_priorities(self, idxs, priorities):
        return


class DummyNStepMemory(DummyMemory, MultiStepReplayBuffer):
    def __init__(self):
        super().__init__()

    def save_to_memory_vect_envs(self, data: TensorDict):
        self.num_envs = data["obs"].shape[0]
        self.state_size = data["obs"].shape
        self.action_size = data["action"].shape
        self.next_state_size = data["next_obs"].shape
        self.size += 1

        one_step_transition = Transition(
            obs=np.random.randn(*self.state_size),
            action=np.random.randn(*self.action_size),
            reward=np.random.uniform(0, 400, self.num_envs),
            next_obs=np.random.randn(*self.next_state_size),
            done=np.random.choice([True, False], self.num_envs),
        )
        one_step_transition.batch_size = [self.num_envs]
        return one_step_transition.to_tensordict()

    def add(self, data: TensorDict):
        return self.save_to_memory_vect_envs(data)

    def __len__(self):
        return super().__len__()

    def sample_n_step(self, *args):
        return super().sample(*args)

    def sample_per(self, *args):
        return super().sample(*args)

    def sample_from_indices(self, *args):
        return super().sample(*args)


class DummyBanditMemory(ReplayBuffer):
    def __init__(self):
        self.counter = 0
        self.state_size = None
        self.size = 0
        self.action_size = 1

    def save_to_memory_vect_envs(self, data: TensorDict):
        if self.state_size is None:
            self.state_size, *_ = (state.shape for state in data["obs"])

        self.counter += 1
        self.size += 1

    def add(self, data: TensorDict):
        self.save_to_memory_vect_envs(data)

    def __len__(self):
        return 1000

    def sample(self, batch_size, *args):
        if batch_size == 1:
            states = np.random.randn(*self.state_size)
            rewards = np.random.uniform(0, 400)
        else:
            states = np.array(
                [np.random.randn(*self.state_size) for _ in range(batch_size)]
            )
            rewards = np.array([np.random.uniform(0, 400) for _ in range(batch_size)])

        sample_transition = TensorDict(
            {"obs": states, "reward": rewards}, batch_size=[batch_size]
        )
        return sample_transition


class DummyMultiMemory:
    def __init__(self):
<<<<<<< HEAD
        self.counter = 0
        self.state_size = None
        self.action_size = None
        self.next_state_size = None
        self.agents = ["agent_0", "other_agent_0"]

    def __len__(self):
        return 1000
=======
        super().__init__()
        self.agents = ["agent_0", "other_agent_0"]
>>>>>>> 68b321a1

    def save_to_memory(
        self, state, action, reward, next_state, done, is_vectorised=False
    ):
        self.state_size = list(state.values())[0].shape
        self.action_size = list(action.values())[0].shape
        self.next_state_size = list(next_state.values())[0].shape
        self.counter += 1

    def sample(self, batch_size, *args):
        states = {
            agent: np.array(
                [np.random.randn(*self.state_size) for _ in range(batch_size)]
            )
            for agent in self.agents
        }
        actions = {
            agent: np.array(
                [np.random.randn(*self.action_size) for _ in range(batch_size)]
            )
            for agent in self.agents
        }
        rewards = {
            agent: np.array([np.random.uniform(0, 400) for _ in range(batch_size)])
            for agent in self.agents
        }
        dones = {
            agent: np.array(
                [np.random.choice([True, False]) for _ in range(batch_size)]
            )
            for agent in self.agents
        }
        next_states = {
            agent: np.array(
                [np.random.randn(*self.next_state_size) for _ in range(batch_size)]
            )
            for agent in self.agents
        }

        return states, actions, rewards, dones, next_states


@pytest.fixture
def env(state_size, action_size, vect):
    return DummyEnv(state_size, action_size, vect)


@pytest.fixture
def bandit_env(state_size, action_size):
    return DummyBanditEnv(state_size, action_size)


@pytest.fixture
def multi_env(state_size, action_size):
    return DummyMultiEnv(state_size, action_size)


@pytest.fixture
def population_off_policy(env):
    return [DummyAgentOffPolicy(5, env, 0.4) for _ in range(6)]


@pytest.fixture
def population_on_policy(env):
    return [DummyAgentOnPolicy(5, env) for _ in range(6)]


@pytest.fixture
def population_bandit(bandit_env):
    return [DummyBandit(5, bandit_env) for _ in range(6)]


@pytest.fixture
def population_multi_agent(multi_env, on_policy):
    return [DummyMultiAgent(5, multi_env, on_policy) for _ in range(6)]


@pytest.fixture
def tournament():
    return DummyTournament()


@pytest.fixture
def mutations():
    return DummyMutations()


@pytest.fixture
def memory():
    return DummyMemory()


@pytest.fixture
def n_step_memory():
    return DummyNStepMemory()


@pytest.fixture
def bandit_memory():
    return DummyBanditMemory()


@pytest.fixture
def multi_memory():
    return DummyMultiMemory()


@pytest.fixture
def mocked_agent_off_policy(env, algo):
    mock_agent = MagicMock(spec=algo)
    mock_agent.learn_step = 1
    mock_agent.batch_size = 5
    mock_agent.state_size = env.state_size
    mock_agent.action_size = 2
    mock_agent.action_dim = 2
    mock_agent.beta = 0.4
    mock_agent.scores = []
    mock_agent.steps = [0]
    mock_agent.fitness = []
    mock_agent.mut = "mutation"
    mock_agent.index = 1
    mock_agent.get_action.side_effect = (
        lambda state, *args, **kwargs: np.random.randint(
            env.action_size, size=(env.n_envs,)
        )
    )
    mock_agent.test.side_effect = lambda *args, **kwargs: np.random.uniform(0, 400)
    if algo in [RainbowDQN]:
        mock_agent.learn.side_effect = lambda experiences, **kwargs: (
            random.random(),
            random.random(),
            random.random(),
        )
    else:
        mock_agent.learn.side_effect = lambda experiences, **kwargs: random.random()
    mock_agent.save_checkpoint.side_effect = lambda *args, **kwargs: None
    mock_agent.load_checkpoint.side_effect = lambda *args, **kwargs: None
    mock_agent.wrap_models.side_effect = lambda *args, **kwargs: None
    mock_agent.unwrap_models.side_effect = lambda *args, **kwargs: None
    if algo in [DDPG, TD3]:
        mock_agent.reset_action_noise.side_effect = lambda *args, **kwargs: None
    mock_agent.algo = {
        DQN: "DQN",
        RainbowDQN: "Rainbow DQN",
        DDPG: "DDPG",
        TD3: "TD3",
        CQN: "CQN",
    }[algo]

    return mock_agent


@pytest.fixture
def mocked_agent_on_policy(env, algo):
    mock_agent = MagicMock(spec=algo)
    mock_agent.learn_step = 1
    mock_agent.batch_size = 5
    mock_agent.state_size = env.state_size
    mock_agent.action_size = env.action_size
    mock_agent.beta = 0.4
    mock_agent.scores = []
    mock_agent.steps = [0]
    mock_agent.fitness = []
    mock_agent.mut = "mutation"
    mock_agent.index = 1
    mock_agent.get_action.side_effect = lambda state, *args, **kwargs: tuple(
        np.random.randn(env.action_size) for _ in range(4)
    )
    mock_agent.test.side_effect = lambda *args, **kwargs: np.random.uniform(0, 400)
    mock_agent.learn.side_effect = lambda experiences: random.random()
    mock_agent.save_checkpoint.side_effect = lambda *args, **kwargs: None
    mock_agent.load_checkpoint.side_effect = lambda *args, **kwargs: None
    mock_agent.wrap_models.side_effect = lambda *args, **kwargs: None
    mock_agent.unwrap_models.side_effect = lambda *args, **kwargs: None
    mock_agent.algo = "PPO"

    return mock_agent


@pytest.fixture
def mocked_bandit(bandit_env, algo):
    mock_agent = MagicMock(spec=algo)
    mock_agent.learn_step = 1
    mock_agent.batch_size = 5
    mock_agent.state_size = bandit_env.state_size
    mock_agent.action_size = 2
    mock_agent.action_dim = 2
    mock_agent.beta = 0.4
    mock_agent.scores = []
    mock_agent.steps = [0]
    mock_agent.regret = [0]
    mock_agent.fitness = []
    mock_agent.mut = "mutation"
    mock_agent.index = 1
    mock_agent.get_action.side_effect = (
        lambda state, *args, **kwargs: np.random.randint(bandit_env.action_size)
    )
    mock_agent.test.side_effect = lambda *args, **kwargs: np.random.uniform(0, 400)
    mock_agent.learn.side_effect = lambda experiences: random.random()
    mock_agent.save_checkpoint.side_effect = lambda *args, **kwargs: None
    mock_agent.load_checkpoint.side_effect = lambda *args, **kwargs: None
    mock_agent.wrap_models.side_effect = lambda *args, **kwargs: None
    mock_agent.unwrap_models.side_effect = lambda *args, **kwargs: None

    return mock_agent


@pytest.fixture
def mocked_multi_agent(multi_env, algo):
    mock_agent = MagicMock(spec=algo)
    mock_agent.learn_step = 1
    mock_agent.batch_size = 5
    mock_agent.lr = 0.1
    mock_agent.agent_ids = ["agent_0", "other_agent_0"]
    mock_agent.shared_agent_ids = ["agent", "other_agent"]
    mock_agent.state_size = multi_env.state_size
    mock_agent.action_size = multi_env.action_size
    mock_agent.scores = []
    mock_agent.steps = [0]
    mock_agent.fitness = []
    mock_agent.mut = "mutation"
    mock_agent.index = 1
    mock_agent.discrete_actions = False

    def get_action(*args, **kwargs):
        out = {
            agent: np.random.randn(mock_agent.action_size)
            for agent in mock_agent.agent_ids
        }
        if algo == IPPO:
            return out, out, out, out
        return out, None

    mock_agent.get_action.side_effect = get_action
    mock_agent.test.side_effect = lambda *args, **kwargs: np.random.uniform(0, 400)
    if algo == IPPO:
        mock_agent.learn.side_effect = lambda experiences: {
            "agent": random.random(),
            "other_agent": random.random(),
        }
    else:
        mock_agent.learn.side_effect = lambda experiences: {
            "agent_0": (random.random(), random.random()),
            "other_agent_0": (random.random(), random.random()),
        }
    mock_agent.save_checkpoint.side_effect = lambda *args, **kwargs: None
    mock_agent.load_checkpoint.side_effect = lambda *args, **kwargs: None
    mock_agent.wrap_models.side_effect = lambda *args, **kwargs: None
    mock_agent.unwrap_models.side_effect = lambda *args, **kwargs: None
    if algo != IPPO:
        mock_agent.reset_action_noise.side_effect = lambda *args, **kwargs: None
    mock_agent.algo = {MADDPG: "MADDPG", MATD3: "MATD3", IPPO: "IPPO"}[algo]

    return mock_agent


@pytest.fixture
def mocked_per_memory():
    mock_memory = MagicMock(spec=PrioritizedReplayBuffer)
    mock_memory.counter = 0
    mock_memory.size = 0
    mock_memory.state_size = None
    mock_memory.action_size = None
    mock_memory.next_state_size = None
    mock_memory.__len__.return_value = 10

    def add(data: TensorDict):
        if mock_memory.state_size is None:
            mock_memory.num_envs = data["obs"].shape[0]
            mock_memory.state_size = data["obs"].shape
            mock_memory.action_size = data["action"].shape
            mock_memory.next_state_size = data["next_obs"].shape

        mock_memory.counter += 1
        mock_memory.size += 1

        one_step_transition = Transition(
            obs=np.random.randn(*mock_memory.state_size),
            action=np.random.randn(*mock_memory.action_size),
            reward=np.random.uniform(0, 400, mock_memory.num_envs),
            done=np.random.choice([True, False], mock_memory.num_envs),
            next_obs=np.random.randn(*mock_memory.next_state_size),
        )
        return one_step_transition.to_tensordict()

    # Assigning the save_to_memory function to the MagicMock
    mock_memory.add.side_effect = add

    def sample(batch_size, beta=None, *args):
        # Account for sample_from_indices
        if isinstance(batch_size, (list, torch.Tensor)):
            batch_size = len(batch_size)

        if batch_size == 1:
            states = np.random.randn(*mock_memory.state_size)
            actions = np.random.randn(*mock_memory.action_size)
            rewards = np.random.uniform(0, 400)
            dones = np.random.choice([True, False])
            next_states = np.random.randn(*mock_memory.next_state_size)
        else:
            states = np.array(
                [np.random.randn(*mock_memory.state_size) for _ in range(batch_size)]
            )
            actions = np.array(
                [np.random.randn(*mock_memory.action_size) for _ in range(batch_size)]
            )
            rewards = np.array([np.random.uniform(0, 400) for _ in range(batch_size)])
            dones = np.array(
                [np.random.choice([True, False]) for _ in range(batch_size)]
            )
            next_states = np.array(
                [
                    np.random.randn(*mock_memory.next_state_size)
                    for _ in range(batch_size)
                ]
            )
        if beta is None:
            return states, actions, rewards, dones, next_states

        idxs = [np.random.randn(1) for _ in range(batch_size)]
        weights = [i for i in range(batch_size)]

        sample_transition = Transition(
            obs=states,
            action=actions,
            reward=rewards,
            done=dones,
            next_obs=next_states,
            batch_size=[batch_size],
        ).to_tensordict()

        sample_transition["weights"] = torch.tensor(weights)
        sample_transition["idxs"] = torch.tensor(idxs)

        return sample_transition

    # Assigning the sample function to the MagicMock
    mock_memory.sample.side_effect = sample

    def update_priorities(idxs, priorities):
        return None

    mock_memory.update_priorities.side_effect = update_priorities

    return mock_memory


@pytest.fixture
def mocked_memory():
    mock_memory = MagicMock(spec=ReplayBuffer)
    mock_memory.counter = 0
    mock_memory.size = 0
    mock_memory.state_size = None
    mock_memory.action_size = None
    mock_memory.next_state_size = None
    mock_memory.__len__.return_value = 10

    def add(data: TensorDict):
        if mock_memory.state_size is None:
            mock_memory.num_envs = data["obs"].shape[0]
            mock_memory.state_size = data["obs"].shape
            mock_memory.action_size = data["action"].shape
            mock_memory.next_state_size = data["next_obs"].shape

        mock_memory.counter += 1
        mock_memory.size += 1

        one_step_transition = Transition(
            obs=np.random.randn(*mock_memory.state_size),
            action=np.random.randn(*mock_memory.action_size),
            reward=np.random.uniform(0, 400, mock_memory.num_envs),
            done=np.random.choice([True, False], mock_memory.num_envs),
            next_obs=np.random.randn(*mock_memory.next_state_size),
        )
        return one_step_transition.to_tensordict()

    # Assigning the save_to_memory function to the MagicMock
    mock_memory.add.side_effect = add

    def sample(batch_size, beta=None, *args):
        # Account for sample_from_indices
        if isinstance(batch_size, (list, torch.Tensor)):
            batch_size = len(batch_size)

        if batch_size == 1:
            states = np.random.randn(*mock_memory.state_size)
            actions = np.random.randn(*mock_memory.action_size)
            rewards = np.random.uniform(0, 400)
            dones = np.random.choice([True, False])
            next_states = np.random.randn(*mock_memory.next_state_size)
        else:
            states = np.array(
                [np.random.randn(*mock_memory.state_size) for _ in range(batch_size)]
            )
            actions = np.array(
                [np.random.randn(*mock_memory.action_size) for _ in range(batch_size)]
            )
            rewards = np.array([np.random.uniform(0, 400) for _ in range(batch_size)])
            dones = np.array(
                [np.random.choice([True, False]) for _ in range(batch_size)]
            )
            next_states = np.array(
                [
                    np.random.randn(*mock_memory.next_state_size)
                    for _ in range(batch_size)
                ]
            )

        sample_transition = Transition(
            obs=states,
            action=actions,
            reward=rewards,
            done=dones,
            next_obs=next_states,
            batch_size=[batch_size],
        ).to_tensordict()

        if beta is None:
            return sample_transition

        idxs = [np.random.randn(1) for _ in range(batch_size)]

        sample_transition["idxs"] = torch.tensor(idxs)

        return sample_transition

    # Assigning the sample function to the MagicMock
    mock_memory.sample.side_effect = sample

    return mock_memory


@pytest.fixture
def mocked_n_step_memory():
    mock_memory = MagicMock(spec=MultiStepReplayBuffer)
    mock_memory.counter = 0
    mock_memory.size = 0
    mock_memory.state_size = None
    mock_memory.action_size = None
    mock_memory.next_state_size = None
    mock_memory.__len__.return_value = 10000

    def add(data: TensorDict):
        if mock_memory.state_size is None:
            mock_memory.num_envs = data["obs"].shape[0]
            mock_memory.state_size = data["obs"].shape
            mock_memory.action_size = data["action"].shape
            mock_memory.next_state_size = data["next_obs"].shape

        mock_memory.size += 1
        mock_memory.counter += 1

        one_step_transition = Transition(
            obs=np.random.randn(*mock_memory.state_size),
            action=np.random.randn(*mock_memory.action_size),
            reward=np.random.uniform(0, 400, mock_memory.num_envs),
            done=np.random.choice([True, False], mock_memory.num_envs),
            next_obs=np.random.randn(*mock_memory.next_state_size),
        )
        return one_step_transition.to_tensordict()

    # Assigning the save_to_memory function to the MagicMock
    mock_memory.add.side_effect = add

    def sample(batch_size, beta=None, *args):
        # Account for sample_from_indices
        if isinstance(batch_size, (list, torch.Tensor)):
            batch_size = len(batch_size)

        if batch_size == 1:
            states = np.random.randn(*mock_memory.state_size)
            actions = np.random.randn(*mock_memory.action_size)
            rewards = np.random.uniform(0, 400)
            dones = np.random.choice([True, False])
            next_states = np.random.randn(*mock_memory.next_state_size)
        else:
            states = np.array(
                [np.random.randn(*mock_memory.state_size) for _ in range(batch_size)]
            )
            actions = np.array(
                [np.random.randn(*mock_memory.action_size) for _ in range(batch_size)]
            )
            rewards = np.array([np.random.uniform(0, 400) for _ in range(batch_size)])
            dones = np.array(
                [np.random.choice([True, False]) for _ in range(batch_size)]
            )
            next_states = np.array(
                [
                    np.random.randn(*mock_memory.next_state_size)
                    for _ in range(batch_size)
                ]
            )
        if beta is None:
            return states, actions, rewards, dones, next_states

        idxs = [np.random.randn(1) for _ in range(batch_size)]
        weights = [i for i in range(batch_size)]

        sample_transition = Transition(
            obs=states,
            action=actions,
            reward=rewards,
            done=dones,
            next_obs=next_states,
            batch_size=[batch_size],
        ).to_tensordict()

        sample_transition["weights"] = torch.tensor(weights)
        sample_transition["idxs"] = torch.tensor(idxs)

        return sample_transition

    # Assigning the sample function to the MagicMock
    mock_memory.sample.side_effect = sample
    mock_memory.sample_from_indices.side_effect = sample

    return mock_memory


@pytest.fixture
def mocked_bandit_memory():
    mock_memory = MagicMock()
    mock_memory.counter = 0
    mock_memory.state_size = None
    mock_memory.__len__.return_value = 10

    def add(data: TensorDict):
        if mock_memory.state_size is None:
            mock_memory.state_size = data["obs"].shape
            mock_memory.counter += 1

    mock_memory.add.side_effect = add

    def sample(batch_size, *args):
        if batch_size == 1:
            states = np.random.randn(*mock_memory.state_size)
            rewards = np.random.uniform(0, 400)
        else:
            states = np.array(
                [np.random.randn(*mock_memory.state_size) for _ in range(batch_size)]
            )
            rewards = np.array([np.random.uniform(0, 400) for _ in range(batch_size)])

        sample_transition = TensorDict(
            {"obs": states, "reward": rewards}, batch_size=[batch_size]
        )
        return sample_transition

    # Assigning the sample function to the MagicMock
    mock_memory.sample.side_effect = sample

    return mock_memory


@pytest.fixture
def mocked_multi_memory():
    mock_memory = MagicMock()
    mock_memory.counter = 0
    mock_memory.state_size = None
    mock_memory.action_size = None
    mock_memory.next_state_size = None
    mock_memory.__len__.return_value = 10000
    mock_memory.agents = ["agent_0", "other_agent_0"]

    def save_to_memory(state, action, reward, next_state, done, is_vectorised=False):
        mock_memory.state_size = list(state.values())[0].shape
        mock_memory.action_size = list(action.values())[0].shape
        mock_memory.next_state_size = list(next_state.values())[0].shape
        mock_memory.counter += 1

    # Assigning the save_to_memory function to the MagicMock
    mock_memory.save_to_memory.side_effect = save_to_memory

    def sample(batch_size, *args):
        states = {
            agent: np.array(
                [np.random.randn(*mock_memory.state_size) for _ in range(batch_size)]
            )
            for agent in mock_memory.agents
        }
        actions = {
            agent: np.array(
                [np.random.randn(*mock_memory.action_size) for _ in range(batch_size)]
            )
            for agent in mock_memory.agents
        }
        rewards = {
            agent: np.array([np.random.uniform(0, 400) for _ in range(batch_size)])
            for agent in mock_memory.agents
        }
        dones = {
            agent: np.array(
                [np.random.choice([True, False]) for _ in range(batch_size)]
            )
            for agent in mock_memory.agents
        }
        next_states = {
            agent: np.array(
                [
                    np.random.randn(*mock_memory.next_state_size)
                    for _ in range(batch_size)
                ]
            )
            for agent in mock_memory.agents
        }

        return states, actions, rewards, dones, next_states

    mock_memory.sample.side_effect = sample

    return mock_memory


@pytest.fixture
def mocked_env(state_size, action_size, vect=True, num_envs=2):
    mock_env = MagicMock()
    mock_env.state_size = state_size
    mock_env.action_size = action_size
    mock_env.vect = vect
    if mock_env.vect:
        mock_env.state_size = (num_envs,) + mock_env.state_size
        mock_env.num_envs = num_envs
    else:
        mock_env.num_envs = 1

    def reset():
        return np.random.rand(*mock_env.state_size), {}

    mock_env.reset.side_effect = reset

    def step(action):
        return (
            np.random.rand(*mock_env.state_size),
            np.random.randint(0, 5, mock_env.num_envs),
            np.random.randint(0, 2, mock_env.num_envs),
            np.random.randint(0, 2, mock_env.num_envs),
            {},
        )

    mock_env.step.side_effect = step

    return mock_env


@pytest.fixture
def mocked_bandit_env(state_size, action_size):
    mock_env = MagicMock()
    mock_env.state_size = (action_size,) + state_size
    mock_env.action_size = 1
    mock_env.num_envs = 1

    def reset():
        return np.random.rand(*mock_env.state_size)

    mock_env.reset.side_effect = reset

    def step(action):
        return (
            np.random.rand(*mock_env.state_size),
            np.random.rand(mock_env.num_envs),
        )

    mock_env.step.side_effect = step

    return mock_env


@pytest.fixture
def mocked_multi_env(state_size, action_size):
    mock_env = MagicMock(spec=DummyMultiEnv)
    mock_env.state_size = state_size
    mock_env.action_size = action_size
    mock_env.agents = ["agent_0", "other_agent_0"]
    mock_env.reset.side_effect = lambda *args: (
        {agent: np.random.rand(*mock_env.state_size) for agent in mock_env.agents},
        {
            agent: {
                "env_defined_actions": (
                    None if agent == "other_agent_0" else np.array([0, 1])
                )
            }
            for agent in mock_env.agents
        },
    )
    mock_env.step.side_effect = lambda *args: (
        {agent: np.random.rand(*mock_env.state_size) for agent in mock_env.agents},
        {agent: np.random.randint(0, 5) for agent in mock_env.agents},
        {agent: np.random.randint(0, 2) for agent in mock_env.agents},
        {agent: np.random.randint(0, 2) for agent in mock_env.agents},
        {
            agent: {
                "env_defined_actions": (
                    None if agent == "other_agent_0" else np.array([0, 1])
                )
            }
            for agent in mock_env.agents
        },
    )

    return mock_env


@pytest.fixture
def mocked_mutations():
    mock_mutations = MagicMock()

    def mutation(pop, pre_training_mut=False):
        return pop

    mock_mutations.mutation.side_effect = mutation
    return mock_mutations


@pytest.fixture
def mocked_tournament():
    mock_tournament = MagicMock()

    def select(pop):
        return pop[0], pop

    mock_tournament.select.side_effect = select
    return mock_tournament


@pytest.fixture
def offline_init_hp():
    return {
        "BATCH_SIZE": 128,
        "LR": 1e-3,
        "GAMMA": 0.99,
        "DOUBLE": False,
        "LEARN_STEP": 1,
        "TAU": 1e-3,
        "CHANNELS_LAST": False,
        "POP_SIZE": 6,
        "MEMORY_SIZE": 20000,
        "DATASET": "../data/cartpole/cartpole_v1.1.0.h5",
    }


@pytest.fixture
def dummy_h5py_data(action_size, state_size):
    # Create a dummy h5py dataset
    dataset = {key: None for key in ["actions", "observations", "rewards"]}
    dataset["actions"] = np.array([np.random.randn(action_size) for _ in range(10)])
    dataset["observations"] = np.array(
        [np.random.randn(*state_size) for _ in range(10)]
    )
    dataset["rewards"] = np.array([np.random.randint(0, 5) for _ in range(10)])
    dataset["terminals"] = np.array(
        [np.random.choice([True, False]) for _ in range(10)]
    )

    return dataset


@pytest.mark.parametrize(
    "state_size, action_size, vect", [((6,), 2, True), ((6,), 2, False)]
)
def test_train_off_policy(env, population_off_policy, tournament, mutations, memory):
    pop, pop_fitnesses = train_off_policy(
        env,
        "env_name",
        "algo",
        population_off_policy,
        memory,
        INIT_HP=None,
        MUT_P=None,
        swap_channels=False,
        max_steps=50,
        evo_steps=50,
        eval_loop=1,
        n_step=False,
        per=False,
        n_step_memory=None,
        tournament=tournament,
        mutation=mutations,
        wb=False,
    )

    assert len(pop) == len(population_off_policy)


@pytest.mark.parametrize(
    "state_size, action_size, vect, per, n_step, algo, num_envs, learn_step",
    [
        ((6,), 2, False, False, False, DQN, 1, 2),
        ((6,), 2, False, False, False, DDPG, 1, 2),
        ((6,), 2, False, False, False, TD3, 1, 2),
        ((6,), 2, True, False, False, DQN, 2, 1),
        ((6,), 2, True, False, False, DDPG, 2, 1),
        ((6,), 2, True, False, False, TD3, 2, 1),
    ],
)
def test_train_off_policy_agent_calls_made(
    env,
    algo,
    mocked_agent_off_policy,
    tournament,
    mutations,
    memory,
    per,
    n_step,
    n_step_memory,
    num_envs,
    learn_step,
):
    for accelerator_flag in [True, False]:
        if accelerator_flag:
            accelerator = Accelerator()
        else:
            accelerator = None
        n_step_memory = None
        per = False
        n_step = False
        mock_population = [mocked_agent_off_policy for _ in range(6)]
        for agent in mock_population:
            agent.learn_step = learn_step

        if env.vect:
            env.num_envs = num_envs

        pop, pop_fitnesses = train_off_policy(
            env,
            "env_name",
            "algo",
            mock_population,
            memory,
            INIT_HP=None,
            MUT_P=None,
            swap_channels=False,
            max_steps=50,
            evo_steps=50,
            eval_loop=1,
            n_step=n_step,
            per=per,
            n_step_memory=n_step_memory,
            tournament=tournament,
            mutation=mutations,
            wb=False,
            accelerator=accelerator,
            save_elite=True,
        )

        mocked_agent_off_policy.get_action.assert_called()
        mocked_agent_off_policy.learn.assert_called()
        mocked_agent_off_policy.test.assert_called()
        if accelerator is not None:
            mocked_agent_off_policy.wrap_models.assert_called()
            mocked_agent_off_policy.unwrap_models.assert_called()


@pytest.mark.parametrize(
    "state_size, action_size, vect, algo, num_envs, learn_step, n_step, per",
    [
        ((6,), 2, False, RainbowDQN, 1, 2, True, False),
        ((6,), 2, True, RainbowDQN, 2, 1, True, False),
        ((6,), 2, False, RainbowDQN, 1, 2, True, True),
        ((6,), 2, True, RainbowDQN, 2, 1, True, True),
        ((6,), 2, False, RainbowDQN, 1, 2, False, False),
        ((6,), 2, True, RainbowDQN, 2, 1, False, False),
    ],
)
def test_train_off_policy_agent_calls_made_rainbow(
    env,
    algo,
    mocked_agent_off_policy,
    tournament,
    mutations,
    memory,
    per,
    n_step,
    n_step_memory,
    num_envs,
    learn_step,
):
    accelerator = None
    n_step_memory = n_step_memory if n_step else None
    mock_population = [mocked_agent_off_policy for _ in range(6)]
    for agent in mock_population:
        agent.learn_step = learn_step
    env.n_envs = num_envs

    pop, pop_fitnesses = train_off_policy(
        env,
        "env_name",
        "Rainbow DQN",
        mock_population,
        memory,
        INIT_HP=None,
        MUT_P=None,
        swap_channels=False,
        max_steps=50,
        evo_steps=50,
        eval_loop=1,
        n_step=n_step,
        per=per,
        n_step_memory=n_step_memory,
        tournament=tournament,
        mutation=mutations,
        wb=False,
        accelerator=accelerator,
        save_elite=True,
    )

    mocked_agent_off_policy.get_action.assert_called()
    mocked_agent_off_policy.learn.assert_called()
    mocked_agent_off_policy.test.assert_called()
    if accelerator is not None:
        mocked_agent_off_policy.wrap_models.assert_called()
        mocked_agent_off_policy.unwrap_models.assert_called()


@pytest.mark.parametrize("state_size, action_size, vect", [((6,), 2, False)])
def test_train_off_policy_save_elite_warning(
    env, population_off_policy, tournament, mutations, memory
):
    warning_string = "'save_elite' set to False but 'elite_path' has been defined, elite will not\
                      be saved unless 'save_elite' is set to True."
    with pytest.warns(match=warning_string):
        pop, pop_fitnesses = train_off_policy(
            env,
            "env_name",
            "algo",
            population_off_policy,
            memory,
            INIT_HP=None,
            MUT_P=None,
            swap_channels=False,
            max_steps=50,
            evo_steps=50,
            eval_loop=1,
            n_step=False,
            per=False,
            n_step_memory=None,
            tournament=tournament,
            mutation=mutations,
            wb=False,
            save_elite=False,
            elite_path="path",
        )


@pytest.mark.parametrize("state_size, action_size, vect", [((6,), 2, False)])
def test_train_off_policy_checkpoint_warning(
    env, population_off_policy, tournament, mutations, memory
):
    warning_string = "'checkpoint' set to None but 'checkpoint_path' has been defined, checkpoint will not\
                      be saved unless 'checkpoint' is defined."
    with pytest.warns(match=warning_string):
        pop, pop_fitnesses = train_off_policy(
            env,
            "env_name",
            "algo",
            population_off_policy,
            memory,
            INIT_HP=None,
            MUT_P=None,
            swap_channels=False,
            max_steps=50,
            evo_steps=50,
            eval_loop=1,
            n_step=False,
            per=False,
            n_step_memory=None,
            tournament=tournament,
            mutation=mutations,
            wb=False,
            checkpoint=None,
            checkpoint_path="path",
        )


@pytest.mark.parametrize("state_size, action_size, vect", [((6,), 2, False)])
def test_actions_histogram(env, population_off_policy, tournament, mutations, memory):
    pop, pop_fitnesses = train_off_policy(
        env,
        "env_name",
        "DQN",
        population_off_policy,
        memory,
        INIT_HP=None,
        MUT_P=None,
        swap_channels=False,
        max_steps=50,
        evo_steps=50,
        eval_loop=1,
        n_step=False,
        per=False,
        n_step_memory=None,
        tournament=tournament,
        mutation=mutations,
        wb=False,
    )

    assert len(pop) == len(population_off_policy)


@pytest.mark.parametrize("state_size, action_size, vect", [((6,), 2, True)])
def test_train_off_policy_replay_buffer_calls(
    mocked_memory, env, population_off_policy, tournament, mutations
):
    pop, pop_fitnesses = train_off_policy(
        env,
        "env_name",
        "algo",
        population_off_policy,
        mocked_memory,
        INIT_HP=None,
        MUT_P=None,
        swap_channels=False,
        max_steps=50,
        evo_steps=50,
        eval_loop=1,
        n_step=False,
        per=False,
        n_step_memory=None,
        tournament=tournament,
        mutation=mutations,
        wb=False,
    )
    mocked_memory.add.assert_called()
    mocked_memory.sample.assert_called()


@pytest.mark.parametrize(
    "state_size, action_size, vect, per",
    [((6,), 2, True, True), ((6,), 2, True, False)],
)
def test_train_off_policy_alternate_buffer_calls(
    env,
    mocked_memory,
    mocked_per_memory,
    population_off_policy,
    tournament,
    mutations,
    mocked_n_step_memory,
    per,
):
    mocked_memory = mocked_memory if not per else mocked_per_memory
    pop, pop_fitnesses = train_off_policy(
        env,
        "env_name",
        "algo",
        population_off_policy,
        memory=mocked_memory,
        INIT_HP=None,
        MUT_P=None,
        swap_channels=False,
        max_steps=50,
        evo_steps=50,
        eval_loop=1,
        n_step=True,
        per=per,
        n_step_memory=mocked_n_step_memory,
        tournament=tournament,
        mutation=mutations,
        wb=False,
    )
    mocked_n_step_memory.add.assert_called()
    mocked_memory.add.assert_called()
    if per:
        mocked_n_step_memory.sample_from_indices.assert_called()
        mocked_memory.update_priorities.assert_called()
    else:
        mocked_memory.sample.assert_called()


@pytest.mark.parametrize(
    "state_size, action_size, vect",
    [
        ((6,), 2, True),
    ],
)
def test_train_off_policy_env_calls(
    mocked_env, memory, population_off_policy, tournament, mutations
):
    pop, pop_fitnesses = train_off_policy(
        mocked_env,
        "env_name",
        "algo",
        population_off_policy,
        memory,
        INIT_HP=None,
        MUT_P=None,
        swap_channels=False,
        max_steps=50,
        evo_steps=50,
        eval_loop=1,
        n_step=False,
        per=False,
        n_step_memory=None,
        tournament=tournament,
        mutation=mutations,
        wb=False,
    )
    mocked_env.step.assert_called()
    mocked_env.reset.assert_called()


@pytest.mark.parametrize(
    "state_size, action_size, vect",
    [
        ((6,), 2, True),
    ],
)
def test_train_off_policy_tourn_mut_calls(
    env, memory, population_off_policy, mocked_tournament, mocked_mutations
):
    pop, pop_fitnesses = train_off_policy(
        env,
        "env_name",
        "algo",
        population_off_policy,
        memory,
        INIT_HP=None,
        MUT_P=None,
        swap_channels=False,
        max_steps=50,
        evo_steps=50,
        eval_loop=1,
        n_step=False,
        per=False,
        n_step_memory=None,
        tournament=mocked_tournament,
        mutation=mocked_mutations,
        wb=False,
    )
    mocked_mutations.mutation.assert_called()
    mocked_tournament.select.assert_called()


@pytest.mark.parametrize("state_size, action_size, vect", [((250, 160, 3), 2, False)])
def test_train_off_policy_rgb_input(
    env, population_off_policy, tournament, mutations, memory
):
    pop, pop_fitnesses = train_off_policy(
        env,
        "env_name",
        "algo",
        population_off_policy,
        memory,
        INIT_HP=None,
        MUT_P=None,
        swap_channels=True,
        max_steps=50,
        evo_steps=50,
        eval_loop=1,
        n_step=False,
        per=False,
        n_step_memory=None,
        tournament=tournament,
        mutation=mutations,
        wb=False,
    )

    assert len(pop) == len(population_off_policy)


@pytest.mark.parametrize(
    "state_size, action_size, vect, per",
    [((6,), 2, True, True), ((6,), 2, True, False)],
)
def test_train_off_policy_using_alternate_buffers(
    env, memory, population_off_policy, tournament, mutations, n_step_memory, per
):
    pop, pop_fitnesses = train_off_policy(
        env,
        "env_name",
        "algo",
        population_off_policy,
        memory=memory,
        INIT_HP=None,
        MUT_P=None,
        swap_channels=False,
        max_steps=50,
        evo_steps=50,
        eval_loop=1,
        n_step=True,
        per=per,
        n_step_memory=n_step_memory,
        tournament=tournament,
        mutation=mutations,
        wb=False,
    )

    assert len(pop) == len(population_off_policy)


@pytest.mark.parametrize("state_size, action_size, vect", [((3, 64, 64), 2, True)])
def test_train_off_policy_using_alternate_buffers_rgb(
    env, memory, population_off_policy, tournament, mutations, n_step_memory
):
    pop, pop_fitnesses = train_off_policy(
        env,
        "env_name",
        "algo",
        population_off_policy,
        memory=memory,
        INIT_HP=None,
        MUT_P=None,
        swap_channels=True,
        max_steps=50,
        evo_steps=50,
        eval_loop=1,
        n_step=True,
        per=True,
        n_step_memory=n_step_memory,
        tournament=tournament,
        mutation=mutations,
        wb=False,
    )

    assert len(pop) == len(population_off_policy)


@pytest.mark.parametrize(
    "state_size, action_size, vect", [((6,), 2, True), ((6,), 2, False)]
)
def test_train_off_policy_distributed(
    env, population_off_policy, tournament, mutations, memory
):
    accelerator = Accelerator()
    pop, pop_fitnesses = train_off_policy(
        env,
        "env_name",
        "algo",
        population_off_policy,
        memory,
        INIT_HP=None,
        MUT_P=None,
        swap_channels=False,
        max_steps=50,
        evo_steps=50,
        eval_loop=1,
        n_step=False,
        per=False,
        n_step_memory=None,
        tournament=tournament,
        mutation=mutations,
        wb=False,
        accelerator=accelerator,
    )

    assert len(pop) == len(population_off_policy)


@pytest.mark.parametrize("state_size, action_size, vect", [((6,), 2, True)])
def test_wandb_init_log(env, population_off_policy, tournament, mutations, memory):
    INIT_HP = {
        "BATCH_SIZE": 128,
        "LR": 1e-3,
        "GAMMA": 0.99,
        "LEARN_STEP": 1,
        "TAU": 1e-3,
        "CHANNELS_LAST": False,
        "POP_SIZE": 6,
        "MEMORY_SIZE": 20000,
    }
    MUT_P = {
        "NO_MUT": 0.4,
        "ARCH_MUT": 0.2,
        "PARAMS_MUT": 0.2,
        "ACT_MUT": 0.2,
        "RL_HP_MUT": 0.2,
    }
    with patch("agilerl.training.train_off_policy.wandb.login") as _, patch(
        "agilerl.training.train_off_policy.wandb.init"
    ) as mock_wandb_init, patch(
        "agilerl.training.train_off_policy.wandb.log"
    ) as mock_wandb_log, patch(
        "agilerl.training.train_off_policy.wandb.finish"
    ) as mock_wandb_finish:
        # Call the function that should trigger wandb.init
        agilerl.training.train_off_policy.train_off_policy(
            env,
            "env_name",
            "algo",
            population_off_policy,
            memory,
            INIT_HP=INIT_HP,
            MUT_P=MUT_P,
            swap_channels=False,
            max_steps=50,
            evo_steps=50,
            eval_loop=1,
            n_step=False,
            per=False,
            n_step_memory=None,
            tournament=tournament,
            mutation=mutations,
            wb=True,
            wandb_api_key="testing",
        )

        # Assert that wandb.init was called with expected arguments
        mock_wandb_init.assert_called_once_with(
            project=ANY,
            name=ANY,
            config=ANY,
        )
        # Assert that wandb.log was called with expected log parameters
        mock_wandb_log.assert_called_with(
            {
                "global_step": ANY,
                "fps": ANY,
                "train/mean_score": ANY,
                "eval/mean_fitness": ANY,
                "eval/best_fitness": ANY,
            }
        )
        # Assert that wandb.finish was called
        mock_wandb_finish.assert_called()


@pytest.mark.parametrize(
    "state_size, action_size, vect, accelerator",
    [
        ((6,), 2, True, True),
        ((6,), 2, True, False),
    ],
)
def test_wandb_init_log_distributed(
    env, population_off_policy, tournament, mutations, memory, accelerator
):
    if accelerator:
        accelerator = Accelerator()
    else:
        accelerator = None
    INIT_HP = {
        "BATCH_SIZE": 128,
        "LR": 1e-3,
        "GAMMA": 0.99,
        "LEARN_STEP": 1,
        "TAU": 1e-3,
        "CHANNELS_LAST": False,
        "POP_SIZE": 6,
        "MEMORY_SIZE": 20000,
    }
    MUT_P = {
        "NO_MUT": 0.4,
        "ARCH_MUT": 0.2,
        "PARAMS_MUT": 0.2,
        "ACT_MUT": 0.2,
        "RL_HP_MUT": 0.2,
    }
    with patch("agilerl.training.train_off_policy.wandb.login") as _, patch(
        "agilerl.training.train_off_policy.wandb.init"
    ) as mock_wandb_init, patch(
        "agilerl.training.train_off_policy.wandb.log"
    ) as mock_wandb_log, patch(
        "agilerl.training.train_off_policy.wandb.finish"
    ) as mock_wandb_finish:
        # Call the function that should trigger wandb.init
        agilerl.training.train_off_policy.train_off_policy(
            env,
            "env_name",
            "algo",
            population_off_policy,
            memory,
            INIT_HP=INIT_HP,
            MUT_P=MUT_P,
            swap_channels=False,
            max_steps=50,
            evo_steps=50,
            eval_loop=1,
            n_step=False,
            per=False,
            n_step_memory=None,
            tournament=tournament,
            mutation=mutations,
            wb=True,
            accelerator=accelerator,
            wandb_api_key="testing",
        )

        # Assert that wandb.init was called with expected arguments
        mock_wandb_init.assert_called_once_with(
            project=ANY,
            name=ANY,
            config=ANY,
        )
        # Assert that wandb.log was called with expected log parameters
        mock_wandb_log.assert_called_with(
            {
                "global_step": ANY,
                "fps": ANY,
                "train/mean_score": ANY,
                "eval/mean_fitness": ANY,
                "eval/best_fitness": ANY,
            }
        )
        # Assert that wandb.finish was called
        mock_wandb_finish.assert_called()


@pytest.mark.parametrize("state_size, action_size, vect", [((6,), 2, True)])
def test_early_stop_wandb(env, population_off_policy, tournament, mutations, memory):
    INIT_HP = {
        "BATCH_SIZE": 128,
        "LR": 1e-3,
        "GAMMA": 0.99,
        "LEARN_STEP": 1,
        "TAU": 1e-3,
        "CHANNELS_LAST": False,
        "POP_SIZE": 6,
        "MEMORY_SIZE": 20000,
    }
    MUT_P = {
        "NO_MUT": 0.4,
        "ARCH_MUT": 0.2,
        "PARAMS_MUT": 0.2,
        "ACT_MUT": 0.2,
        "RL_HP_MUT": 0.2,
    }
    with patch("agilerl.training.train_off_policy.wandb.login") as _, patch(
        "agilerl.training.train_off_policy.wandb.init"
    ) as _, patch("agilerl.training.train_off_policy.wandb.log") as _, patch(
        "agilerl.training.train_off_policy.wandb.finish"
    ) as mock_wandb_finish:
        # Call the function that should trigger wandb.init
        agilerl.training.train_off_policy.train_off_policy(
            env,
            "env_name",
            "algo",
            population_off_policy,
            memory,
            INIT_HP=INIT_HP,
            MUT_P=MUT_P,
            target=-10000,
            swap_channels=False,
            max_steps=50,
            evo_steps=50,
            eval_loop=1,
            n_step=False,
            per=False,
            n_step_memory=None,
            tournament=tournament,
            mutation=mutations,
            wb=True,
            wandb_api_key="testing",
        )
        # Assert that wandb.finish was called
        mock_wandb_finish.assert_called()


@pytest.mark.parametrize("state_size, action_size, vect", [((6,), 2, True)])
def test_train_off_policy_save_elite(
    env, population_off_policy, tournament, mutations, memory
):
    elite_path = "checkpoint.pt"
    pop, pop_fitnesses = train_off_policy(
        env,
        "env_name",
        "algo",
        population_off_policy,
        memory,
        INIT_HP=None,
        MUT_P=None,
        swap_channels=False,
        max_steps=50,
        evo_steps=50,
        eval_loop=1,
        n_step=False,
        per=False,
        n_step_memory=None,
        tournament=tournament,
        mutation=mutations,
        wb=False,
        save_elite=True,
        elite_path=elite_path,
    )
    assert os.path.isfile(elite_path)
    os.remove(elite_path)


@pytest.mark.parametrize(
    "state_size, action_size, vect, accelerator_flag",
    [((6,), 2, True, True), ((6,), 2, True, False)],
)
def test_train_save_checkpoint(
    env, population_off_policy, tournament, mutations, memory, accelerator_flag, tmpdir
):
    if accelerator_flag:
        accelerator = Accelerator()
    else:
        accelerator = None
    checkpoint_path = str(Path(tmpdir) / "checkpoint")
    pop, pop_fitnesses = train_off_policy(
        env,
        "env_name",
        "algo",
        population_off_policy,
        memory,
        INIT_HP=None,
        MUT_P=None,
        swap_channels=False,
        max_steps=50,
        evo_steps=50,
        eval_loop=1,
        n_step=False,
        per=False,
        n_step_memory=None,
        tournament=tournament,
        mutation=mutations,
        wb=False,
        checkpoint=10,
        checkpoint_path=checkpoint_path,
        accelerator=accelerator,
    )
    for i in range(6):  # iterate through the population indices
        assert os.path.isfile(f"{checkpoint_path}_{i}_{50}.pt")
        os.remove(f"{checkpoint_path}_{i}_{50}.pt")


@pytest.mark.parametrize("state_size, action_size, vect, algo", [((6,), 2, True, PPO)])
def test_train_on_policy_agent_calls_made(
    env, algo, mocked_agent_on_policy, tournament, mutations
):
    for accelerator_flag in [True, False]:
        if accelerator_flag:
            accelerator = Accelerator()
        else:
            accelerator = None
        mock_population = [mocked_agent_on_policy for _ in range(6)]
        pop, pop_fitnesses = train_on_policy(
            env,
            "env_name",
            "algo",
            mock_population,
            INIT_HP=None,
            MUT_P=None,
            swap_channels=False,
            max_steps=50,
            evo_steps=50,
            eval_loop=1,
            tournament=tournament,
            mutation=mutations,
            wb=False,
            accelerator=accelerator,
        )

        mocked_agent_on_policy.get_action.assert_called()
        mocked_agent_on_policy.learn.assert_called()
        mocked_agent_on_policy.test.assert_called()
        if accelerator is not None:
            mocked_agent_on_policy.wrap_models.assert_called()
            mocked_agent_on_policy.unwrap_models.assert_called()


@pytest.mark.parametrize("state_size, action_size, vect", [((6,), 2, False)])
def test_train_on_policy_save_elite_warning(
    env,
    population_on_policy,
    tournament,
    mutations,
):
    warning_string = "'save_elite' set to False but 'elite_path' has been defined, elite will not\
                      be saved unless 'save_elite' is set to True."
    with pytest.warns(match=warning_string):
        pop, pop_fitnesses = train_on_policy(
            env,
            "env_name",
            "algo",
            population_on_policy,
            INIT_HP=None,
            MUT_P=None,
            swap_channels=False,
            max_steps=50,
            evo_steps=50,
            eval_loop=1,
            tournament=tournament,
            mutation=mutations,
            wb=False,
            save_elite=False,
            elite_path="path",
        )


@pytest.mark.parametrize("state_size, action_size, vect", [((6,), 2, False)])
def test_train_on_policy_checkpoint_warning(
    env,
    population_on_policy,
    tournament,
    mutations,
):
    warning_string = "'checkpoint' set to None but 'checkpoint_path' has been defined, checkpoint will not\
                      be saved unless 'checkpoint' is defined."
    with pytest.warns(match=warning_string):
        pop, pop_fitnesses = train_on_policy(
            env,
            "env_name",
            "algo",
            population_on_policy,
            INIT_HP=None,
            MUT_P=None,
            swap_channels=False,
            max_steps=50,
            evo_steps=50,
            eval_loop=1,
            tournament=tournament,
            mutation=mutations,
            wb=False,
            checkpoint=None,
            checkpoint_path="path",
        )


@pytest.mark.parametrize(
    "state_size, action_size, vect",
    [
        ((6,), 2, True),
    ],
)
def test_train_on_policy_env_calls(
    mocked_env, population_on_policy, tournament, mutations
):
    pop, pop_fitnesses = train_on_policy(
        mocked_env,
        "env_name",
        "algo",
        population_on_policy,
        INIT_HP=None,
        MUT_P=None,
        swap_channels=False,
        max_steps=50,
        evo_steps=50,
        eval_loop=1,
        tournament=tournament,
        mutation=mutations,
        wb=False,
    )
    mocked_env.step.assert_called()
    mocked_env.reset.assert_called()


@pytest.mark.parametrize(
    "state_size, action_size, vect",
    [
        ((6,), 2, True),
    ],
)
def test_train_on_policy_tourn_mut_calls(
    env, population_on_policy, mocked_tournament, mocked_mutations
):
    pop, pop_fitnesses = train_on_policy(
        env,
        "env_name",
        "algo",
        population_on_policy,
        INIT_HP=None,
        MUT_P=None,
        swap_channels=False,
        max_steps=50,
        evo_steps=50,
        eval_loop=1,
        tournament=mocked_tournament,
        mutation=mocked_mutations,
        wb=False,
    )
    mocked_mutations.mutation.assert_called()
    mocked_tournament.select.assert_called()


@pytest.mark.parametrize(
    "state_size, action_size, vect", [((6,), 2, True), ((6,), 2, False)]
)
def test_train_on_policy(env, population_on_policy, tournament, mutations):
    pop, pop_fitnesses = train_on_policy(
        env,
        "env_name",
        "algo",
        population_on_policy,
        INIT_HP=None,
        MUT_P=None,
        swap_channels=False,
        max_steps=50,
        evo_steps=50,
        eval_loop=1,
        tournament=tournament,
        mutation=mutations,
        wb=False,
    )

    assert len(pop) == len(population_on_policy)


@pytest.mark.parametrize("state_size, action_size, vect", [((250, 160, 3), 2, False)])
def test_train_on_policy_rgb_input(env, population_on_policy, tournament, mutations):
    pop, pop_fitnesses = train_on_policy(
        env,
        "env_name",
        "algo",
        population_on_policy,
        INIT_HP=None,
        MUT_P=None,
        swap_channels=True,
        max_steps=50,
        evo_steps=50,
        eval_loop=1,
        tournament=tournament,
        mutation=mutations,
        wb=False,
    )

    assert len(pop) == len(population_on_policy)


@pytest.mark.parametrize(
    "state_size, action_size, vect", [((6,), 2, True), ((6,), 2, False)]
)
def test_train_on_policy_distributed(env, population_on_policy, tournament, mutations):
    accelerator = Accelerator()
    pop, pop_fitnesses = train_on_policy(
        env,
        "env_name",
        "algo",
        population_on_policy,
        INIT_HP=None,
        MUT_P=None,
        swap_channels=False,
        max_steps=50,
        evo_steps=50,
        eval_loop=1,
        tournament=tournament,
        mutation=mutations,
        wb=False,
        accelerator=accelerator,
    )

    assert len(pop) == len(population_on_policy)


@pytest.mark.parametrize(
    "state_size, action_size, vect, accelerator",
    [((6,), 2, True, False), ((6,), 2, True, True)],
)
def test_wandb_init_log_on_policy(
    env, population_on_policy, tournament, mutations, accelerator
):
    if accelerator:
        accelerator = Accelerator()
    else:
        accelerator = None
    INIT_HP = {
        "BATCH_SIZE": 128,
        "LR": 1e-3,
        "GAMMA": 0.99,
        "LEARN_STEP": 1,
        "TAU": 1e-3,
        "CHANNELS_LAST": False,
        "POP_SIZE": 6,
    }
    MUT_P = {
        "NO_MUT": 0.4,
        "ARCH_MUT": 0.2,
        "PARAMS_MUT": 0.2,
        "ACT_MUT": 0.2,
        "RL_HP_MUT": 0.2,
    }
    with patch("agilerl.training.train_on_policy.wandb.login") as _, patch(
        "agilerl.training.train_on_policy.wandb.init"
    ) as mock_wandb_init, patch(
        "agilerl.training.train_on_policy.wandb.log"
    ) as mock_wandb_log, patch(
        "agilerl.training.train_on_policy.wandb.finish"
    ) as mock_wandb_finish:
        # Call the function that should trigger wandb.init
        agilerl.training.train_on_policy.train_on_policy(
            env,
            "env_name",
            "algo",
            population_on_policy,
            INIT_HP=INIT_HP,
            MUT_P=MUT_P,
            swap_channels=False,
            max_steps=50,
            evo_steps=10,
            eval_loop=1,
            tournament=tournament,
            mutation=mutations,
            wb=True,
            accelerator=accelerator,
            wandb_api_key="testing",
        )

        # Assert that wandb.init was called with expected arguments
        mock_wandb_init.assert_called_once_with(
            project=ANY,
            name=ANY,
            config=ANY,
        )
        # Assert that wandb.log was called with expected log parameters
        mock_wandb_log.assert_called()
        # Assert that wandb.finish was called
        mock_wandb_finish.assert_called()


@pytest.mark.parametrize("state_size, action_size, vect", [((6,), 2, True)])
def test_early_stop_wandb_on_policy(env, population_on_policy, tournament, mutations):
    INIT_HP = {
        "BATCH_SIZE": 128,
        "LR": 1e-3,
        "GAMMA": 0.99,
        "LEARN_STEP": 1,
        "TAU": 1e-3,
        "CHANNELS_LAST": False,
        "POP_SIZE": 6,
        "MEMORY_SIZE": 20000,
    }
    MUT_P = {
        "NO_MUT": 0.4,
        "ARCH_MUT": 0.2,
        "PARAMS_MUT": 0.2,
        "ACT_MUT": 0.2,
        "RL_HP_MUT": 0.2,
    }
    with patch("agilerl.training.train_on_policy.wandb.login") as _, patch(
        "agilerl.training.train_on_policy.wandb.init"
    ) as _, patch("agilerl.training.train_on_policy.wandb.log") as _, patch(
        "agilerl.training.train_on_policy.wandb.finish"
    ) as mock_wandb_finish:
        # Call the function that should trigger wandb.init
        agilerl.training.train_on_policy.train_on_policy(
            env,
            "env_name",
            "algo",
            population_on_policy,
            INIT_HP=INIT_HP,
            MUT_P=MUT_P,
            target=-10000,
            swap_channels=False,
            max_steps=500,
            evo_steps=10,
            eval_loop=1,
            tournament=tournament,
            mutation=mutations,
            wb=True,
            wandb_api_key="testing",
        )
        # Assert that wandb.finish was called
        mock_wandb_finish.assert_called()


@pytest.mark.parametrize(
    "state_size, action_size, vect, accelerator_flag",
    [((6,), 2, True, True), ((6,), 2, True, False)],
)
def test_train_on_policy_save_elite(
    env, population_on_policy, tournament, mutations, accelerator_flag
):
    if accelerator_flag:
        accelerator = Accelerator()
    else:
        accelerator = None
    elite_path = "elite"
    pop, pop_fitnesses = train_on_policy(
        env,
        "env_name",
        "algo",
        population_on_policy,
        INIT_HP=None,
        MUT_P=None,
        swap_channels=False,
        max_steps=50,
        evo_steps=50,
        eval_loop=1,
        tournament=tournament,
        mutation=mutations,
        wb=False,
        save_elite=True,
        elite_path=elite_path,
        accelerator=accelerator,
    )
    assert os.path.isfile(f"{elite_path}.pt")
    os.remove(f"{elite_path}.pt")


@pytest.mark.parametrize(
    "state_size, action_size, vect, accelerator_flag",
    [((6,), 2, True, True), ((6,), 2, True, False)],
)
def test_train_on_policy_save_checkpoint(
    env, population_on_policy, tournament, mutations, accelerator_flag, tmpdir
):
    if accelerator_flag:
        accelerator = Accelerator()
    else:
        accelerator = None
    checkpoint_path = str(Path(tmpdir) / "checkpoint")
    pop, pop_fitnesses = train_on_policy(
        env,
        "env_name",
        "algo",
        population_on_policy,
        INIT_HP=None,
        MUT_P=None,
        swap_channels=False,
        max_steps=500,
        evo_steps=500,
        eval_loop=1,
        tournament=tournament,
        mutation=mutations,
        wb=False,
        checkpoint=10,
        checkpoint_path=checkpoint_path,
        accelerator=accelerator,
    )
    for i in range(6):  # iterate through the population indices
        assert os.path.isfile(f"{checkpoint_path}_{i}_{512}.pt")
        os.remove(f"{checkpoint_path}_{i}_{512}.pt")


@pytest.mark.parametrize("on_policy", [False])
@pytest.mark.parametrize(
    "state_size, action_size, sum_scores", [((6,), 2, True), ((6,), 2, False)]
)
def test_train_multi_agent_off_policy(
    multi_env,
    population_multi_agent,
    on_policy,
    multi_memory,
    tournament,
    mutations,
    sum_scores,
):
    pop, pop_fitnesses = train_multi_agent_off_policy(
        multi_env,
        "env_name",
        "algo",
        pop=population_multi_agent,
        memory=multi_memory,
        INIT_HP=None,
        MUT_P=None,
        swap_channels=False,
        max_steps=50,
        evo_steps=50,
        eval_loop=1,
        tournament=tournament,
        mutation=mutations,
        sum_scores=sum_scores,
    )

    assert len(pop) == len(population_multi_agent)


@pytest.mark.parametrize("on_policy", [True])
@pytest.mark.parametrize(
    "state_size, action_size, sum_scores, swap_channels",
    [((6,), 2, True, False), ((6,), 2, False, False), ((250, 160, 3), 2, False, True)],
)
@pytest.mark.parametrize("accelerator", [None, Accelerator()])
def test_train_multi_agent_on_policy(
    multi_env,
    population_multi_agent,
    on_policy,
    tournament,
    mutations,
    sum_scores,
    swap_channels,
    accelerator,
):
    pop, pop_fitnesses = train_multi_agent_on_policy(
        multi_env,
        "env_name",
        "algo",
        pop=population_multi_agent,
        INIT_HP=None,
        MUT_P=None,
        swap_channels=swap_channels,
        max_steps=50,
        evo_steps=50,
        eval_loop=1,
        tournament=tournament,
        mutation=mutations,
        sum_scores=sum_scores,
        accelerator=accelerator,
    )

    assert len(pop) == len(population_multi_agent)


@pytest.mark.parametrize("on_policy", [False])
@pytest.mark.parametrize("state_size, action_size", [((6,), 2)])
def test_train_multi_agent_off_policy_distributed(
    multi_env, population_multi_agent, on_policy, multi_memory, tournament, mutations
):
    accelerator = Accelerator()
    pop, pop_fitnesses = train_multi_agent_off_policy(
        multi_env,
        "env_name",
        "algo",
        pop=population_multi_agent,
        memory=multi_memory,
        INIT_HP=None,
        MUT_P=None,
        swap_channels=False,
        max_steps=50,
        evo_steps=50,
        eval_loop=1,
        tournament=tournament,
        mutation=mutations,
        accelerator=accelerator,
    )

    assert len(pop) == len(population_multi_agent)


def test_train_multi_agent_off_policy_agent_masking():
    pass


@pytest.mark.parametrize("on_policy", [False])
@pytest.mark.parametrize("state_size, action_size", [((250, 160, 3), 2)])
def test_train_multi_agent_off_policy_rgb(
    multi_env, population_multi_agent, on_policy, multi_memory, tournament, mutations
):
    pop, pop_fitnesses = train_multi_agent_off_policy(
        multi_env,
        "env_name",
        "algo",
        pop=population_multi_agent,
        memory=multi_memory,
        INIT_HP=None,
        MUT_P=None,
        swap_channels=True,
        max_steps=50,
        evo_steps=50,
        eval_loop=1,
        tournament=tournament,
        mutation=mutations,
    )

    assert len(pop) == len(population_multi_agent)


@pytest.mark.parametrize("on_policy", [False])
@pytest.mark.parametrize("state_size, action_size", [((250, 160, 3), 2)])
def test_train_multi_agent_off_policy_rgb_vectorized(
    multi_env,
    population_multi_agent,
    multi_memory,
    on_policy,
    tournament,
    mutations,
    state_size,
    action_size,
):
    env = make_multi_agent_vect_envs(
        DummyMultiEnv, num_envs=4, state_dims=state_size, action_dims=action_size
    )
    for agent in population_multi_agent:
        agent.num_envs = 4
        agent.scores = [1]
    env.reset()
    pop, pop_fitnesses = train_multi_agent_off_policy(
        env,
        "env_name",
        "algo",
        pop=population_multi_agent,
        memory=multi_memory,
        INIT_HP=None,
        MUT_P=None,
        swap_channels=False,
        max_steps=10,
        evo_steps=5,
        eval_loop=1,
        tournament=tournament,
        mutation=mutations,
    )
    assert len(pop) == len(population_multi_agent)
    env.close()


@pytest.mark.parametrize("on_policy", [True])
@pytest.mark.parametrize("state_size, action_size", [((250, 160, 3), 2)])
def test_train_multi_agent_on_policy_rgb_vectorized(
    multi_env,
    population_multi_agent,
    multi_memory,
    on_policy,
    tournament,
    mutations,
    state_size,
    action_size,
):
    env = make_multi_agent_vect_envs(
        DummyMultiEnv, num_envs=4, state_dims=state_size, action_dims=action_size
    )
    for agent in population_multi_agent:
        agent.num_envs = 4
        agent.scores = [1]
    env.reset()
    pop, pop_fitnesses = train_multi_agent_on_policy(
        env,
        "env_name",
        "algo",
        pop=population_multi_agent,
        INIT_HP=None,
        MUT_P=None,
        swap_channels=False,
        max_steps=10,
        evo_steps=5,
        eval_loop=1,
        tournament=tournament,
        mutation=mutations,
    )
    assert len(pop) == len(population_multi_agent)
    env.close()


@pytest.mark.parametrize("on_policy", [False])
@pytest.mark.parametrize("state_size, action_size", [((6,), 2)])
def test_train_multi_save_elite_warning(
    multi_env, population_multi_agent, on_policy, multi_memory, tournament, mutations
):
    warning_string = "'save_elite' set to False but 'elite_path' has been defined, elite will not\
                      be saved unless 'save_elite' is set to True."
    with pytest.warns(match=warning_string):
        pop, pop_fitnesses = train_multi_agent_off_policy(
            multi_env,
            "env_name",
            "algo",
            pop=population_multi_agent,
            memory=multi_memory,
            INIT_HP=None,
            MUT_P=None,
            swap_channels=False,
            max_steps=50,
            evo_steps=50,
            eval_loop=1,
            tournament=tournament,
            mutation=mutations,
            save_elite=False,
            elite_path="path",
        )


@pytest.mark.parametrize("on_policy", [True])
@pytest.mark.parametrize("state_size, action_size", [((6,), 2)])
def test_train_multi_save_elite_warning_on_policy(
    multi_env, population_multi_agent, on_policy, multi_memory, tournament, mutations
):
    warning_string = "'save_elite' set to False but 'elite_path' has been defined, elite will not\
                      be saved unless 'save_elite' is set to True."
    with pytest.warns(match=warning_string):
        pop, pop_fitnesses = train_multi_agent_on_policy(
            multi_env,
            "env_name",
            "algo",
            pop=population_multi_agent,
            INIT_HP=None,
            MUT_P=None,
            swap_channels=False,
            max_steps=50,
            evo_steps=50,
            eval_loop=1,
            tournament=tournament,
            mutation=mutations,
            save_elite=False,
            elite_path="path",
        )


@pytest.mark.parametrize("on_policy", [False])
@pytest.mark.parametrize("state_size, action_size", [((6,), 2)])
def test_train_multi_checkpoint_warning(
    multi_env, population_multi_agent, on_policy, multi_memory, tournament, mutations
):
    warning_string = "'checkpoint' set to None but 'checkpoint_path' has been defined, checkpoint will not\
                      be saved unless 'checkpoint' is defined."
    with pytest.warns(match=warning_string):
        pop, pop_fitnesses = train_multi_agent_off_policy(
            multi_env,
            "env_name",
            "algo",
            pop=population_multi_agent,
            memory=multi_memory,
            INIT_HP=None,
            MUT_P=None,
            swap_channels=False,
            max_steps=50,
            evo_steps=50,
            eval_loop=1,
            tournament=tournament,
            mutation=mutations,
            checkpoint=None,
            checkpoint_path="path",
        )


@pytest.mark.parametrize("on_policy", [True])
@pytest.mark.parametrize("state_size, action_size", [((6,), 2)])
def test_train_multi_checkpoint_warning_on_policy(
    multi_env, population_multi_agent, on_policy, multi_memory, tournament, mutations
):
    warning_string = "'checkpoint' set to None but 'checkpoint_path' has been defined, checkpoint will not\
                      be saved unless 'checkpoint' is defined."
    with pytest.warns(match=warning_string):
        pop, pop_fitnesses = train_multi_agent_on_policy(
            multi_env,
            "env_name",
            "algo",
            pop=population_multi_agent,
            INIT_HP=None,
            MUT_P=None,
            swap_channels=False,
            max_steps=50,
            evo_steps=50,
            eval_loop=1,
            tournament=tournament,
            mutation=mutations,
            checkpoint=None,
            checkpoint_path="path",
        )


@pytest.mark.parametrize("on_policy", [False])
@pytest.mark.parametrize(
    "state_size, action_size, accelerator_flag", [((6,), 2, False), ((6,), 2, True)]
)
def test_train_multi_wandb_init_log(
    multi_env,
    population_multi_agent,
    multi_memory,
    on_policy,
    tournament,
    mutations,
    accelerator_flag,
):
    INIT_HP = {
        "BATCH_SIZE": 128,
        "LR_ACTOR": 1e-4,
        "LR_CRITIC": 1e-3,
        "GAMMA": 0.99,
        "LEARN_STEP": 1,
        "TAU": 1e-3,
        "CHANNELS_LAST": False,
        "POP_SIZE": 6,
        "MEMORY_SIZE": 20000,
    }
    MUT_P = {
        "NO_MUT": 0.4,
        "ARCH_MUT": 0.2,
        "PARAMS_MUT": 0.2,
        "ACT_MUT": 0.2,
        "RL_HP_MUT": 0.2,
    }
    with patch("agilerl.training.train_multi_agent_off_policy.wandb.login") as _, patch(
        "agilerl.training.train_multi_agent_off_policy.wandb.init"
    ) as mock_wandb_init, patch(
        "agilerl.training.train_multi_agent_off_policy.wandb.log"
    ) as mock_wandb_log, patch(
        "agilerl.training.train_multi_agent_off_policy.wandb.finish"
    ) as mock_wandb_finish:
        if accelerator_flag:
            accelerator = Accelerator()
        else:
            accelerator = None
        # Call the function that should trigger wandb.init
        agilerl.training.train_multi_agent_off_policy.train_multi_agent_off_policy(
            multi_env,
            "env_name",
            "algo",
            population_multi_agent,
            multi_memory,
            INIT_HP=INIT_HP,
            MUT_P=MUT_P,
            swap_channels=False,
            max_steps=50,
            evo_steps=10,
            eval_loop=1,
            tournament=tournament,
            mutation=mutations,
            wb=True,
            accelerator=accelerator,
            wandb_api_key="testing",
        )

        # Assert that wandb.init was called with expected arguments
        mock_wandb_init.assert_called_once_with(
            project=ANY,
            name=ANY,
            config=ANY,
        )
        # Assert that wandb.log was called with expected log parameters
        mock_wandb_log.assert_called()
        # Assert that wandb.finish was called
        mock_wandb_finish.assert_called()


@pytest.mark.parametrize("on_policy", [True])
<<<<<<< HEAD
=======
@pytest.mark.parametrize(
    "state_size, action_size, accelerator_flag", [((6,), 2, False), ((6,), 2, True)]
)
def test_train_multi_wandb_init_log_on_policy(
    multi_env,
    population_multi_agent,
    multi_memory,
    on_policy,
    tournament,
    mutations,
    accelerator_flag,
):
    INIT_HP = {
        "BATCH_SIZE": 128,
        "LR_ACTOR": 1e-4,
        "LR_CRITIC": 1e-3,
        "GAMMA": 0.99,
        "LEARN_STEP": 1,
        "TAU": 1e-3,
        "CHANNELS_LAST": False,
        "POP_SIZE": 6,
        "MEMORY_SIZE": 20000,
    }
    MUT_P = {
        "NO_MUT": 0.4,
        "ARCH_MUT": 0.2,
        "PARAMS_MUT": 0.2,
        "ACT_MUT": 0.2,
        "RL_HP_MUT": 0.2,
    }
    with patch("agilerl.training.train_multi_agent_on_policy.wandb.login") as _, patch(
        "agilerl.training.train_multi_agent_on_policy.wandb.init"
    ) as mock_wandb_init, patch(
        "agilerl.training.train_multi_agent_on_policy.wandb.log"
    ) as mock_wandb_log, patch(
        "agilerl.training.train_multi_agent_on_policy.wandb.finish"
    ) as mock_wandb_finish:
        if accelerator_flag:
            accelerator = Accelerator()
        else:
            accelerator = None
        # Call the function that should trigger wandb.init
        agilerl.training.train_multi_agent_on_policy.train_multi_agent_on_policy(
            multi_env,
            "env_name",
            "algo",
            population_multi_agent,
            INIT_HP=INIT_HP,
            MUT_P=MUT_P,
            swap_channels=False,
            max_steps=50,
            evo_steps=10,
            eval_loop=1,
            tournament=tournament,
            mutation=mutations,
            wb=True,
            accelerator=accelerator,
            wandb_api_key="testing",
        )

        # Assert that wandb.init was called with expected arguments
        mock_wandb_init.assert_called_once_with(
            project=ANY,
            name=ANY,
            config=ANY,
        )
        # Assert that wandb.log was called with expected log parameters
        mock_wandb_log.assert_called()
        # Assert that wandb.finish was called
        mock_wandb_finish.assert_called()


@pytest.mark.parametrize("on_policy", [False])
>>>>>>> 68b321a1
@pytest.mark.parametrize(
    "state_size, action_size, accelerator_flag", [((6,), 2, False), ((6,), 2, True)]
)
<<<<<<< HEAD
def test_train_multi_wandb_init_log_on_policy(
    multi_env,
    population_multi_agent,
    multi_memory,
    on_policy,
    tournament,
    mutations,
    accelerator_flag,
=======
def test_multi_agent_early_stop(
    multi_env, population_multi_agent, on_policy, multi_memory, tournament, mutations
>>>>>>> 68b321a1
):
    INIT_HP = {
        "BATCH_SIZE": 128,
        "LR_ACTOR": 1e-4,
        "LR_CRITIC": 1e-3,
        "GAMMA": 0.99,
        "LEARN_STEP": 1,
        "TAU": 1e-3,
        "CHANNELS_LAST": False,
        "POP_SIZE": 6,
        "MEMORY_SIZE": 20000,
    }
    MUT_P = {
        "NO_MUT": 0.4,
        "ARCH_MUT": 0.2,
        "PARAMS_MUT": 0.2,
        "ACT_MUT": 0.2,
        "RL_HP_MUT": 0.2,
    }
<<<<<<< HEAD
    with patch("agilerl.training.train_multi_agent_on_policy.wandb.login") as _, patch(
        "agilerl.training.train_multi_agent_on_policy.wandb.init"
    ) as mock_wandb_init, patch(
        "agilerl.training.train_multi_agent_on_policy.wandb.log"
    ) as mock_wandb_log, patch(
        "agilerl.training.train_multi_agent_on_policy.wandb.finish"
    ) as mock_wandb_finish:
        if accelerator_flag:
            accelerator = Accelerator()
        else:
            accelerator = None
        # Call the function that should trigger wandb.init
        agilerl.training.train_multi_agent_on_policy.train_multi_agent_on_policy(
            multi_env,
            "env_name",
            "algo",
            population_multi_agent,
            INIT_HP=INIT_HP,
            MUT_P=MUT_P,
            swap_channels=False,
            max_steps=50,
            evo_steps=10,
            eval_loop=1,
            tournament=tournament,
            mutation=mutations,
            wb=True,
            accelerator=accelerator,
            wandb_api_key="testing",
        )

        # Assert that wandb.init was called with expected arguments
        mock_wandb_init.assert_called_once_with(
            project=ANY,
            name=ANY,
            config=ANY,
        )
        # Assert that wandb.log was called with expected log parameters
        mock_wandb_log.assert_called()
        # Assert that wandb.finish was called
        mock_wandb_finish.assert_called()


@pytest.mark.parametrize("on_policy", [False])
@pytest.mark.parametrize(
    "state_size, action_size",
    [
        ((6,), 2),
    ],
)
def test_multi_agent_early_stop(
    multi_env, population_multi_agent, on_policy, multi_memory, tournament, mutations
):
    INIT_HP = {
        "BATCH_SIZE": 128,
        "LR_ACTOR": 1e-4,
        "LR_CRITIC": 1e-3,
        "GAMMA": 0.99,
        "LEARN_STEP": 1,
        "TAU": 1e-3,
        "CHANNELS_LAST": False,
        "POP_SIZE": 6,
        "MEMORY_SIZE": 20000,
    }
    MUT_P = {
        "NO_MUT": 0.4,
        "ARCH_MUT": 0.2,
        "PARAMS_MUT": 0.2,
        "ACT_MUT": 0.2,
        "RL_HP_MUT": 0.2,
    }
    with patch("agilerl.training.train_multi_agent_off_policy.wandb.login") as _, patch(
        "agilerl.training.train_multi_agent_off_policy.wandb.init"
    ) as _, patch(
        "agilerl.training.train_multi_agent_off_policy.wandb.log"
    ) as _, patch(
        "agilerl.training.train_multi_agent_off_policy.wandb.finish"
    ) as mock_wandb_finish:
=======
    with patch("agilerl.training.train_multi_agent_off_policy.wandb.login") as _, patch(
        "agilerl.training.train_multi_agent_off_policy.wandb.init"
    ) as _, patch(
        "agilerl.training.train_multi_agent_off_policy.wandb.log"
    ) as _, patch(
        "agilerl.training.train_multi_agent_off_policy.wandb.finish"
    ) as mock_wandb_finish:
>>>>>>> 68b321a1
        # Call the function that should trigger wandb.init
        agilerl.training.train_multi_agent_off_policy.train_multi_agent_off_policy(
            multi_env,
            "env_name",
            "algo",
            population_multi_agent,
            multi_memory,
            INIT_HP=INIT_HP,
            MUT_P=MUT_P,
            swap_channels=False,
            target=-10000,
            max_steps=500,
            evo_steps=10,
            eval_loop=1,
            tournament=tournament,
            mutation=mutations,
            wb=True,
            wandb_api_key="testing",
        )
        # Assert that wandb.finish was called
        mock_wandb_finish.assert_called()


@pytest.mark.parametrize("on_policy", [True])
@pytest.mark.parametrize(
    "state_size, action_size",
    [
        ((6,), 2),
    ],
)
def test_multi_agent_early_stop_on_policy(
    multi_env, population_multi_agent, on_policy, multi_memory, tournament, mutations
):
    INIT_HP = {
        "BATCH_SIZE": 128,
        "LR_ACTOR": 1e-4,
        "LR_CRITIC": 1e-3,
        "GAMMA": 0.99,
        "LEARN_STEP": 1,
        "TAU": 1e-3,
        "CHANNELS_LAST": False,
        "POP_SIZE": 6,
        "MEMORY_SIZE": 20000,
    }
    MUT_P = {
        "NO_MUT": 0.4,
        "ARCH_MUT": 0.2,
        "PARAMS_MUT": 0.2,
        "ACT_MUT": 0.2,
        "RL_HP_MUT": 0.2,
    }
    with patch("agilerl.training.train_multi_agent_on_policy.wandb.login") as _, patch(
        "agilerl.training.train_multi_agent_on_policy.wandb.init"
    ) as _, patch("agilerl.training.train_multi_agent_on_policy.wandb.log") as _, patch(
        "agilerl.training.train_multi_agent_on_policy.wandb.finish"
    ) as mock_wandb_finish:
        # Call the function that should trigger wandb.init
        agilerl.training.train_multi_agent_on_policy.train_multi_agent_on_policy(
            multi_env,
            "env_name",
            "algo",
            population_multi_agent,
            INIT_HP=INIT_HP,
            MUT_P=MUT_P,
            swap_channels=False,
            target=-10000,
            max_steps=500,
            evo_steps=10,
            eval_loop=1,
            tournament=tournament,
            mutation=mutations,
            wb=True,
            wandb_api_key="testing",
        )
        # Assert that wandb.finish was called
        mock_wandb_finish.assert_called()


@pytest.mark.parametrize("on_policy", [False])
@pytest.mark.parametrize(
    "state_size, action_size, algo, accelerator_flag",
    [
        ((6,), 2, MADDPG, False),
        ((6,), 2, MATD3, True),
    ],
)
def test_train_multi_agent_off_policy_calls(
    multi_env,
    mocked_multi_agent,
    multi_memory,
    on_policy,
    tournament,
    mutations,
    accelerator_flag,
):
    if accelerator_flag:
        accelerator = Accelerator()
    else:
        accelerator = None

    mock_population = [mocked_multi_agent for _ in range(6)]

    pop, pop_fitnesses = train_multi_agent_off_policy(
        multi_env,
        "env_name",
        "algo",
        mock_population,
        multi_memory,
        INIT_HP=None,
        MUT_P=None,
        swap_channels=False,
        max_steps=50,
        evo_steps=50,
        eval_loop=1,
        tournament=tournament,
        mutation=mutations,
        wb=False,
        accelerator=accelerator,
    )

    for agent in mock_population:
        agent.get_action.assert_called()
        agent.learn.assert_called()
        agent.test.assert_called()
        if accelerator is not None:
            agent.wrap_models.assert_called()
            agent.unwrap_models.assert_called()


@pytest.mark.parametrize("on_policy", [True])
@pytest.mark.parametrize(
    "state_size, action_size, algo, accelerator_flag",
    [
        ((6,), 2, IPPO, False),
        ((6,), 2, IPPO, True),
    ],
)
def test_train_multi_agent_onpolicy_calls(
    multi_env,
    mocked_multi_agent,
    multi_memory,
    on_policy,
    tournament,
    mutations,
    accelerator_flag,
):
    if accelerator_flag:
        accelerator = Accelerator()
    else:
        accelerator = None

    mock_population = [mocked_multi_agent for _ in range(6)]

    pop, pop_fitnesses = train_multi_agent_on_policy(
        multi_env,
        "env_name",
        "algo",
        mock_population,
        INIT_HP=None,
        MUT_P=None,
        swap_channels=False,
        max_steps=50,
        evo_steps=50,
        eval_loop=1,
        tournament=tournament,
        mutation=mutations,
        wb=False,
        accelerator=accelerator,
    )

    for agent in mock_population:
        agent.get_action.assert_called()
        agent.learn.assert_called()
        agent.test.assert_called()
        if accelerator is not None:
            agent.wrap_models.assert_called()
            agent.unwrap_models.assert_called()


@pytest.mark.parametrize("on_policy", [False])
@pytest.mark.parametrize(
    "state_size, action_size",
    [
        ((6,), 2),
    ],
)
def test_train_multi_env_calls(
    mocked_multi_env,
    multi_memory,
    population_multi_agent,
    on_policy,
    tournament,
    mutations,
):
    pop, pop_fitnesses = train_multi_agent_off_policy(
        mocked_multi_env,
        "env_name",
        "algo",
        population_multi_agent,
        multi_memory,
        INIT_HP=None,
        MUT_P=None,
        swap_channels=False,
        max_steps=50,
        evo_steps=50,
        eval_loop=1,
        tournament=tournament,
        mutation=mutations,
        wb=False,
    )
    mocked_multi_env.step.assert_called()
    mocked_multi_env.reset.assert_called()


@pytest.mark.parametrize("on_policy", [True])
@pytest.mark.parametrize(
    "state_size, action_size",
    [
        ((6,), 2),
    ],
)
def test_train_multi_env_calls_on_policy(
    mocked_multi_env,
    multi_memory,
    population_multi_agent,
    on_policy,
    tournament,
    mutations,
):
    pop, pop_fitnesses = train_multi_agent_on_policy(
        mocked_multi_env,
        "env_name",
        "algo",
        population_multi_agent,
        INIT_HP=None,
        MUT_P=None,
        swap_channels=False,
        max_steps=50,
        evo_steps=50,
        eval_loop=1,
        tournament=tournament,
        mutation=mutations,
        wb=False,
    )
    mocked_multi_env.step.assert_called()
    mocked_multi_env.reset.assert_called()


@pytest.mark.parametrize("on_policy", [False])
@pytest.mark.parametrize(
    "state_size, action_size",
    [
        ((6,), 2),
    ],
)
def test_train_multi_tourn_mut_calls(
    multi_env,
    multi_memory,
    population_multi_agent,
    on_policy,
    mocked_tournament,
    mocked_mutations,
):
    pop, pop_fitnesses = train_multi_agent_off_policy(
        multi_env,
        "env_name",
        "algo",
        population_multi_agent,
        multi_memory,
        INIT_HP=None,
        MUT_P=None,
        swap_channels=False,
        max_steps=50,
        evo_steps=50,
        eval_loop=1,
        tournament=mocked_tournament,
        mutation=mocked_mutations,
        wb=False,
    )
    mocked_tournament.select.assert_called()
    mocked_mutations.mutation.assert_called()


@pytest.mark.parametrize("on_policy", [True])
@pytest.mark.parametrize(
    "state_size, action_size",
    [
        ((6,), 2),
    ],
)
def test_train_multi_tourn_mut_calls_on_policy(
    multi_env,
    multi_memory,
    population_multi_agent,
    on_policy,
    mocked_tournament,
    mocked_mutations,
):
    pop, pop_fitnesses = train_multi_agent_on_policy(
        multi_env,
        "env_name",
        "algo",
        population_multi_agent,
        INIT_HP=None,
        MUT_P=None,
        swap_channels=False,
        max_steps=50,
        evo_steps=50,
        eval_loop=1,
        tournament=mocked_tournament,
        mutation=mocked_mutations,
        wb=False,
    )
    mocked_tournament.select.assert_called()
    mocked_mutations.mutation.assert_called()


@pytest.mark.parametrize("on_policy", [False])
@pytest.mark.parametrize(
    "state_size, action_size",
    [
        ((6,), 2),
    ],
)
def test_train_multi_memory_calls(
    multi_env,
    mocked_multi_memory,
    population_multi_agent,
    on_policy,
    tournament,
    mutations,
):
    pop, pop_fitnesses = train_multi_agent_off_policy(
        multi_env,
        "env_name",
        "algo",
        population_multi_agent,
        mocked_multi_memory,
        INIT_HP=None,
        MUT_P=None,
        swap_channels=False,
        max_steps=50,
        evo_steps=50,
        eval_loop=1,
        tournament=tournament,
        mutation=mutations,
        wb=False,
    )
    mocked_multi_memory.sample.assert_called()
    mocked_multi_memory.save_to_memory.assert_called()


@pytest.mark.parametrize("on_policy", [False])
@pytest.mark.parametrize(
    "state_size, action_size, accelerator_flag", [((6,), 2, True), ((6,), 2, False)]
)
def test_train_multi_save_elite(
    multi_env,
    population_multi_agent,
    tournament,
    mutations,
    multi_memory,
    on_policy,
    accelerator_flag,
):
    if accelerator_flag:
        accelerator = Accelerator()
    else:
        accelerator = None
    elite_path = "elite"
    pop, pop_fitnesses = train_multi_agent_off_policy(
        multi_env,
        "env_name",
        "algo",
        population_multi_agent,
        multi_memory,
        INIT_HP=None,
        MUT_P=None,
        swap_channels=False,
        max_steps=50,
        evo_steps=50,
        eval_loop=1,
        tournament=tournament,
        mutation=mutations,
        wb=False,
        save_elite=True,
        elite_path=elite_path,
        accelerator=accelerator,
    )
    assert os.path.isfile(f"{elite_path}.pt")
    os.remove(f"{elite_path}.pt")


@pytest.mark.parametrize("on_policy", [True])
@pytest.mark.parametrize(
    "state_size, action_size, accelerator_flag", [((6,), 2, True), ((6,), 2, False)]
)
def test_train_multi_save_elite_on_policy(
    multi_env,
    population_multi_agent,
    tournament,
    mutations,
    multi_memory,
    on_policy,
    accelerator_flag,
):
    if accelerator_flag:
        accelerator = Accelerator()
    else:
        accelerator = None
    elite_path = "elite"
    pop, pop_fitnesses = train_multi_agent_on_policy(
        multi_env,
        "env_name",
        "algo",
        population_multi_agent,
        INIT_HP=None,
        MUT_P=None,
        swap_channels=False,
        max_steps=50,
        evo_steps=50,
        eval_loop=1,
        tournament=tournament,
        mutation=mutations,
        wb=False,
        save_elite=True,
        elite_path=elite_path,
        accelerator=accelerator,
    )
    assert os.path.isfile(f"{elite_path}.pt")
    os.remove(f"{elite_path}.pt")


@pytest.mark.parametrize("on_policy", [False])
@pytest.mark.parametrize(
    "state_size, action_size, accelerator_flag", [((6,), 2, True), ((6,), 2, False)]
)
def test_train_multi_save_checkpoint(
    multi_env,
    population_multi_agent,
    tournament,
    mutations,
    multi_memory,
    accelerator_flag,
    tmpdir,
):
    if accelerator_flag:
        accelerator = Accelerator()
    else:
        accelerator = None
    checkpoint_path = str(Path(tmpdir) / "checkpoint")
    pop, pop_fitnesses = train_multi_agent_off_policy(
        multi_env,
        "env_name",
        "algo",
        population_multi_agent,
        multi_memory,
        INIT_HP=None,
        MUT_P=None,
        swap_channels=False,
        max_steps=50,
        evo_steps=50,
        eval_loop=1,
        tournament=tournament,
        mutation=mutations,
        wb=False,
        checkpoint=10,
        checkpoint_path=checkpoint_path,
        accelerator=accelerator,
    )
    for i in range(6):  # iterate through the population indices
        assert os.path.isfile(f"{checkpoint_path}_{i}_{50}.pt")
        os.remove(f"{checkpoint_path}_{i}_{50}.pt")


@pytest.mark.parametrize("on_policy", [True])
@pytest.mark.parametrize(
    "state_size, action_size, accelerator_flag", [((6,), 2, True), ((6,), 2, False)]
)
def test_train_multi_save_checkpoint_on_policy(
    multi_env,
    population_multi_agent,
    tournament,
    mutations,
    multi_memory,
    accelerator_flag,
    tmpdir,
):
    if accelerator_flag:
        accelerator = Accelerator()
    else:
        accelerator = None
    checkpoint_path = str(Path(tmpdir) / "checkpoint")
    pop, pop_fitnesses = train_multi_agent_on_policy(
        multi_env,
        "env_name",
        "algo",
        population_multi_agent,
        INIT_HP=None,
        MUT_P=None,
        swap_channels=False,
        max_steps=50,
        evo_steps=50,
        eval_loop=1,
        tournament=tournament,
        mutation=mutations,
        wb=False,
        checkpoint=10,
        checkpoint_path=checkpoint_path,
        accelerator=accelerator,
    )
    for i in range(6):  # iterate through the population indices
        assert os.path.isfile(f"{checkpoint_path}_{i}_{50}.pt")
        os.remove(f"{checkpoint_path}_{i}_{50}.pt")


@pytest.mark.parametrize(
    "state_size, action_size, vect, swap_channels",
    [
        ((6,), 2, True, False),
        ((250, 160, 3), 2, False, True),
    ],
)
def test_train_offline(
    env,
    population_off_policy,
    memory,
    swap_channels,
    tournament,
    mutations,
    offline_init_hp,
    dummy_h5py_data,
):
    for accelerator_flag in [True, False]:
        if accelerator_flag:
            accelerator = Accelerator()
        else:
            accelerator = None

        pop, pop_fitness = train_offline(
            env,
            "env_name",
            dummy_h5py_data,
            "algo",
            population_off_policy,
            memory,
            INIT_HP=offline_init_hp,
            MUT_P=None,
            swap_channels=swap_channels,
            max_steps=50,
            evo_steps=50,
            eval_loop=1,
            tournament=tournament,
            mutation=mutations,
            wb=False,
            accelerator=accelerator,
        )

        assert len(pop) == len(population_off_policy)


@pytest.mark.parametrize(
    "state_size, action_size, vect",
    [
        ((6,), 2, True),
    ],
)
def test_train_offline_save_elite_warning(
    env,
    population_off_policy,
    memory,
    tournament,
    mutations,
    offline_init_hp,
    dummy_h5py_data,
):
    warning_string = "'save_elite' set to False but 'elite_path' has been defined, elite will not\
                      be saved unless 'save_elite' is set to True."
    with pytest.warns(match=warning_string):
        pop, pop_fitness = train_offline(
            env,
            "env_name",
            dummy_h5py_data,
            "algo",
            population_off_policy,
            memory,
            INIT_HP=offline_init_hp,
            MUT_P=None,
            max_steps=50,
            evo_steps=50,
            eval_loop=1,
            tournament=tournament,
            mutation=mutations,
            wb=False,
            save_elite=False,
            elite_path="path",
        )


@pytest.mark.parametrize(
    "state_size, action_size, vect",
    [
        ((6,), 2, True),
    ],
)
def test_train_offline_save_checkpoint_warning(
    env,
    population_off_policy,
    memory,
    tournament,
    mutations,
    offline_init_hp,
    dummy_h5py_data,
):
    warning_string = "'checkpoint' set to None but 'checkpoint_path' has been defined, checkpoint will not\
                      be saved unless 'checkpoint' is defined."
    with pytest.warns(match=warning_string):
        pop, pop_fitness = train_offline(
            env,
            "env_name",
            dummy_h5py_data,
            "algo",
            population_off_policy,
            memory,
            INIT_HP=offline_init_hp,
            MUT_P=None,
            max_steps=50,
            evo_steps=50,
            eval_loop=1,
            tournament=tournament,
            mutation=mutations,
            wb=False,
            checkpoint=None,
            checkpoint_path="path",
        )


@pytest.mark.parametrize(
    "state_size, action_size, vect, accelerator_flag",
    [
        ((6,), 2, True, False),
        ((6,), 2, True, True),
    ],
)
def test_train_offline_wandb_calls(
    env,
    population_off_policy,
    memory,
    tournament,
    mutations,
    offline_init_hp,
    dummy_h5py_data,
    accelerator_flag,
):
    if accelerator_flag:
        accelerator = Accelerator()
    else:
        accelerator = None
    MUT_P = {
        "NO_MUT": 0.4,
        "ARCH_MUT": 0.2,
        "PARAMS_MUT": 0.2,
        "ACT_MUT": 0.2,
        "RL_HP_MUT": 0.2,
    }
    with patch("agilerl.training.train_offline.wandb.login") as _, patch(
        "agilerl.training.train_offline.wandb.init"
    ) as mock_wandb_init, patch(
        "agilerl.training.train_offline.wandb.log"
    ) as mock_wandb_log, patch(
        "agilerl.training.train_offline.wandb.finish"
    ) as mock_wandb_finish:
        # Call the function that should trigger wandb.init
        agilerl.training.train_offline.train_offline(
            env,
            "env_name",
            dummy_h5py_data,
            "algo",
            population_off_policy,
            memory,
            INIT_HP=offline_init_hp,
            MUT_P=MUT_P,
            swap_channels=False,
            max_steps=50,
            evo_steps=10,
            eval_loop=1,
            tournament=tournament,
            mutation=mutations,
            wb=True,
            accelerator=accelerator,
            wandb_api_key="testing",
        )

        # Assert that wandb.init was called with expected arguments
        mock_wandb_init.assert_called_once_with(
            project=ANY,
            name=ANY,
            config=ANY,
        )
        # Assert that wandb.log was called with expected log parameters
        mock_wandb_log.assert_called()
        # Assert that wandb.finish was called
        mock_wandb_finish.assert_called()


@pytest.mark.parametrize(
    "state_size, action_size, vect",
    [
        ((6,), 2, True),
    ],
)
def test_train_offline_early_stop(
    env,
    population_off_policy,
    memory,
    tournament,
    mutations,
    offline_init_hp,
    dummy_h5py_data,
):
    for accelerator_flag in [True, False]:
        if accelerator_flag:
            accelerator = Accelerator()
        else:
            accelerator = None
        MUT_P = {
            "NO_MUT": 0.4,
            "ARCH_MUT": 0.2,
            "PARAMS_MUT": 0.2,
            "ACT_MUT": 0.2,
            "RL_HP_MUT": 0.2,
        }
        with patch("agilerl.training.train_offline.wandb.login") as _, patch(
            "agilerl.training.train_offline.wandb.init"
        ) as _, patch("agilerl.training.train_offline.wandb.log") as _, patch(
            "agilerl.training.train_offline.wandb.finish"
        ) as mock_wandb_finish:
            # Call the function that should trigger wandb.init
            agilerl.training.train_offline.train_offline(
                env,
                "env_name",
                dummy_h5py_data,
                "algo",
                population_off_policy,
                memory,
                INIT_HP=offline_init_hp,
                MUT_P=MUT_P,
                swap_channels=False,
                target=-10000,
                max_steps=50,
                evo_steps=10,
                eval_loop=1,
                tournament=tournament,
                mutation=mutations,
                wb=True,
                accelerator=accelerator,
                wandb_api_key="testing",
            )
            # Assert that wandb.finish was called
            mock_wandb_finish.assert_called()


@pytest.mark.parametrize(
    "state_size, action_size, vect, algo",
    [
        ((6,), 2, True, CQN),
    ],
)
def test_offline_agent_calls(
    env,
    mocked_agent_off_policy,
    memory,
    algo,
    tournament,
    mutations,
    offline_init_hp,
    dummy_h5py_data,
):
    for accelerator_flag in [True, False]:
        if accelerator_flag:
            accelerator = Accelerator()
        else:
            accelerator = None
        mock_population = [mocked_agent_off_policy for _ in range(6)]

        pop, pop_fitnesses = train_offline(
            env,
            "env_name",
            dummy_h5py_data,
            "algo",
            mock_population,
            memory,
            INIT_HP=offline_init_hp,
            MUT_P=None,
            swap_channels=False,
            max_steps=50,
            evo_steps=50,
            eval_loop=1,
            tournament=tournament,
            mutation=mutations,
            wb=False,
            accelerator=accelerator,
        )

        mocked_agent_off_policy.learn.assert_called()
        mocked_agent_off_policy.test.assert_called()
        if accelerator is not None:
            mocked_agent_off_policy.wrap_models.assert_called()
            mocked_agent_off_policy.unwrap_models.assert_called()


@pytest.mark.parametrize(
    "state_size, action_size, vect",
    [
        ((6,), 2, True),
    ],
)
def test_offline_memory_calls(
    env,
    population_off_policy,
    mocked_memory,
    tournament,
    mutations,
    offline_init_hp,
    dummy_h5py_data,
):
    for accelerator_flag in [True, False]:
        accelerator = Accelerator() if accelerator_flag else None
        pop, pop_fitnesses = train_offline(
            env,
            "env_name",
            dummy_h5py_data,
            "algo",
            population_off_policy,
            mocked_memory,
            INIT_HP=offline_init_hp,
            MUT_P=None,
            swap_channels=False,
            max_steps=50,
            evo_steps=50,
            eval_loop=1,
            tournament=tournament,
            mutation=mutations,
            wb=False,
            accelerator=accelerator,
        )
        mocked_memory.add.assert_called()
        mocked_memory.sample.assert_called()


@pytest.mark.parametrize(
    "state_size, action_size, vect",
    [
        ((6,), 2, True),
    ],
)
def test_offline_mut_tourn_calls(
    env,
    population_off_policy,
    memory,
    mocked_tournament,
    mocked_mutations,
    offline_init_hp,
    dummy_h5py_data,
):
    for accelerator_flag in [True, False]:
        if accelerator_flag:
            accelerator = Accelerator()
        else:
            accelerator = None

        pop, pop_fitnesses = train_offline(
            env,
            "env_name",
            dummy_h5py_data,
            "algo",
            population_off_policy,
            memory,
            INIT_HP=offline_init_hp,
            MUT_P=None,
            swap_channels=False,
            max_steps=50,
            evo_steps=50,
            eval_loop=1,
            tournament=mocked_tournament,
            mutation=mocked_mutations,
            wb=False,
            accelerator=accelerator,
        )
        mocked_tournament.select.assert_called()
        mocked_mutations.mutation.assert_called()


@pytest.mark.parametrize(
    "state_size, action_size, vect, accelerator_flag",
    [((6,), 2, True, True), ((6,), 2, True, False)],
)
def test_train_offline_save_elite(
    env,
    population_off_policy,
    memory,
    tournament,
    mutations,
    offline_init_hp,
    dummy_h5py_data,
    accelerator_flag,
):
    if accelerator_flag:
        accelerator = Accelerator()
    else:
        accelerator = None
    elite_path = "elite"
    pop, pop_fitnesses = train_offline(
        env,
        "env_name",
        dummy_h5py_data,
        "algo",
        population_off_policy,
        memory,
        INIT_HP=offline_init_hp,
        MUT_P=None,
        swap_channels=False,
        max_steps=50,
        evo_steps=50,
        eval_loop=1,
        tournament=tournament,
        mutation=mutations,
        wb=False,
        accelerator=accelerator,
        save_elite=True,
        elite_path=elite_path,
    )
    assert os.path.isfile(f"{elite_path}.pt")
    os.remove(f"{elite_path}.pt")


@pytest.mark.parametrize(
    "state_size, action_size, vect, accelerator_flag",
    [((6,), 2, True, True), ((6,), 2, True, False)],
)
def test_train_offline_save_checkpoint(
    env,
    population_off_policy,
    memory,
    tournament,
    mutations,
    offline_init_hp,
    dummy_h5py_data,
    accelerator_flag,
    tmpdir,
):
    if accelerator_flag:
        accelerator = Accelerator()
    else:
        accelerator = None
    checkpoint_path = str(Path(tmpdir) / "checkpoint")
    pop, pop_fitnesses = train_offline(
        env,
        "env_name",
        dummy_h5py_data,
        "algo",
        population_off_policy,
        memory,
        INIT_HP=offline_init_hp,
        MUT_P=None,
        swap_channels=False,
        max_steps=50,
        evo_steps=50,
        eval_loop=1,
        tournament=tournament,
        mutation=mutations,
        wb=False,
        accelerator=accelerator,
        checkpoint=10,
        checkpoint_path=checkpoint_path,
    )
    for i in range(6):  # iterate through the population indices
        assert os.path.isfile(f"{checkpoint_path}_{i}_{50}.pt")
        os.remove(f"{checkpoint_path}_{i}_{50}.pt")


@pytest.mark.parametrize(
    "state_size, action_size",
    [
        ((6,), 2),
    ],
)
def test_train_bandit(
    bandit_env, population_bandit, tournament, mutations, bandit_memory
):
    pop, pop_fitnesses = train_bandits(
        bandit_env,
        "bandit_env_name",
        "algo",
        population_bandit,
        bandit_memory,
        INIT_HP=None,
        MUT_P=None,
        swap_channels=False,
        max_steps=50,
        episode_steps=5,
        evo_steps=25,
        eval_steps=5,
        eval_loop=1,
        tournament=tournament,
        mutation=mutations,
        wb=False,
    )

    assert len(pop) == len(population_bandit)


@pytest.mark.parametrize(
    "state_size, action_size, algo",
    [
        ((6,), 2, NeuralTS),
        ((6,), 2, NeuralUCB),
    ],
)
def test_train_bandit_agent_calls_made(
    bandit_env,
    mocked_bandit,
    tournament,
    mutations,
    bandit_memory,
):
    for accelerator_flag in [True, False]:
        if accelerator_flag:
            accelerator = Accelerator()
        else:
            accelerator = None
        mock_population = [mocked_bandit for _ in range(6)]

        pop, pop_fitnesses = train_bandits(
            bandit_env,
            "bandit_env_name",
            "algo",
            mock_population,
            bandit_memory,
            INIT_HP=None,
            MUT_P=None,
            swap_channels=False,
            max_steps=50,
            episode_steps=5,
            evo_steps=25,
            eval_steps=5,
            eval_loop=1,
            tournament=tournament,
            mutation=mutations,
            wb=False,
            accelerator=accelerator,
            save_elite=True,
        )

        mocked_bandit.get_action.assert_called()
        mocked_bandit.learn.assert_called()
        mocked_bandit.test.assert_called()
        if accelerator is not None:
            mocked_bandit.wrap_models.assert_called()
            mocked_bandit.unwrap_models.assert_called()


@pytest.mark.parametrize("state_size, action_size", [((6,), 2)])
def test_train_bandit_save_elite_warning(
    bandit_env, population_bandit, tournament, mutations, bandit_memory
):
    warning_string = "'save_elite' set to False but 'elite_path' has been defined, elite will not\
                      be saved unless 'save_elite' is set to True."
    with pytest.warns(match=warning_string):
        pop, pop_fitnesses = train_bandits(
            bandit_env,
            "bandit_env_name",
            "algo",
            population_bandit,
            bandit_memory,
            INIT_HP=None,
            MUT_P=None,
            swap_channels=False,
            max_steps=50,
            episode_steps=5,
            evo_steps=25,
            eval_steps=5,
            eval_loop=1,
            tournament=tournament,
            mutation=mutations,
            wb=False,
            save_elite=False,
            elite_path="path",
        )


@pytest.mark.parametrize("state_size, action_size", [((6,), 2)])
def test_train_bandit_checkpoint_warning(
    bandit_env, population_bandit, tournament, mutations, bandit_memory
):
    warning_string = "'checkpoint' set to None but 'checkpoint_path' has been defined, checkpoint will not\
                      be saved unless 'checkpoint' is defined."
    with pytest.warns(match=warning_string):
        pop, pop_fitnesses = train_bandits(
            bandit_env,
            "bandit_env_name",
            "algo",
            population_bandit,
            bandit_memory,
            INIT_HP=None,
            MUT_P=None,
            swap_channels=False,
            max_steps=50,
            episode_steps=5,
            evo_steps=25,
            eval_steps=5,
            eval_loop=1,
            tournament=tournament,
            mutation=mutations,
            wb=False,
            checkpoint=None,
            checkpoint_path="path",
        )


@pytest.mark.parametrize("state_size, action_size", [((6,), 2)])
def test_bandit_actions_histogram(
    bandit_env, population_bandit, tournament, mutations, bandit_memory
):
    pop, pop_fitnesses = train_bandits(
        bandit_env,
        "bandit_env_name",
        "DQN",
        population_bandit,
        bandit_memory,
        INIT_HP=None,
        MUT_P=None,
        swap_channels=False,
        max_steps=50,
        episode_steps=5,
        evo_steps=25,
        eval_steps=5,
        eval_loop=1,
        tournament=tournament,
        mutation=mutations,
        wb=False,
    )

    assert len(pop) == len(population_bandit)


@pytest.mark.parametrize("state_size, action_size", [((6,), 2)])
def test_train_bandit_replay_buffer_calls(
    mocked_bandit_memory, bandit_env, population_bandit, tournament, mutations
):
    pop, pop_fitnesses = train_bandits(
        bandit_env,
        "bandit_env_name",
        "algo",
        population_bandit,
        mocked_bandit_memory,
        INIT_HP=None,
        MUT_P=None,
        swap_channels=False,
        max_steps=50,
        episode_steps=5,
        evo_steps=25,
        eval_steps=5,
        eval_loop=1,
        tournament=tournament,
        mutation=mutations,
        wb=False,
    )
    mocked_bandit_memory.add.assert_called()
    mocked_bandit_memory.sample.assert_called()


@pytest.mark.parametrize(
    "state_size, action_size",
    [
        ((6,), 2),
    ],
)
def test_train_bandit_bandit_env_calls(
    mocked_bandit_env, bandit_memory, population_bandit, tournament, mutations
):
    pop, pop_fitnesses = train_bandits(
        mocked_bandit_env,
        "bandit_env_name",
        "algo",
        population_bandit,
        bandit_memory,
        INIT_HP=None,
        MUT_P=None,
        swap_channels=False,
        max_steps=50,
        episode_steps=5,
        evo_steps=25,
        eval_steps=5,
        eval_loop=1,
        tournament=tournament,
        mutation=mutations,
        wb=False,
    )
    mocked_bandit_env.step.assert_called()
    mocked_bandit_env.reset.assert_called()


@pytest.mark.parametrize(
    "state_size, action_size",
    [
        ((6,), 2),
    ],
)
def test_train_bandit_tourn_mut_calls(
    bandit_env, bandit_memory, population_bandit, mocked_tournament, mocked_mutations
):
    pop, pop_fitnesses = train_bandits(
        bandit_env,
        "bandit_env_name",
        "algo",
        population_bandit,
        bandit_memory,
        INIT_HP=None,
        MUT_P=None,
        swap_channels=False,
        max_steps=50,
        episode_steps=5,
        evo_steps=25,
        eval_steps=5,
        eval_loop=1,
        tournament=mocked_tournament,
        mutation=mocked_mutations,
        wb=False,
    )
    mocked_mutations.mutation.assert_called()
    mocked_tournament.select.assert_called()


@pytest.mark.parametrize("state_size, action_size", [((250, 160, 3), 2)])
def test_train_bandit_rgb_input(
    bandit_env, population_bandit, tournament, mutations, bandit_memory
):
    pop, pop_fitnesses = train_bandits(
        bandit_env,
        "bandit_env_name",
        "algo",
        population_bandit,
        bandit_memory,
        INIT_HP=None,
        MUT_P=None,
        swap_channels=True,
        max_steps=50,
        episode_steps=5,
        evo_steps=25,
        eval_steps=5,
        eval_loop=1,
        tournament=tournament,
        mutation=mutations,
        wb=False,
    )

    assert len(pop) == len(population_bandit)


@pytest.mark.parametrize(
    "state_size, action_size",
    [((6,), 2)],
)
def test_train_bandit_using_alternate_buffers(
    bandit_env,
    bandit_memory,
    population_bandit,
    tournament,
    mutations,
):
    pop, pop_fitnesses = train_bandits(
        bandit_env,
        "bandit_env_name",
        "algo",
        population_bandit,
        memory=bandit_memory,
        INIT_HP=None,
        MUT_P=None,
        swap_channels=False,
        max_steps=50,
        episode_steps=5,
        evo_steps=25,
        eval_steps=5,
        eval_loop=1,
        tournament=tournament,
        mutation=mutations,
        wb=False,
    )

    assert len(pop) == len(population_bandit)


@pytest.mark.parametrize("state_size, action_size", [((3, 64, 64), 2)])
def test_train_bandit_using_alternate_buffers_rgb(
    bandit_env, bandit_memory, population_bandit, tournament, mutations
):
    pop, pop_fitnesses = train_bandits(
        bandit_env,
        "bandit_env_name",
        "algo",
        population_bandit,
        memory=bandit_memory,
        INIT_HP=None,
        MUT_P=None,
        swap_channels=True,
        max_steps=50,
        episode_steps=5,
        evo_steps=25,
        eval_steps=5,
        eval_loop=1,
        tournament=tournament,
        mutation=mutations,
        wb=False,
    )

    assert len(pop) == len(population_bandit)


@pytest.mark.parametrize("state_size, action_size", [((6,), 2)])
def test_train_bandit_distributed(
    bandit_env, population_bandit, tournament, mutations, bandit_memory
):
    accelerator = Accelerator()
    pop, pop_fitnesses = train_bandits(
        bandit_env,
        "bandit_env_name",
        "algo",
        population_bandit,
        bandit_memory,
        INIT_HP=None,
        MUT_P=None,
        swap_channels=False,
        max_steps=50,
        episode_steps=5,
        evo_steps=25,
        eval_steps=5,
        eval_loop=1,
        tournament=tournament,
        mutation=mutations,
        wb=False,
        accelerator=accelerator,
    )

    assert len(pop) == len(population_bandit)


@pytest.mark.parametrize("state_size, action_size", [((6,), 2)])
def test_bandit_wandb_init_log(
    bandit_env, population_bandit, tournament, mutations, bandit_memory
):
    INIT_HP = {
        "BATCH_SIZE": 128,
        "LR": 1e-3,
        "GAMMA": 1,
        "LAMBDA": 1,
        "REG": 0.000625,
        "LEARN_STEP": 1,
        "CHANNELS_LAST": False,
        "POP_SIZE": 6,
        "MEMORY_SIZE": 20000,
    }
    MUT_P = {
        "NO_MUT": 0.4,
        "ARCH_MUT": 0.2,
        "PARAMS_MUT": 0.2,
        "ACT_MUT": 0.2,
        "RL_HP_MUT": 0.2,
    }
    with patch("agilerl.training.train_bandits.wandb.login") as _, patch(
        "agilerl.training.train_bandits.wandb.init"
    ) as mock_wandb_init, patch(
        "agilerl.training.train_bandits.wandb.log"
    ) as mock_wandb_log, patch(
        "agilerl.training.train_bandits.wandb.finish"
    ) as mock_wandb_finish:
        # Call the function that should trigger wandb.init
        agilerl.training.train_bandits.train_bandits(
            bandit_env,
            "bandit_env_name",
            "algo",
            population_bandit,
            bandit_memory,
            INIT_HP=INIT_HP,
            MUT_P=MUT_P,
            swap_channels=False,
            max_steps=50,
            episode_steps=5,
            evo_steps=25,
            eval_steps=5,
            eval_loop=1,
            tournament=tournament,
            mutation=mutations,
            wb=True,
            wandb_api_key="testing",
        )

        # Assert that wandb.init was called with expected arguments
        mock_wandb_init.assert_called_once_with(
            project=ANY,
            name=ANY,
            config=ANY,
        )
        # Assert that wandb.log was called with expected log parameters
        mock_wandb_log.assert_called_with(
            {
                "global_step": ANY,
                "steps_per_agent": ANY,
                "train/mean_score": ANY,
                "train/mean_regret": ANY,
                "train/best_regret": ANY,
                "train/mean_loss": ANY,
                "eval/mean_fitness": ANY,
                "eval/best_fitness": ANY,
            }
        )
        # Assert that wandb.finish was called
        mock_wandb_finish.assert_called()


@pytest.mark.parametrize(
    "state_size, action_size, accelerator",
    [
        ((6,), 2, True),
        ((6,), 2, False),
    ],
)
def test_bandit_wandb_init_log_distributed(
    bandit_env, population_bandit, tournament, mutations, bandit_memory, accelerator
):
    if accelerator:
        accelerator = Accelerator()
    else:
        accelerator = None
    INIT_HP = {
        "BATCH_SIZE": 128,
        "LR": 1e-3,
        "GAMMA": 1,
        "LAMBDA": 1,
        "REG": 0.000625,
        "LEARN_STEP": 1,
        "CHANNELS_LAST": False,
        "POP_SIZE": 6,
        "MEMORY_SIZE": 20000,
    }
    MUT_P = {
        "NO_MUT": 0.4,
        "ARCH_MUT": 0.2,
        "PARAMS_MUT": 0.2,
        "ACT_MUT": 0.2,
        "RL_HP_MUT": 0.2,
    }
    with patch("agilerl.training.train_bandits.wandb.login") as _, patch(
        "agilerl.training.train_bandits.wandb.init"
    ) as mock_wandb_init, patch(
        "agilerl.training.train_bandits.wandb.log"
    ) as mock_wandb_log, patch(
        "agilerl.training.train_bandits.wandb.finish"
    ) as mock_wandb_finish:
        # Call the function that should trigger wandb.init
        agilerl.training.train_bandits.train_bandits(
            bandit_env,
            "bandit_env_name",
            "algo",
            population_bandit,
            bandit_memory,
            INIT_HP=INIT_HP,
            MUT_P=MUT_P,
            swap_channels=False,
            max_steps=50,
            episode_steps=5,
            evo_steps=25,
            eval_steps=5,
            eval_loop=1,
            tournament=tournament,
            mutation=mutations,
            wb=True,
            accelerator=accelerator,
            wandb_api_key="testing",
        )

        # Assert that wandb.init was called with expected arguments
        mock_wandb_init.assert_called_once_with(
            project=ANY,
            name=ANY,
            config=ANY,
        )
        # Assert that wandb.log was called with expected log parameters
        mock_wandb_log.assert_called_with(
            {
                "global_step": ANY,
                "steps_per_agent": ANY,
                "train/mean_score": ANY,
                "train/mean_regret": ANY,
                "train/best_regret": ANY,
                "train/mean_loss": ANY,
                "eval/mean_fitness": ANY,
                "eval/best_fitness": ANY,
            }
        )
        # Assert that wandb.finish was called
        mock_wandb_finish.assert_called()


@pytest.mark.parametrize("state_size, action_size", [((6,), 2)])
def test_bandit_early_stop_wandb(
    bandit_env, population_bandit, tournament, mutations, bandit_memory
):
    INIT_HP = {
        "BATCH_SIZE": 128,
        "LR": 1e-3,
        "GAMMA": 1,
        "LAMBDA": 1,
        "REG": 0.000625,
        "LEARN_STEP": 1,
        "CHANNELS_LAST": False,
        "POP_SIZE": 6,
        "MEMORY_SIZE": 20000,
    }
    MUT_P = {
        "NO_MUT": 0.4,
        "ARCH_MUT": 0.2,
        "PARAMS_MUT": 0.2,
        "ACT_MUT": 0.2,
        "RL_HP_MUT": 0.2,
    }
    with patch("agilerl.training.train_bandits.wandb.login") as _, patch(
        "agilerl.training.train_bandits.wandb.init"
    ) as _, patch("agilerl.training.train_bandits.wandb.log") as _, patch(
        "agilerl.training.train_bandits.wandb.finish"
    ) as mock_wandb_finish:
        # Call the function that should trigger wandb.init
        agilerl.training.train_bandits.train_bandits(
            bandit_env,
            "bandit_env_name",
            "algo",
            population_bandit,
            bandit_memory,
            INIT_HP=INIT_HP,
            MUT_P=MUT_P,
            target=-10000,
            swap_channels=False,
            max_steps=550,
            episode_steps=5,
            evo_steps=25,
            eval_steps=5,
            eval_loop=1,
            tournament=tournament,
            mutation=mutations,
            wb=True,
            wandb_api_key="testing",
        )
        # Assert that wandb.finish was called
        mock_wandb_finish.assert_called()


@pytest.mark.parametrize("state_size, action_size", [((6,), 2)])
def test_train_bandit_save_elite(
    bandit_env, population_bandit, tournament, mutations, bandit_memory
):
    elite_path = "checkpoint.pt"
    pop, pop_fitnesses = train_bandits(
        bandit_env,
        "bandit_env_name",
        "algo",
        population_bandit,
        bandit_memory,
        INIT_HP=None,
        MUT_P=None,
        swap_channels=False,
        max_steps=50,
        episode_steps=5,
        evo_steps=25,
        eval_steps=5,
        eval_loop=1,
        tournament=tournament,
        mutation=mutations,
        wb=False,
        save_elite=True,
        elite_path=elite_path,
    )
    assert os.path.isfile(elite_path)
    os.remove(elite_path)


@pytest.mark.parametrize(
    "state_size, action_size, accelerator_flag",
    [((6,), 2, True), ((6,), 2, False)],
)
def test_bandit_train_save_checkpoint(
    bandit_env,
    population_bandit,
    tournament,
    mutations,
    bandit_memory,
    accelerator_flag,
    tmpdir,
):
    if accelerator_flag:
        accelerator = Accelerator()
    else:
        accelerator = None
    checkpoint_path = str(Path(tmpdir) / "checkpoint")
    pop, pop_fitnesses = train_bandits(
        bandit_env,
        "bandit_env_name",
        "algo",
        population_bandit,
        bandit_memory,
        INIT_HP=None,
        MUT_P=None,
        swap_channels=False,
        max_steps=50,
        episode_steps=5,
        evo_steps=25,
        eval_steps=5,
        eval_loop=1,
        tournament=tournament,
        mutation=mutations,
        wb=False,
        checkpoint=10,
        checkpoint_path=checkpoint_path,
        accelerator=accelerator,
    )
    for i in range(6):  # iterate through the population indices
        for s in range(5):
            assert os.path.isfile(f"{checkpoint_path}_{i}_{10*(s+1)}.pt")
            os.remove(f"{checkpoint_path}_{i}_{10*(s+1)}.pt")


# LEAVE LAST, TEMPORARY TO DELETE SAVED MODELS
# FIXME: Properly handle saving/deletion in tests
def test_remove_saved_models():
    if os.path.exists("models"):
        shutil.rmtree("models")<|MERGE_RESOLUTION|>--- conflicted
+++ resolved
@@ -18,7 +18,6 @@
 import agilerl.training.train_off_policy
 import agilerl.training.train_offline
 import agilerl.training.train_on_policy
-<<<<<<< HEAD
 from agilerl.algorithms import (
     CQN,
     DDPG,
@@ -38,19 +37,6 @@
     PrioritizedReplayBuffer,
     ReplayBuffer,
 )
-=======
-from agilerl.algorithms.cqn import CQN
-from agilerl.algorithms.ddpg import DDPG
-from agilerl.algorithms.dqn import DQN
-from agilerl.algorithms.dqn_rainbow import RainbowDQN
-from agilerl.algorithms.ippo import IPPO
-from agilerl.algorithms.maddpg import MADDPG
-from agilerl.algorithms.matd3 import MATD3
-from agilerl.algorithms.neural_ts_bandit import NeuralTS
-from agilerl.algorithms.neural_ucb_bandit import NeuralUCB
-from agilerl.algorithms.ppo import PPO
-from agilerl.algorithms.td3 import TD3
->>>>>>> 68b321a1
 from agilerl.training.train_bandits import train_bandits
 from agilerl.training.train_multi_agent_off_policy import train_multi_agent_off_policy
 from agilerl.training.train_multi_agent_on_policy import train_multi_agent_on_policy
@@ -493,19 +479,8 @@
 
 class DummyMultiMemory:
     def __init__(self):
-<<<<<<< HEAD
-        self.counter = 0
-        self.state_size = None
-        self.action_size = None
-        self.next_state_size = None
-        self.agents = ["agent_0", "other_agent_0"]
-
-    def __len__(self):
-        return 1000
-=======
         super().__init__()
         self.agents = ["agent_0", "other_agent_0"]
->>>>>>> 68b321a1
 
     def save_to_memory(
         self, state, action, reward, next_state, done, is_vectorised=False
@@ -2798,8 +2773,6 @@
 
 
 @pytest.mark.parametrize("on_policy", [True])
-<<<<<<< HEAD
-=======
 @pytest.mark.parametrize(
     "state_size, action_size, accelerator_flag", [((6,), 2, False), ((6,), 2, True)]
 )
@@ -2873,86 +2846,6 @@
 
 
 @pytest.mark.parametrize("on_policy", [False])
->>>>>>> 68b321a1
-@pytest.mark.parametrize(
-    "state_size, action_size, accelerator_flag", [((6,), 2, False), ((6,), 2, True)]
-)
-<<<<<<< HEAD
-def test_train_multi_wandb_init_log_on_policy(
-    multi_env,
-    population_multi_agent,
-    multi_memory,
-    on_policy,
-    tournament,
-    mutations,
-    accelerator_flag,
-=======
-def test_multi_agent_early_stop(
-    multi_env, population_multi_agent, on_policy, multi_memory, tournament, mutations
->>>>>>> 68b321a1
-):
-    INIT_HP = {
-        "BATCH_SIZE": 128,
-        "LR_ACTOR": 1e-4,
-        "LR_CRITIC": 1e-3,
-        "GAMMA": 0.99,
-        "LEARN_STEP": 1,
-        "TAU": 1e-3,
-        "CHANNELS_LAST": False,
-        "POP_SIZE": 6,
-        "MEMORY_SIZE": 20000,
-    }
-    MUT_P = {
-        "NO_MUT": 0.4,
-        "ARCH_MUT": 0.2,
-        "PARAMS_MUT": 0.2,
-        "ACT_MUT": 0.2,
-        "RL_HP_MUT": 0.2,
-    }
-<<<<<<< HEAD
-    with patch("agilerl.training.train_multi_agent_on_policy.wandb.login") as _, patch(
-        "agilerl.training.train_multi_agent_on_policy.wandb.init"
-    ) as mock_wandb_init, patch(
-        "agilerl.training.train_multi_agent_on_policy.wandb.log"
-    ) as mock_wandb_log, patch(
-        "agilerl.training.train_multi_agent_on_policy.wandb.finish"
-    ) as mock_wandb_finish:
-        if accelerator_flag:
-            accelerator = Accelerator()
-        else:
-            accelerator = None
-        # Call the function that should trigger wandb.init
-        agilerl.training.train_multi_agent_on_policy.train_multi_agent_on_policy(
-            multi_env,
-            "env_name",
-            "algo",
-            population_multi_agent,
-            INIT_HP=INIT_HP,
-            MUT_P=MUT_P,
-            swap_channels=False,
-            max_steps=50,
-            evo_steps=10,
-            eval_loop=1,
-            tournament=tournament,
-            mutation=mutations,
-            wb=True,
-            accelerator=accelerator,
-            wandb_api_key="testing",
-        )
-
-        # Assert that wandb.init was called with expected arguments
-        mock_wandb_init.assert_called_once_with(
-            project=ANY,
-            name=ANY,
-            config=ANY,
-        )
-        # Assert that wandb.log was called with expected log parameters
-        mock_wandb_log.assert_called()
-        # Assert that wandb.finish was called
-        mock_wandb_finish.assert_called()
-
-
-@pytest.mark.parametrize("on_policy", [False])
 @pytest.mark.parametrize(
     "state_size, action_size",
     [
@@ -2987,15 +2880,6 @@
     ) as _, patch(
         "agilerl.training.train_multi_agent_off_policy.wandb.finish"
     ) as mock_wandb_finish:
-=======
-    with patch("agilerl.training.train_multi_agent_off_policy.wandb.login") as _, patch(
-        "agilerl.training.train_multi_agent_off_policy.wandb.init"
-    ) as _, patch(
-        "agilerl.training.train_multi_agent_off_policy.wandb.log"
-    ) as _, patch(
-        "agilerl.training.train_multi_agent_off_policy.wandb.finish"
-    ) as mock_wandb_finish:
->>>>>>> 68b321a1
         # Call the function that should trigger wandb.init
         agilerl.training.train_multi_agent_off_policy.train_multi_agent_off_policy(
             multi_env,
