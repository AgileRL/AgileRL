import os
import random
import shutil
from pathlib import Path
from unittest.mock import ANY, MagicMock, patch

import dill
import numpy as np
import pytest
import torch
from accelerate import Accelerator
from gymnasium.spaces import Box, Discrete
from pettingzoo import ParallelEnv
from tensordict import TensorDict

import agilerl.training.train_bandits
import agilerl.training.train_multi_agent_off_policy
import agilerl.training.train_off_policy
import agilerl.training.train_offline
import agilerl.training.train_on_policy
<<<<<<< HEAD
from agilerl.algorithms import (
    CQN,
    DDPG,
    DQN,
    MADDPG,
    MATD3,
    PPO,
    TD3,
    NeuralTS,
    NeuralUCB,
    RainbowDQN,
)
from agilerl.components.data import Transition
from agilerl.components.replay_buffer import (
    MultiStepReplayBuffer,
    PrioritizedReplayBuffer,
    ReplayBuffer,
)
=======
from agilerl.algorithms.cqn import CQN
from agilerl.algorithms.ddpg import DDPG
from agilerl.algorithms.dqn import DQN
from agilerl.algorithms.dqn_rainbow import RainbowDQN
from agilerl.algorithms.ippo import IPPO
from agilerl.algorithms.maddpg import MADDPG
from agilerl.algorithms.matd3 import MATD3
from agilerl.algorithms.neural_ts_bandit import NeuralTS
from agilerl.algorithms.neural_ucb_bandit import NeuralUCB
from agilerl.algorithms.ppo import PPO
from agilerl.algorithms.td3 import TD3
>>>>>>> 06ae7604
from agilerl.training.train_bandits import train_bandits
from agilerl.training.train_multi_agent_off_policy import train_multi_agent_off_policy
from agilerl.training.train_multi_agent_on_policy import train_multi_agent_on_policy
from agilerl.training.train_off_policy import train_off_policy
from agilerl.training.train_offline import train_offline
from agilerl.training.train_on_policy import train_on_policy
from agilerl.utils.utils import make_multi_agent_vect_envs


class DummyEnv:
    def __init__(self, state_size, action_size, vect=True, num_envs=2):
        self.state_size = state_size
        self.action_size = action_size
        self.vect = vect
        if self.vect:
            self.state_size = (num_envs,) + self.state_size
            self.num_envs = num_envs
            self.n_envs = num_envs
        else:
            self.n_envs = 1

    def reset(self):
        return np.random.rand(*self.state_size), {}

    def step(self, action):
        return (
            np.random.rand(*self.state_size),
            np.random.randint(0, 5, self.n_envs),
            np.random.randint(0, 2, self.n_envs),
            np.random.randint(0, 2, self.n_envs),
            {},
        )


class DummyBanditEnv:
    def __init__(self, state_size, arms):
        self.arms = arms
        self.state_size = (arms,) + state_size
        self.action_size = 1
        self.num_envs = 1

    def reset(self):
        return np.random.rand(*self.state_size)

    def step(self, action):
        return (
            np.random.rand(*self.state_size),
            np.random.rand(1),
        )


class DummyAgentOffPolicy:
    def __init__(self, batch_size, env, beta=None, algo="DQN"):
        self.algo = algo
        self.state_size = env.state_size
        self.action_size = env.action_size
        self.action_dim = env.action_size
        self.batch_size = batch_size
        self.beta = beta
        self.learn_step = 1
        self.scores = []
        self.steps = [0]
        self.fitness = []
        self.mut = "mutation"
        self.index = 1

    def get_action(self, *args, **kwargs):
        return np.random.rand(self.action_size)

    def learn(self, experiences, n_experiences=None, per=False):
        if n_experiences is not None or per:
            return random.random(), None, None
        else:
            return random.random()

    def test(self, env, swap_channels, max_steps, loop):
        rand_int = np.random.uniform(0, 400)
        self.fitness.append(rand_int)
        return rand_int

    def save_checkpoint(self, path):
        empty_dic = {}
        torch.save(empty_dic, path, pickle_module=dill)
        return True

    def load_checkpoint(self, *args):
        return

    def wrap_models(self, *args):
        return

    def unwrap_models(self, *args):
        return

    def reset_action_noise(self, *args, **kwargs):
        return


class DummyAgentOnPolicy(DummyAgentOffPolicy):
    def __init__(self, batch_size, env):
        super().__init__(batch_size, env)
        self.learn_step = 128

    def learn(self, *args, **kwargs):
        return random.random()

    def get_action(self, *args, **kwargs):
        return tuple(np.random.randn(self.action_size) for _ in range(4))

    def test(self, env, swap_channels, max_steps, loop):
        return super().test(env, swap_channels, max_steps, loop)

    def save_checkpoint(self, path):
        return super().save_checkpoint(path)

    def load_checkpoint(self, *args):
        return

    def wrap_models(self, *args):
        return

    def unwrap_models(self, *args):
        return


class DummyBandit:
    def __init__(self, batch_size, bandit_env, beta=None):
        self.state_size = bandit_env.state_size
        self.action_size = bandit_env.action_size
        self.action_dim = bandit_env.action_size
        self.batch_size = batch_size
        self.beta = beta
        self.learn_step = 1
        self.scores = []
        self.steps = [0]
        self.regret = [0]
        self.fitness = []
        self.mut = "mutation"
        self.index = 1

    def get_action(self, *args):
        return np.random.randint(self.action_size)

    def learn(self, experiences):
        return random.random()

    def test(self, env, swap_channels, max_steps, loop):
        rand_int = np.random.uniform(0, 400)
        self.fitness.append(rand_int)
        return rand_int

    def save_checkpoint(self, path):
        empty_dic = {}
        torch.save(empty_dic, path, pickle_module=dill)
        return True

    def load_checkpoint(self, *args):
        return

    def wrap_models(self, *args):
        return

    def unwrap_models(self, *args):
        return


class DummyMultiEnv(ParallelEnv):
    def __init__(self, state_dims, action_dims):
        self.state_dims = state_dims
        self.state_size = self.state_dims
        self.action_dims = action_dims
        self.action_size = self.action_dims
        self.agents = ["agent_0", "other_agent_0"]
        self.possible_agents = ["agent_0", "other_agent_0"]
        self.render_mode = None
        self.metadata = None
        self.info = {
            agent: {
                "env_defined_actions": (
                    None if agent == "other_agent_0" else np.array([0, 1])
                )
            }
            for agent in self.agents
        }

    def reset(self, seed=None, options=None):
        return {
            agent: np.random.rand(*self.state_dims) for agent in self.agents
        }, self.info

    def step(self, action):
        return (
            {agent: np.random.rand(*self.state_dims) for agent in self.agents},
            {agent: np.random.randint(0, 5) for agent in self.agents},
            {agent: np.random.randint(0, 2) for agent in self.agents},
            {agent: np.random.randint(0, 2) for agent in self.agents},
            self.info,
        )

    def action_space(self, agent):
        return Discrete(5)

    def observation_space(self, agent):
        return Box(0, 255, self.state_dims)


class DummyMultiAgent(DummyAgentOffPolicy):
    def __init__(self, batch_size, env, on_policy, *args):
        super().__init__(batch_size, env, *args)
        self.agent_ids = ["agent_0", "other_agent_0"]
        self.shared_agent_ids = ["agent", "other_agent"]
        self.lr_actor = 0.001
        self.lr_critic = 0.01
        self.lr = 0.01
        self.discrete_actions = False
        self.num_envs = 1
        self.on_policy = on_policy

    def get_action(self, *args, **kwargs):
        output_dict = {
            agent: np.random.randn(self.num_envs, self.action_size)
            for agent in self.agent_ids
        }
        if self.on_policy:
            return output_dict, output_dict, output_dict, output_dict
        return output_dict, None

    def learn(self, experiences):
        if self.on_policy:
            return {
                "agent": (random.random()),
                "other_agent": (random.random()),
            }
        return {
            "agent_0": (random.random(), random.random()),
            "other_agent_0": (random.random(), random.random()),
        }

    def test(self, env, swap_channels, max_steps, loop, sum_scores):
        rand_int = np.random.uniform(0, 400)
        rand_int = (rand_int / 2, rand_int / 2) if not sum_scores else rand_int
        self.fitness.append(rand_int)
        return rand_int

    def get_env_defined_actions(self, info, agents):
        env_defined_actions = {
            agent: info[agent].get("env_defined_action", None) for agent in agents
        }

        if all(eda is None for eda in env_defined_actions.values()):
            return
        return env_defined_actions

    def save_checkpoint(self, path):
        return super().save_checkpoint(path)

    def load_checkpoint(self, *args):
        return

    def wrap_models(self, *args):
        return

    def unwrap_models(self, *args):
        return

    def reset_action_noise(self, *args, **kwargs):
        return


class DummyTournament:
    def __init__(self):
        pass

    def select(self, pop):
        return pop[0], pop


class DummyMutations:
    def __init__(self):
        pass

    def mutation(self, pop, pre_training_mut=False):
        return pop


class DummyMemory(ReplayBuffer):
    def __init__(self):
        self.size = 0
        self.counter = 0
        self.state_size = None
        self.action_size = None
        self.next_state_size = None

    def add(self, data: TensorDict) -> None:
        return self.save_to_memory_vect_envs(data)

    def save_to_memory_vect_envs(self, data: TensorDict):
        if self.state_size is None:
            self.state_size = data["obs"].shape
            self.action_size = data["action"].shape
            self.next_state_size = data["next_obs"].shape

        self.size += 1
        self.counter += 1
        one_step_transition = Transition(
            obs=np.random.randn(*self.state_size),
            action=np.random.randn(*self.action_size),
            reward=np.random.uniform(0, 400),
            done=np.random.choice([True, False]),
            next_obs=np.random.randn(*self.next_state_size),
        )
        return one_step_transition.to_tensordict()

    def __len__(self):
        return 1000

    def sample(self, batch_size, beta=None, *args):
        # Account for sample_from_indices
        if isinstance(batch_size, (list, torch.Tensor)):
            batch_size = len(batch_size)

        if batch_size == 1:
            states = np.random.randn(*self.state_size)
            actions = np.random.randn(*self.action_size)
            rewards = np.random.uniform(0, 400)
            dones = np.random.choice([True, False])
            next_states = np.random.randn(*self.next_state_size)
        else:
            states = np.array(
                [np.random.randn(*self.state_size) for _ in range(batch_size)]
            )
            actions = np.array(
                [np.random.randn(*self.action_size) for _ in range(batch_size)]
            )
            rewards = np.array([np.random.uniform(0, 400) for _ in range(batch_size)])
            dones = np.array(
                [np.random.choice([True, False]) for _ in range(batch_size)]
            )
            next_states = np.array(
                [np.random.randn(*self.next_state_size) for _ in range(batch_size)]
            )

        sample_transition = TensorDict(
            {
                "obs": states,
                "action": actions,
                "reward": rewards,
                "next_obs": next_states,
                "done": dones,
            },
            batch_size=[batch_size],
        )
        if beta is None:
            return sample_transition

        idxs = [np.random.randn(1) for _ in range(batch_size)]
        weights = [i for i in range(batch_size)]

        sample_transition["weights"] = torch.tensor(weights)
        sample_transition["idxs"] = torch.tensor(idxs)

        return sample_transition

    def update_priorities(self, idxs, priorities):
        return


class DummyNStepMemory(DummyMemory, MultiStepReplayBuffer):
    def __init__(self):
        super().__init__()

    def save_to_memory_vect_envs(self, data: TensorDict):
        self.num_envs = data["obs"].shape[0]
        self.state_size = data["obs"].shape
        self.action_size = data["action"].shape
        self.next_state_size = data["next_obs"].shape
        self.size += 1

        one_step_transition = Transition(
            obs=np.random.randn(*self.state_size),
            action=np.random.randn(*self.action_size),
            reward=np.random.uniform(0, 400, self.num_envs),
            next_obs=np.random.randn(*self.next_state_size),
            done=np.random.choice([True, False], self.num_envs),
        )
        one_step_transition.batch_size = [self.num_envs]
        return one_step_transition.to_tensordict()

    def add(self, data: TensorDict):
        return self.save_to_memory_vect_envs(data)

    def __len__(self):
        return super().__len__()

    def sample_n_step(self, *args):
        return super().sample(*args)

    def sample_per(self, *args):
        return super().sample(*args)

    def sample_from_indices(self, *args):
        return super().sample(*args)


class DummyBanditMemory(ReplayBuffer):
    def __init__(self):
        self.counter = 0
        self.state_size = None
        self.size = 0
        self.action_size = 1

    def save_to_memory_vect_envs(self, data: TensorDict):
        if self.state_size is None:
            self.state_size, *_ = (state.shape for state in data["obs"])

        self.counter += 1
        self.size += 1

    def add(self, data: TensorDict):
        self.save_to_memory_vect_envs(data)

    def __len__(self):
        return 1000

    def sample(self, batch_size, *args):
        if batch_size == 1:
            states = np.random.randn(*self.state_size)
            rewards = np.random.uniform(0, 400)
        else:
            states = np.array(
                [np.random.randn(*self.state_size) for _ in range(batch_size)]
            )
            rewards = np.array([np.random.uniform(0, 400) for _ in range(batch_size)])

        sample_transition = TensorDict(
            {"obs": states, "reward": rewards}, batch_size=[batch_size]
        )
        return sample_transition


class DummyMultiMemory:
    def __init__(self):
<<<<<<< HEAD
        self.counter = 0
        self.state_size = None
        self.action_size = None
        self.next_state_size = None
        self.agents = ["agent_0", "agent_1"]
=======
        super().__init__()
        self.agents = ["agent_0", "other_agent_0"]
>>>>>>> 06ae7604

    def __len__(self):
        return 1000

    def save_to_memory(
        self, state, action, reward, next_state, done, is_vectorised=False
    ):
        self.state_size = list(state.values())[0].shape
        self.action_size = list(action.values())[0].shape
        self.next_state_size = list(next_state.values())[0].shape
        self.counter += 1

    def sample(self, batch_size, *args):
        states = {
            agent: np.array(
                [np.random.randn(*self.state_size) for _ in range(batch_size)]
            )
            for agent in self.agents
        }
        actions = {
            agent: np.array(
                [np.random.randn(*self.action_size) for _ in range(batch_size)]
            )
            for agent in self.agents
        }
        rewards = {
            agent: np.array([np.random.uniform(0, 400) for _ in range(batch_size)])
            for agent in self.agents
        }
        dones = {
            agent: np.array(
                [np.random.choice([True, False]) for _ in range(batch_size)]
            )
            for agent in self.agents
        }
        next_states = {
            agent: np.array(
                [np.random.randn(*self.next_state_size) for _ in range(batch_size)]
            )
            for agent in self.agents
        }

        return states, actions, rewards, dones, next_states


@pytest.fixture
def env(state_size, action_size, vect):
    return DummyEnv(state_size, action_size, vect)


@pytest.fixture
def bandit_env(state_size, action_size):
    return DummyBanditEnv(state_size, action_size)


@pytest.fixture
def multi_env(state_size, action_size):
    return DummyMultiEnv(state_size, action_size)


@pytest.fixture
def population_off_policy(env):
    return [DummyAgentOffPolicy(5, env, 0.4) for _ in range(6)]


@pytest.fixture
def population_on_policy(env):
    return [DummyAgentOnPolicy(5, env) for _ in range(6)]


@pytest.fixture
def population_bandit(bandit_env):
    return [DummyBandit(5, bandit_env) for _ in range(6)]


@pytest.fixture
def population_multi_agent(multi_env, on_policy):
    return [DummyMultiAgent(5, multi_env, on_policy) for _ in range(6)]


@pytest.fixture
def tournament():
    return DummyTournament()


@pytest.fixture
def mutations():
    return DummyMutations()


@pytest.fixture
def memory():
    return DummyMemory()


@pytest.fixture
def n_step_memory():
    return DummyNStepMemory()


@pytest.fixture
def bandit_memory():
    return DummyBanditMemory()


@pytest.fixture
def multi_memory():
    return DummyMultiMemory()


@pytest.fixture
def mocked_agent_off_policy(env, algo):
    mock_agent = MagicMock(spec=algo)
    mock_agent.learn_step = 1
    mock_agent.batch_size = 5
    mock_agent.state_size = env.state_size
    mock_agent.action_size = 2
    mock_agent.action_dim = 2
    mock_agent.beta = 0.4
    mock_agent.scores = []
    mock_agent.steps = [0]
    mock_agent.fitness = []
    mock_agent.mut = "mutation"
    mock_agent.index = 1
    mock_agent.get_action.side_effect = (
        lambda state, *args, **kwargs: np.random.randint(
            env.action_size, size=(env.n_envs,)
        )
    )
    mock_agent.test.side_effect = lambda *args, **kwargs: np.random.uniform(0, 400)
    if algo in [RainbowDQN]:
        mock_agent.learn.side_effect = lambda experiences, **kwargs: (
            random.random(),
            random.random(),
            random.random(),
        )
    else:
        mock_agent.learn.side_effect = lambda experiences, **kwargs: random.random()
    mock_agent.save_checkpoint.side_effect = lambda *args, **kwargs: None
    mock_agent.load_checkpoint.side_effect = lambda *args, **kwargs: None
    mock_agent.wrap_models.side_effect = lambda *args, **kwargs: None
    mock_agent.unwrap_models.side_effect = lambda *args, **kwargs: None
    if algo in [DDPG, TD3]:
        mock_agent.reset_action_noise.side_effect = lambda *args, **kwargs: None
    mock_agent.algo = {
        DQN: "DQN",
        RainbowDQN: "Rainbow DQN",
        DDPG: "DDPG",
        TD3: "TD3",
        CQN: "CQN",
    }[algo]

    return mock_agent


@pytest.fixture
def mocked_agent_on_policy(env, algo):
    mock_agent = MagicMock(spec=algo)
    mock_agent.learn_step = 1
    mock_agent.batch_size = 5
    mock_agent.state_size = env.state_size
    mock_agent.action_size = env.action_size
    mock_agent.beta = 0.4
    mock_agent.scores = []
    mock_agent.steps = [0]
    mock_agent.fitness = []
    mock_agent.mut = "mutation"
    mock_agent.index = 1
    mock_agent.get_action.side_effect = lambda state, *args, **kwargs: tuple(
        np.random.randn(env.action_size) for _ in range(4)
    )
    mock_agent.test.side_effect = lambda *args, **kwargs: np.random.uniform(0, 400)
    mock_agent.learn.side_effect = lambda experiences: random.random()
    mock_agent.save_checkpoint.side_effect = lambda *args, **kwargs: None
    mock_agent.load_checkpoint.side_effect = lambda *args, **kwargs: None
    mock_agent.wrap_models.side_effect = lambda *args, **kwargs: None
    mock_agent.unwrap_models.side_effect = lambda *args, **kwargs: None
    mock_agent.algo = "PPO"

    return mock_agent


@pytest.fixture
def mocked_bandit(bandit_env, algo):
    mock_agent = MagicMock(spec=algo)
    mock_agent.learn_step = 1
    mock_agent.batch_size = 5
    mock_agent.state_size = bandit_env.state_size
    mock_agent.action_size = 2
    mock_agent.action_dim = 2
    mock_agent.beta = 0.4
    mock_agent.scores = []
    mock_agent.steps = [0]
    mock_agent.regret = [0]
    mock_agent.fitness = []
    mock_agent.mut = "mutation"
    mock_agent.index = 1
    mock_agent.get_action.side_effect = (
        lambda state, *args, **kwargs: np.random.randint(bandit_env.action_size)
    )
    mock_agent.test.side_effect = lambda *args, **kwargs: np.random.uniform(0, 400)
    mock_agent.learn.side_effect = lambda experiences: random.random()
    mock_agent.save_checkpoint.side_effect = lambda *args, **kwargs: None
    mock_agent.load_checkpoint.side_effect = lambda *args, **kwargs: None
    mock_agent.wrap_models.side_effect = lambda *args, **kwargs: None
    mock_agent.unwrap_models.side_effect = lambda *args, **kwargs: None

    return mock_agent


@pytest.fixture
def mocked_multi_agent(multi_env, algo):
    mock_agent = MagicMock(spec=algo)
    mock_agent.learn_step = 1
    mock_agent.batch_size = 5
    mock_agent.lr = 0.1
    mock_agent.agent_ids = ["agent_0", "other_agent_0"]
    mock_agent.shared_agent_ids = ["agent", "other_agent"]
    mock_agent.state_size = multi_env.state_size
    mock_agent.action_size = multi_env.action_size
    mock_agent.scores = []
    mock_agent.steps = [0]
    mock_agent.fitness = []
    mock_agent.mut = "mutation"
    mock_agent.index = 1
    mock_agent.discrete_actions = False

    def get_action(*args, **kwargs):
        out = {
            agent: np.random.randn(mock_agent.action_size)
            for agent in mock_agent.agent_ids
        }
        if algo == IPPO:
            return out, out, out, out
        return out, None

    mock_agent.get_action.side_effect = get_action
    mock_agent.test.side_effect = lambda *args, **kwargs: np.random.uniform(0, 400)
    if algo == IPPO:
        mock_agent.learn.side_effect = lambda experiences: {
            "agent": random.random(),
            "other_agent": random.random(),
        }
    else:
        mock_agent.learn.side_effect = lambda experiences: {
            "agent_0": (random.random(), random.random()),
            "other_agent_0": (random.random(), random.random()),
        }
    mock_agent.save_checkpoint.side_effect = lambda *args, **kwargs: None
    mock_agent.load_checkpoint.side_effect = lambda *args, **kwargs: None
    mock_agent.wrap_models.side_effect = lambda *args, **kwargs: None
    mock_agent.unwrap_models.side_effect = lambda *args, **kwargs: None
    if algo != IPPO:
        mock_agent.reset_action_noise.side_effect = lambda *args, **kwargs: None
    mock_agent.algo = {MADDPG: "MADDPG", MATD3: "MATD3", IPPO: "IPPO"}[algo]

    return mock_agent


@pytest.fixture
def mocked_per_memory():
    mock_memory = MagicMock(spec=PrioritizedReplayBuffer)
    mock_memory.counter = 0
    mock_memory.size = 0
    mock_memory.state_size = None
    mock_memory.action_size = None
    mock_memory.next_state_size = None
    mock_memory.__len__.return_value = 10

    def add(data: TensorDict):
        if mock_memory.state_size is None:
            mock_memory.num_envs = data["obs"].shape[0]
            mock_memory.state_size = data["obs"].shape
            mock_memory.action_size = data["action"].shape
            mock_memory.next_state_size = data["next_obs"].shape

        mock_memory.counter += 1
        mock_memory.size += 1

        one_step_transition = Transition(
            obs=np.random.randn(*mock_memory.state_size),
            action=np.random.randn(*mock_memory.action_size),
            reward=np.random.uniform(0, 400, mock_memory.num_envs),
            done=np.random.choice([True, False], mock_memory.num_envs),
            next_obs=np.random.randn(*mock_memory.next_state_size),
        )
        return one_step_transition.to_tensordict()

    # Assigning the save_to_memory function to the MagicMock
    mock_memory.add.side_effect = add

    def sample(batch_size, beta=None, *args):
        # Account for sample_from_indices
        if isinstance(batch_size, (list, torch.Tensor)):
            batch_size = len(batch_size)

        if batch_size == 1:
            states = np.random.randn(*mock_memory.state_size)
            actions = np.random.randn(*mock_memory.action_size)
            rewards = np.random.uniform(0, 400)
            dones = np.random.choice([True, False])
            next_states = np.random.randn(*mock_memory.next_state_size)
        else:
            states = np.array(
                [np.random.randn(*mock_memory.state_size) for _ in range(batch_size)]
            )
            actions = np.array(
                [np.random.randn(*mock_memory.action_size) for _ in range(batch_size)]
            )
            rewards = np.array([np.random.uniform(0, 400) for _ in range(batch_size)])
            dones = np.array(
                [np.random.choice([True, False]) for _ in range(batch_size)]
            )
            next_states = np.array(
                [
                    np.random.randn(*mock_memory.next_state_size)
                    for _ in range(batch_size)
                ]
            )
        if beta is None:
            return states, actions, rewards, dones, next_states

        idxs = [np.random.randn(1) for _ in range(batch_size)]
        weights = [i for i in range(batch_size)]

        sample_transition = Transition(
            obs=states,
            action=actions,
            reward=rewards,
            done=dones,
            next_obs=next_states,
            batch_size=[batch_size],
        ).to_tensordict()

        sample_transition["weights"] = torch.tensor(weights)
        sample_transition["idxs"] = torch.tensor(idxs)

        return sample_transition

    # Assigning the sample function to the MagicMock
    mock_memory.sample.side_effect = sample

    def update_priorities(idxs, priorities):
        return None

    mock_memory.update_priorities.side_effect = update_priorities

    return mock_memory


@pytest.fixture
def mocked_memory():
    mock_memory = MagicMock(spec=ReplayBuffer)
    mock_memory.counter = 0
    mock_memory.size = 0
    mock_memory.state_size = None
    mock_memory.action_size = None
    mock_memory.next_state_size = None
    mock_memory.__len__.return_value = 10

    def add(data: TensorDict):
        if mock_memory.state_size is None:
            mock_memory.num_envs = data["obs"].shape[0]
            mock_memory.state_size = data["obs"].shape
            mock_memory.action_size = data["action"].shape
            mock_memory.next_state_size = data["next_obs"].shape

        mock_memory.counter += 1
        mock_memory.size += 1

        one_step_transition = Transition(
            obs=np.random.randn(*mock_memory.state_size),
            action=np.random.randn(*mock_memory.action_size),
            reward=np.random.uniform(0, 400, mock_memory.num_envs),
            done=np.random.choice([True, False], mock_memory.num_envs),
            next_obs=np.random.randn(*mock_memory.next_state_size),
        )
        return one_step_transition.to_tensordict()

    # Assigning the save_to_memory function to the MagicMock
    mock_memory.add.side_effect = add

    def sample(batch_size, beta=None, *args):
        # Account for sample_from_indices
        if isinstance(batch_size, (list, torch.Tensor)):
            batch_size = len(batch_size)

        if batch_size == 1:
            states = np.random.randn(*mock_memory.state_size)
            actions = np.random.randn(*mock_memory.action_size)
            rewards = np.random.uniform(0, 400)
            dones = np.random.choice([True, False])
            next_states = np.random.randn(*mock_memory.next_state_size)
        else:
            states = np.array(
                [np.random.randn(*mock_memory.state_size) for _ in range(batch_size)]
            )
            actions = np.array(
                [np.random.randn(*mock_memory.action_size) for _ in range(batch_size)]
            )
            rewards = np.array([np.random.uniform(0, 400) for _ in range(batch_size)])
            dones = np.array(
                [np.random.choice([True, False]) for _ in range(batch_size)]
            )
            next_states = np.array(
                [
                    np.random.randn(*mock_memory.next_state_size)
                    for _ in range(batch_size)
                ]
            )

        sample_transition = Transition(
            obs=states,
            action=actions,
            reward=rewards,
            done=dones,
            next_obs=next_states,
            batch_size=[batch_size],
        ).to_tensordict()

        if beta is None:
            return sample_transition

        idxs = [np.random.randn(1) for _ in range(batch_size)]

        sample_transition["idxs"] = torch.tensor(idxs)

        return sample_transition

    # Assigning the sample function to the MagicMock
    mock_memory.sample.side_effect = sample

    return mock_memory


@pytest.fixture
def mocked_n_step_memory():
    mock_memory = MagicMock(spec=MultiStepReplayBuffer)
    mock_memory.counter = 0
    mock_memory.size = 0
    mock_memory.state_size = None
    mock_memory.action_size = None
    mock_memory.next_state_size = None
    mock_memory.__len__.return_value = 10000

    def add(data: TensorDict):
        if mock_memory.state_size is None:
            mock_memory.num_envs = data["obs"].shape[0]
            mock_memory.state_size = data["obs"].shape
            mock_memory.action_size = data["action"].shape
            mock_memory.next_state_size = data["next_obs"].shape

        mock_memory.size += 1
        mock_memory.counter += 1

        one_step_transition = Transition(
            obs=np.random.randn(*mock_memory.state_size),
            action=np.random.randn(*mock_memory.action_size),
            reward=np.random.uniform(0, 400, mock_memory.num_envs),
            done=np.random.choice([True, False], mock_memory.num_envs),
            next_obs=np.random.randn(*mock_memory.next_state_size),
        )
        return one_step_transition.to_tensordict()

    # Assigning the save_to_memory function to the MagicMock
    mock_memory.add.side_effect = add

    def sample(batch_size, beta=None, *args):
        # Account for sample_from_indices
        if isinstance(batch_size, (list, torch.Tensor)):
            batch_size = len(batch_size)

        if batch_size == 1:
            states = np.random.randn(*mock_memory.state_size)
            actions = np.random.randn(*mock_memory.action_size)
            rewards = np.random.uniform(0, 400)
            dones = np.random.choice([True, False])
            next_states = np.random.randn(*mock_memory.next_state_size)
        else:
            states = np.array(
                [np.random.randn(*mock_memory.state_size) for _ in range(batch_size)]
            )
            actions = np.array(
                [np.random.randn(*mock_memory.action_size) for _ in range(batch_size)]
            )
            rewards = np.array([np.random.uniform(0, 400) for _ in range(batch_size)])
            dones = np.array(
                [np.random.choice([True, False]) for _ in range(batch_size)]
            )
            next_states = np.array(
                [
                    np.random.randn(*mock_memory.next_state_size)
                    for _ in range(batch_size)
                ]
            )
        if beta is None:
            return states, actions, rewards, dones, next_states

        idxs = [np.random.randn(1) for _ in range(batch_size)]
        weights = [i for i in range(batch_size)]

        sample_transition = Transition(
            obs=states,
            action=actions,
            reward=rewards,
            done=dones,
            next_obs=next_states,
            batch_size=[batch_size],
        ).to_tensordict()

        sample_transition["weights"] = torch.tensor(weights)
        sample_transition["idxs"] = torch.tensor(idxs)

        return sample_transition

    # Assigning the sample function to the MagicMock
    mock_memory.sample.side_effect = sample
    mock_memory.sample_from_indices.side_effect = sample

    return mock_memory


@pytest.fixture
def mocked_bandit_memory():
    mock_memory = MagicMock()
    mock_memory.counter = 0
    mock_memory.state_size = None
    mock_memory.__len__.return_value = 10

    def add(data: TensorDict):
        if mock_memory.state_size is None:
            mock_memory.state_size = data["obs"].shape
            mock_memory.counter += 1

    mock_memory.add.side_effect = add

    def sample(batch_size, *args):
        if batch_size == 1:
            states = np.random.randn(*mock_memory.state_size)
            rewards = np.random.uniform(0, 400)
        else:
            states = np.array(
                [np.random.randn(*mock_memory.state_size) for _ in range(batch_size)]
            )
            rewards = np.array([np.random.uniform(0, 400) for _ in range(batch_size)])

        sample_transition = TensorDict(
            {"obs": states, "reward": rewards}, batch_size=[batch_size]
        )
        return sample_transition

    # Assigning the sample function to the MagicMock
    mock_memory.sample.side_effect = sample

    return mock_memory


@pytest.fixture
def mocked_multi_memory():
    mock_memory = MagicMock()
    mock_memory.counter = 0
    mock_memory.state_size = None
    mock_memory.action_size = None
    mock_memory.next_state_size = None
    mock_memory.__len__.return_value = 10000
    mock_memory.agents = ["agent_0", "other_agent_0"]

    def save_to_memory(state, action, reward, next_state, done, is_vectorised=False):
        mock_memory.state_size = list(state.values())[0].shape
        mock_memory.action_size = list(action.values())[0].shape
        mock_memory.next_state_size = list(next_state.values())[0].shape
        mock_memory.counter += 1

    # Assigning the save_to_memory function to the MagicMock
    mock_memory.save_to_memory.side_effect = save_to_memory

    def sample(batch_size, *args):
        states = {
            agent: np.array(
                [np.random.randn(*mock_memory.state_size) for _ in range(batch_size)]
            )
            for agent in mock_memory.agents
        }
        actions = {
            agent: np.array(
                [np.random.randn(*mock_memory.action_size) for _ in range(batch_size)]
            )
            for agent in mock_memory.agents
        }
        rewards = {
            agent: np.array([np.random.uniform(0, 400) for _ in range(batch_size)])
            for agent in mock_memory.agents
        }
        dones = {
            agent: np.array(
                [np.random.choice([True, False]) for _ in range(batch_size)]
            )
            for agent in mock_memory.agents
        }
        next_states = {
            agent: np.array(
                [
                    np.random.randn(*mock_memory.next_state_size)
                    for _ in range(batch_size)
                ]
            )
            for agent in mock_memory.agents
        }

        return states, actions, rewards, dones, next_states

    mock_memory.sample.side_effect = sample

    return mock_memory


@pytest.fixture
def mocked_env(state_size, action_size, vect=True, num_envs=2):
    mock_env = MagicMock()
    mock_env.state_size = state_size
    mock_env.action_size = action_size
    mock_env.vect = vect
    if mock_env.vect:
        mock_env.state_size = (num_envs,) + mock_env.state_size
        mock_env.num_envs = num_envs
    else:
        mock_env.num_envs = 1

    def reset():
        return np.random.rand(*mock_env.state_size), {}

    mock_env.reset.side_effect = reset

    def step(action):
        return (
            np.random.rand(*mock_env.state_size),
            np.random.randint(0, 5, mock_env.num_envs),
            np.random.randint(0, 2, mock_env.num_envs),
            np.random.randint(0, 2, mock_env.num_envs),
            {},
        )

    mock_env.step.side_effect = step

    return mock_env


@pytest.fixture
def mocked_bandit_env(state_size, action_size):
    mock_env = MagicMock()
    mock_env.state_size = (action_size,) + state_size
    mock_env.action_size = 1
    mock_env.num_envs = 1

    def reset():
        return np.random.rand(*mock_env.state_size)

    mock_env.reset.side_effect = reset

    def step(action):
        return (
            np.random.rand(*mock_env.state_size),
            np.random.rand(mock_env.num_envs),
        )

    mock_env.step.side_effect = step

    return mock_env


@pytest.fixture
def mocked_multi_env(state_size, action_size):
    mock_env = MagicMock(spec=DummyMultiEnv)
    mock_env.state_size = state_size
    mock_env.action_size = action_size
    mock_env.agents = ["agent_0", "other_agent_0"]
    mock_env.reset.side_effect = lambda *args: (
        {agent: np.random.rand(*mock_env.state_size) for agent in mock_env.agents},
        {
            agent: {
                "env_defined_actions": (
                    None if agent == "other_agent_0" else np.array([0, 1])
                )
            }
            for agent in mock_env.agents
        },
    )
    mock_env.step.side_effect = lambda *args: (
        {agent: np.random.rand(*mock_env.state_size) for agent in mock_env.agents},
        {agent: np.random.randint(0, 5) for agent in mock_env.agents},
        {agent: np.random.randint(0, 2) for agent in mock_env.agents},
        {agent: np.random.randint(0, 2) for agent in mock_env.agents},
        {
            agent: {
                "env_defined_actions": (
                    None if agent == "other_agent_0" else np.array([0, 1])
                )
            }
            for agent in mock_env.agents
        },
    )

    return mock_env


@pytest.fixture
def mocked_mutations():
    mock_mutations = MagicMock()

    def mutation(pop, pre_training_mut=False):
        return pop

    mock_mutations.mutation.side_effect = mutation
    return mock_mutations


@pytest.fixture
def mocked_tournament():
    mock_tournament = MagicMock()

    def select(pop):
        return pop[0], pop

    mock_tournament.select.side_effect = select
    return mock_tournament


@pytest.fixture
def offline_init_hp():
    return {
        "BATCH_SIZE": 128,
        "LR": 1e-3,
        "GAMMA": 0.99,
        "DOUBLE": False,
        "LEARN_STEP": 1,
        "TAU": 1e-3,
        "CHANNELS_LAST": False,
        "POP_SIZE": 6,
        "MEMORY_SIZE": 20000,
        "DATASET": "../data/cartpole/cartpole_v1.1.0.h5",
    }


@pytest.fixture
def dummy_h5py_data(action_size, state_size):
    # Create a dummy h5py dataset
    dataset = {key: None for key in ["actions", "observations", "rewards"]}
    dataset["actions"] = np.array([np.random.randn(action_size) for _ in range(10)])
    dataset["observations"] = np.array(
        [np.random.randn(*state_size) for _ in range(10)]
    )
    dataset["rewards"] = np.array([np.random.randint(0, 5) for _ in range(10)])
    dataset["terminals"] = np.array(
        [np.random.choice([True, False]) for _ in range(10)]
    )

    return dataset


@pytest.mark.parametrize(
    "state_size, action_size, vect", [((6,), 2, True), ((6,), 2, False)]
)
def test_train_off_policy(env, population_off_policy, tournament, mutations, memory):
    pop, pop_fitnesses = train_off_policy(
        env,
        "env_name",
        "algo",
        population_off_policy,
        memory,
        INIT_HP=None,
        MUT_P=None,
        swap_channels=False,
        max_steps=50,
        evo_steps=50,
        eval_loop=1,
        n_step=False,
        per=False,
        n_step_memory=None,
        tournament=tournament,
        mutation=mutations,
        wb=False,
    )

    assert len(pop) == len(population_off_policy)


@pytest.mark.parametrize(
    "state_size, action_size, vect, per, n_step, algo, num_envs, learn_step",
    [
        ((6,), 2, False, False, False, DQN, 1, 2),
        ((6,), 2, False, False, False, DDPG, 1, 2),
        ((6,), 2, False, False, False, TD3, 1, 2),
        ((6,), 2, True, False, False, DQN, 2, 1),
        ((6,), 2, True, False, False, DDPG, 2, 1),
        ((6,), 2, True, False, False, TD3, 2, 1),
    ],
)
def test_train_off_policy_agent_calls_made(
    env,
    algo,
    mocked_agent_off_policy,
    tournament,
    mutations,
    memory,
    per,
    n_step,
    n_step_memory,
    num_envs,
    learn_step,
):
    for accelerator_flag in [True, False]:
        if accelerator_flag:
            accelerator = Accelerator()
        else:
            accelerator = None
        n_step_memory = None
        per = False
        n_step = False
        mock_population = [mocked_agent_off_policy for _ in range(6)]
        for agent in mock_population:
            agent.learn_step = learn_step

        if env.vect:
            env.num_envs = num_envs

        pop, pop_fitnesses = train_off_policy(
            env,
            "env_name",
            "algo",
            mock_population,
            memory,
            INIT_HP=None,
            MUT_P=None,
            swap_channels=False,
            max_steps=50,
            evo_steps=50,
            eval_loop=1,
            n_step=n_step,
            per=per,
            n_step_memory=n_step_memory,
            tournament=tournament,
            mutation=mutations,
            wb=False,
            accelerator=accelerator,
            save_elite=True,
        )

        mocked_agent_off_policy.get_action.assert_called()
        mocked_agent_off_policy.learn.assert_called()
        mocked_agent_off_policy.test.assert_called()
        if accelerator is not None:
            mocked_agent_off_policy.wrap_models.assert_called()
            mocked_agent_off_policy.unwrap_models.assert_called()


@pytest.mark.parametrize(
    "state_size, action_size, vect, algo, num_envs, learn_step, n_step, per",
    [
        ((6,), 2, False, RainbowDQN, 1, 2, True, False),
        ((6,), 2, True, RainbowDQN, 2, 1, True, False),
        ((6,), 2, False, RainbowDQN, 1, 2, True, True),
        ((6,), 2, True, RainbowDQN, 2, 1, True, True),
        ((6,), 2, False, RainbowDQN, 1, 2, False, False),
        ((6,), 2, True, RainbowDQN, 2, 1, False, False),
    ],
)
def test_train_off_policy_agent_calls_made_rainbow(
    env,
    algo,
    mocked_agent_off_policy,
    tournament,
    mutations,
    memory,
    per,
    n_step,
    n_step_memory,
    num_envs,
    learn_step,
):
    accelerator = None
    n_step_memory = n_step_memory if n_step else None
    mock_population = [mocked_agent_off_policy for _ in range(6)]
    for agent in mock_population:
        agent.learn_step = learn_step
    env.n_envs = num_envs

    pop, pop_fitnesses = train_off_policy(
        env,
        "env_name",
        "Rainbow DQN",
        mock_population,
        memory,
        INIT_HP=None,
        MUT_P=None,
        swap_channels=False,
        max_steps=50,
        evo_steps=50,
        eval_loop=1,
        n_step=n_step,
        per=per,
        n_step_memory=n_step_memory,
        tournament=tournament,
        mutation=mutations,
        wb=False,
        accelerator=accelerator,
        save_elite=True,
    )

    mocked_agent_off_policy.get_action.assert_called()
    mocked_agent_off_policy.learn.assert_called()
    mocked_agent_off_policy.test.assert_called()
    if accelerator is not None:
        mocked_agent_off_policy.wrap_models.assert_called()
        mocked_agent_off_policy.unwrap_models.assert_called()


@pytest.mark.parametrize("state_size, action_size, vect", [((6,), 2, False)])
def test_train_off_policy_save_elite_warning(
    env, population_off_policy, tournament, mutations, memory
):
    warning_string = "'save_elite' set to False but 'elite_path' has been defined, elite will not\
                      be saved unless 'save_elite' is set to True."
    with pytest.warns(match=warning_string):
        pop, pop_fitnesses = train_off_policy(
            env,
            "env_name",
            "algo",
            population_off_policy,
            memory,
            INIT_HP=None,
            MUT_P=None,
            swap_channels=False,
            max_steps=50,
            evo_steps=50,
            eval_loop=1,
            n_step=False,
            per=False,
            n_step_memory=None,
            tournament=tournament,
            mutation=mutations,
            wb=False,
            save_elite=False,
            elite_path="path",
        )


@pytest.mark.parametrize("state_size, action_size, vect", [((6,), 2, False)])
def test_train_off_policy_checkpoint_warning(
    env, population_off_policy, tournament, mutations, memory
):
    warning_string = "'checkpoint' set to None but 'checkpoint_path' has been defined, checkpoint will not\
                      be saved unless 'checkpoint' is defined."
    with pytest.warns(match=warning_string):
        pop, pop_fitnesses = train_off_policy(
            env,
            "env_name",
            "algo",
            population_off_policy,
            memory,
            INIT_HP=None,
            MUT_P=None,
            swap_channels=False,
            max_steps=50,
            evo_steps=50,
            eval_loop=1,
            n_step=False,
            per=False,
            n_step_memory=None,
            tournament=tournament,
            mutation=mutations,
            wb=False,
            checkpoint=None,
            checkpoint_path="path",
        )


@pytest.mark.parametrize("state_size, action_size, vect", [((6,), 2, False)])
def test_actions_histogram(env, population_off_policy, tournament, mutations, memory):
    pop, pop_fitnesses = train_off_policy(
        env,
        "env_name",
        "DQN",
        population_off_policy,
        memory,
        INIT_HP=None,
        MUT_P=None,
        swap_channels=False,
        max_steps=50,
        evo_steps=50,
        eval_loop=1,
        n_step=False,
        per=False,
        n_step_memory=None,
        tournament=tournament,
        mutation=mutations,
        wb=False,
    )

    assert len(pop) == len(population_off_policy)


@pytest.mark.parametrize("state_size, action_size, vect", [((6,), 2, True)])
def test_train_off_policy_replay_buffer_calls(
    mocked_memory, env, population_off_policy, tournament, mutations
):
    pop, pop_fitnesses = train_off_policy(
        env,
        "env_name",
        "algo",
        population_off_policy,
        mocked_memory,
        INIT_HP=None,
        MUT_P=None,
        swap_channels=False,
        max_steps=50,
        evo_steps=50,
        eval_loop=1,
        n_step=False,
        per=False,
        n_step_memory=None,
        tournament=tournament,
        mutation=mutations,
        wb=False,
    )
    mocked_memory.add.assert_called()
    mocked_memory.sample.assert_called()


@pytest.mark.parametrize(
    "state_size, action_size, vect, per",
    [((6,), 2, True, True), ((6,), 2, True, False)],
)
def test_train_off_policy_alternate_buffer_calls(
    env,
    mocked_memory,
    mocked_per_memory,
    population_off_policy,
    tournament,
    mutations,
    mocked_n_step_memory,
    per,
):
    mocked_memory = mocked_memory if not per else mocked_per_memory
    pop, pop_fitnesses = train_off_policy(
        env,
        "env_name",
        "algo",
        population_off_policy,
        memory=mocked_memory,
        INIT_HP=None,
        MUT_P=None,
        swap_channels=False,
        max_steps=50,
        evo_steps=50,
        eval_loop=1,
        n_step=True,
        per=per,
        n_step_memory=mocked_n_step_memory,
        tournament=tournament,
        mutation=mutations,
        wb=False,
    )
    mocked_n_step_memory.add.assert_called()
    mocked_memory.add.assert_called()
    if per:
        mocked_n_step_memory.sample_from_indices.assert_called()
        mocked_memory.update_priorities.assert_called()
    else:
        mocked_memory.sample.assert_called()


@pytest.mark.parametrize(
    "state_size, action_size, vect",
    [
        ((6,), 2, True),
    ],
)
def test_train_off_policy_env_calls(
    mocked_env, memory, population_off_policy, tournament, mutations
):
    pop, pop_fitnesses = train_off_policy(
        mocked_env,
        "env_name",
        "algo",
        population_off_policy,
        memory,
        INIT_HP=None,
        MUT_P=None,
        swap_channels=False,
        max_steps=50,
        evo_steps=50,
        eval_loop=1,
        n_step=False,
        per=False,
        n_step_memory=None,
        tournament=tournament,
        mutation=mutations,
        wb=False,
    )
    mocked_env.step.assert_called()
    mocked_env.reset.assert_called()


@pytest.mark.parametrize(
    "state_size, action_size, vect",
    [
        ((6,), 2, True),
    ],
)
def test_train_off_policy_tourn_mut_calls(
    env, memory, population_off_policy, mocked_tournament, mocked_mutations
):
    pop, pop_fitnesses = train_off_policy(
        env,
        "env_name",
        "algo",
        population_off_policy,
        memory,
        INIT_HP=None,
        MUT_P=None,
        swap_channels=False,
        max_steps=50,
        evo_steps=50,
        eval_loop=1,
        n_step=False,
        per=False,
        n_step_memory=None,
        tournament=mocked_tournament,
        mutation=mocked_mutations,
        wb=False,
    )
    mocked_mutations.mutation.assert_called()
    mocked_tournament.select.assert_called()


@pytest.mark.parametrize("state_size, action_size, vect", [((250, 160, 3), 2, False)])
def test_train_off_policy_rgb_input(
    env, population_off_policy, tournament, mutations, memory
):
    pop, pop_fitnesses = train_off_policy(
        env,
        "env_name",
        "algo",
        population_off_policy,
        memory,
        INIT_HP=None,
        MUT_P=None,
        swap_channels=True,
        max_steps=50,
        evo_steps=50,
        eval_loop=1,
        n_step=False,
        per=False,
        n_step_memory=None,
        tournament=tournament,
        mutation=mutations,
        wb=False,
    )

    assert len(pop) == len(population_off_policy)


@pytest.mark.parametrize(
    "state_size, action_size, vect, per",
    [((6,), 2, True, True), ((6,), 2, True, False)],
)
def test_train_off_policy_using_alternate_buffers(
    env, memory, population_off_policy, tournament, mutations, n_step_memory, per
):
    pop, pop_fitnesses = train_off_policy(
        env,
        "env_name",
        "algo",
        population_off_policy,
        memory=memory,
        INIT_HP=None,
        MUT_P=None,
        swap_channels=False,
        max_steps=50,
        evo_steps=50,
        eval_loop=1,
        n_step=True,
        per=per,
        n_step_memory=n_step_memory,
        tournament=tournament,
        mutation=mutations,
        wb=False,
    )

    assert len(pop) == len(population_off_policy)


@pytest.mark.parametrize("state_size, action_size, vect", [((3, 64, 64), 2, True)])
def test_train_off_policy_using_alternate_buffers_rgb(
    env, memory, population_off_policy, tournament, mutations, n_step_memory
):
    pop, pop_fitnesses = train_off_policy(
        env,
        "env_name",
        "algo",
        population_off_policy,
        memory=memory,
        INIT_HP=None,
        MUT_P=None,
        swap_channels=True,
        max_steps=50,
        evo_steps=50,
        eval_loop=1,
        n_step=True,
        per=True,
        n_step_memory=n_step_memory,
        tournament=tournament,
        mutation=mutations,
        wb=False,
    )

    assert len(pop) == len(population_off_policy)


@pytest.mark.parametrize(
    "state_size, action_size, vect", [((6,), 2, True), ((6,), 2, False)]
)
def test_train_off_policy_distributed(
    env, population_off_policy, tournament, mutations, memory
):
    accelerator = Accelerator()
    pop, pop_fitnesses = train_off_policy(
        env,
        "env_name",
        "algo",
        population_off_policy,
        memory,
        INIT_HP=None,
        MUT_P=None,
        swap_channels=False,
        max_steps=50,
        evo_steps=50,
        eval_loop=1,
        n_step=False,
        per=False,
        n_step_memory=None,
        tournament=tournament,
        mutation=mutations,
        wb=False,
        accelerator=accelerator,
    )

    assert len(pop) == len(population_off_policy)


@pytest.mark.parametrize("state_size, action_size, vect", [((6,), 2, True)])
def test_wandb_init_log(env, population_off_policy, tournament, mutations, memory):
    INIT_HP = {
        "BATCH_SIZE": 128,
        "LR": 1e-3,
        "GAMMA": 0.99,
        "LEARN_STEP": 1,
        "TAU": 1e-3,
        "CHANNELS_LAST": False,
        "POP_SIZE": 6,
        "MEMORY_SIZE": 20000,
    }
    MUT_P = {
        "NO_MUT": 0.4,
        "ARCH_MUT": 0.2,
        "PARAMS_MUT": 0.2,
        "ACT_MUT": 0.2,
        "RL_HP_MUT": 0.2,
    }
    with patch("agilerl.training.train_off_policy.wandb.login") as _, patch(
        "agilerl.training.train_off_policy.wandb.init"
    ) as mock_wandb_init, patch(
        "agilerl.training.train_off_policy.wandb.log"
    ) as mock_wandb_log, patch(
        "agilerl.training.train_off_policy.wandb.finish"
    ) as mock_wandb_finish:
        # Call the function that should trigger wandb.init
        agilerl.training.train_off_policy.train_off_policy(
            env,
            "env_name",
            "algo",
            population_off_policy,
            memory,
            INIT_HP=INIT_HP,
            MUT_P=MUT_P,
            swap_channels=False,
            max_steps=50,
            evo_steps=50,
            eval_loop=1,
            n_step=False,
            per=False,
            n_step_memory=None,
            tournament=tournament,
            mutation=mutations,
            wb=True,
            wandb_api_key="testing",
        )

        # Assert that wandb.init was called with expected arguments
        mock_wandb_init.assert_called_once_with(
            project=ANY,
            name=ANY,
            config=ANY,
        )
        # Assert that wandb.log was called with expected log parameters
        mock_wandb_log.assert_called_with(
            {
                "global_step": ANY,
                "fps": ANY,
                "train/mean_score": ANY,
                "eval/mean_fitness": ANY,
                "eval/best_fitness": ANY,
            }
        )
        # Assert that wandb.finish was called
        mock_wandb_finish.assert_called()


@pytest.mark.parametrize(
    "state_size, action_size, vect, accelerator",
    [
        ((6,), 2, True, True),
        ((6,), 2, True, False),
    ],
)
def test_wandb_init_log_distributed(
    env, population_off_policy, tournament, mutations, memory, accelerator
):
    if accelerator:
        accelerator = Accelerator()
    else:
        accelerator = None
    INIT_HP = {
        "BATCH_SIZE": 128,
        "LR": 1e-3,
        "GAMMA": 0.99,
        "LEARN_STEP": 1,
        "TAU": 1e-3,
        "CHANNELS_LAST": False,
        "POP_SIZE": 6,
        "MEMORY_SIZE": 20000,
    }
    MUT_P = {
        "NO_MUT": 0.4,
        "ARCH_MUT": 0.2,
        "PARAMS_MUT": 0.2,
        "ACT_MUT": 0.2,
        "RL_HP_MUT": 0.2,
    }
    with patch("agilerl.training.train_off_policy.wandb.login") as _, patch(
        "agilerl.training.train_off_policy.wandb.init"
    ) as mock_wandb_init, patch(
        "agilerl.training.train_off_policy.wandb.log"
    ) as mock_wandb_log, patch(
        "agilerl.training.train_off_policy.wandb.finish"
    ) as mock_wandb_finish:
        # Call the function that should trigger wandb.init
        agilerl.training.train_off_policy.train_off_policy(
            env,
            "env_name",
            "algo",
            population_off_policy,
            memory,
            INIT_HP=INIT_HP,
            MUT_P=MUT_P,
            swap_channels=False,
            max_steps=50,
            evo_steps=50,
            eval_loop=1,
            n_step=False,
            per=False,
            n_step_memory=None,
            tournament=tournament,
            mutation=mutations,
            wb=True,
            accelerator=accelerator,
            wandb_api_key="testing",
        )

        # Assert that wandb.init was called with expected arguments
        mock_wandb_init.assert_called_once_with(
            project=ANY,
            name=ANY,
            config=ANY,
        )
        # Assert that wandb.log was called with expected log parameters
        mock_wandb_log.assert_called_with(
            {
                "global_step": ANY,
                "fps": ANY,
                "train/mean_score": ANY,
                "eval/mean_fitness": ANY,
                "eval/best_fitness": ANY,
            }
        )
        # Assert that wandb.finish was called
        mock_wandb_finish.assert_called()


@pytest.mark.parametrize("state_size, action_size, vect", [((6,), 2, True)])
def test_early_stop_wandb(env, population_off_policy, tournament, mutations, memory):
    INIT_HP = {
        "BATCH_SIZE": 128,
        "LR": 1e-3,
        "GAMMA": 0.99,
        "LEARN_STEP": 1,
        "TAU": 1e-3,
        "CHANNELS_LAST": False,
        "POP_SIZE": 6,
        "MEMORY_SIZE": 20000,
    }
    MUT_P = {
        "NO_MUT": 0.4,
        "ARCH_MUT": 0.2,
        "PARAMS_MUT": 0.2,
        "ACT_MUT": 0.2,
        "RL_HP_MUT": 0.2,
    }
    with patch("agilerl.training.train_off_policy.wandb.login") as _, patch(
        "agilerl.training.train_off_policy.wandb.init"
    ) as _, patch("agilerl.training.train_off_policy.wandb.log") as _, patch(
        "agilerl.training.train_off_policy.wandb.finish"
    ) as mock_wandb_finish:
        # Call the function that should trigger wandb.init
        agilerl.training.train_off_policy.train_off_policy(
            env,
            "env_name",
            "algo",
            population_off_policy,
            memory,
            INIT_HP=INIT_HP,
            MUT_P=MUT_P,
            target=-10000,
            swap_channels=False,
            max_steps=50,
            evo_steps=50,
            eval_loop=1,
            n_step=False,
            per=False,
            n_step_memory=None,
            tournament=tournament,
            mutation=mutations,
            wb=True,
            wandb_api_key="testing",
        )
        # Assert that wandb.finish was called
        mock_wandb_finish.assert_called()


@pytest.mark.parametrize("state_size, action_size, vect", [((6,), 2, True)])
def test_train_off_policy_save_elite(
    env, population_off_policy, tournament, mutations, memory
):
    elite_path = "checkpoint.pt"
    pop, pop_fitnesses = train_off_policy(
        env,
        "env_name",
        "algo",
        population_off_policy,
        memory,
        INIT_HP=None,
        MUT_P=None,
        swap_channels=False,
        max_steps=50,
        evo_steps=50,
        eval_loop=1,
        n_step=False,
        per=False,
        n_step_memory=None,
        tournament=tournament,
        mutation=mutations,
        wb=False,
        save_elite=True,
        elite_path=elite_path,
    )
    assert os.path.isfile(elite_path)
    os.remove(elite_path)


@pytest.mark.parametrize(
    "state_size, action_size, vect, accelerator_flag",
    [((6,), 2, True, True), ((6,), 2, True, False)],
)
def test_train_save_checkpoint(
    env, population_off_policy, tournament, mutations, memory, accelerator_flag, tmpdir
):
    if accelerator_flag:
        accelerator = Accelerator()
    else:
        accelerator = None
    checkpoint_path = str(Path(tmpdir) / "checkpoint")
    pop, pop_fitnesses = train_off_policy(
        env,
        "env_name",
        "algo",
        population_off_policy,
        memory,
        INIT_HP=None,
        MUT_P=None,
        swap_channels=False,
        max_steps=50,
        evo_steps=50,
        eval_loop=1,
        n_step=False,
        per=False,
        n_step_memory=None,
        tournament=tournament,
        mutation=mutations,
        wb=False,
        checkpoint=10,
        checkpoint_path=checkpoint_path,
        accelerator=accelerator,
    )
    for i in range(6):  # iterate through the population indices
        assert os.path.isfile(f"{checkpoint_path}_{i}_{50}.pt")
        os.remove(f"{checkpoint_path}_{i}_{50}.pt")


@pytest.mark.parametrize("state_size, action_size, vect, algo", [((6,), 2, True, PPO)])
def test_train_on_policy_agent_calls_made(
    env, algo, mocked_agent_on_policy, tournament, mutations
):
    for accelerator_flag in [True, False]:
        if accelerator_flag:
            accelerator = Accelerator()
        else:
            accelerator = None
        mock_population = [mocked_agent_on_policy for _ in range(6)]
        pop, pop_fitnesses = train_on_policy(
            env,
            "env_name",
            "algo",
            mock_population,
            INIT_HP=None,
            MUT_P=None,
            swap_channels=False,
            max_steps=50,
            evo_steps=50,
            eval_loop=1,
            tournament=tournament,
            mutation=mutations,
            wb=False,
            accelerator=accelerator,
        )

        mocked_agent_on_policy.get_action.assert_called()
        mocked_agent_on_policy.learn.assert_called()
        mocked_agent_on_policy.test.assert_called()
        if accelerator is not None:
            mocked_agent_on_policy.wrap_models.assert_called()
            mocked_agent_on_policy.unwrap_models.assert_called()


@pytest.mark.parametrize("state_size, action_size, vect", [((6,), 2, False)])
def test_train_on_policy_save_elite_warning(
    env,
    population_on_policy,
    tournament,
    mutations,
):
    warning_string = "'save_elite' set to False but 'elite_path' has been defined, elite will not\
                      be saved unless 'save_elite' is set to True."
    with pytest.warns(match=warning_string):
        pop, pop_fitnesses = train_on_policy(
            env,
            "env_name",
            "algo",
            population_on_policy,
            INIT_HP=None,
            MUT_P=None,
            swap_channels=False,
            max_steps=50,
            evo_steps=50,
            eval_loop=1,
            tournament=tournament,
            mutation=mutations,
            wb=False,
            save_elite=False,
            elite_path="path",
        )


@pytest.mark.parametrize("state_size, action_size, vect", [((6,), 2, False)])
def test_train_on_policy_checkpoint_warning(
    env,
    population_on_policy,
    tournament,
    mutations,
):
    warning_string = "'checkpoint' set to None but 'checkpoint_path' has been defined, checkpoint will not\
                      be saved unless 'checkpoint' is defined."
    with pytest.warns(match=warning_string):
        pop, pop_fitnesses = train_on_policy(
            env,
            "env_name",
            "algo",
            population_on_policy,
            INIT_HP=None,
            MUT_P=None,
            swap_channels=False,
            max_steps=50,
            evo_steps=50,
            eval_loop=1,
            tournament=tournament,
            mutation=mutations,
            wb=False,
            checkpoint=None,
            checkpoint_path="path",
        )


@pytest.mark.parametrize(
    "state_size, action_size, vect",
    [
        ((6,), 2, True),
    ],
)
def test_train_on_policy_env_calls(
    mocked_env, population_on_policy, tournament, mutations
):
    pop, pop_fitnesses = train_on_policy(
        mocked_env,
        "env_name",
        "algo",
        population_on_policy,
        INIT_HP=None,
        MUT_P=None,
        swap_channels=False,
        max_steps=50,
        evo_steps=50,
        eval_loop=1,
        tournament=tournament,
        mutation=mutations,
        wb=False,
    )
    mocked_env.step.assert_called()
    mocked_env.reset.assert_called()


@pytest.mark.parametrize(
    "state_size, action_size, vect",
    [
        ((6,), 2, True),
    ],
)
def test_train_on_policy_tourn_mut_calls(
    env, population_on_policy, mocked_tournament, mocked_mutations
):
    pop, pop_fitnesses = train_on_policy(
        env,
        "env_name",
        "algo",
        population_on_policy,
        INIT_HP=None,
        MUT_P=None,
        swap_channels=False,
        max_steps=50,
        evo_steps=50,
        eval_loop=1,
        tournament=mocked_tournament,
        mutation=mocked_mutations,
        wb=False,
    )
    mocked_mutations.mutation.assert_called()
    mocked_tournament.select.assert_called()


@pytest.mark.parametrize(
    "state_size, action_size, vect", [((6,), 2, True), ((6,), 2, False)]
)
def test_train_on_policy(env, population_on_policy, tournament, mutations):
    pop, pop_fitnesses = train_on_policy(
        env,
        "env_name",
        "algo",
        population_on_policy,
        INIT_HP=None,
        MUT_P=None,
        swap_channels=False,
        max_steps=50,
        evo_steps=50,
        eval_loop=1,
        tournament=tournament,
        mutation=mutations,
        wb=False,
    )

    assert len(pop) == len(population_on_policy)


@pytest.mark.parametrize("state_size, action_size, vect", [((250, 160, 3), 2, False)])
def test_train_on_policy_rgb_input(env, population_on_policy, tournament, mutations):
    pop, pop_fitnesses = train_on_policy(
        env,
        "env_name",
        "algo",
        population_on_policy,
        INIT_HP=None,
        MUT_P=None,
        swap_channels=True,
        max_steps=50,
        evo_steps=50,
        eval_loop=1,
        tournament=tournament,
        mutation=mutations,
        wb=False,
    )

    assert len(pop) == len(population_on_policy)


@pytest.mark.parametrize(
    "state_size, action_size, vect", [((6,), 2, True), ((6,), 2, False)]
)
def test_train_on_policy_distributed(env, population_on_policy, tournament, mutations):
    accelerator = Accelerator()
    pop, pop_fitnesses = train_on_policy(
        env,
        "env_name",
        "algo",
        population_on_policy,
        INIT_HP=None,
        MUT_P=None,
        swap_channels=False,
        max_steps=50,
        evo_steps=50,
        eval_loop=1,
        tournament=tournament,
        mutation=mutations,
        wb=False,
        accelerator=accelerator,
    )

    assert len(pop) == len(population_on_policy)


@pytest.mark.parametrize(
    "state_size, action_size, vect, accelerator",
    [((6,), 2, True, False), ((6,), 2, True, True)],
)
def test_wandb_init_log_on_policy(
    env, population_on_policy, tournament, mutations, accelerator
):
    if accelerator:
        accelerator = Accelerator()
    else:
        accelerator = None
    INIT_HP = {
        "BATCH_SIZE": 128,
        "LR": 1e-3,
        "GAMMA": 0.99,
        "LEARN_STEP": 1,
        "TAU": 1e-3,
        "CHANNELS_LAST": False,
        "POP_SIZE": 6,
    }
    MUT_P = {
        "NO_MUT": 0.4,
        "ARCH_MUT": 0.2,
        "PARAMS_MUT": 0.2,
        "ACT_MUT": 0.2,
        "RL_HP_MUT": 0.2,
    }
    with patch("agilerl.training.train_on_policy.wandb.login") as _, patch(
        "agilerl.training.train_on_policy.wandb.init"
    ) as mock_wandb_init, patch(
        "agilerl.training.train_on_policy.wandb.log"
    ) as mock_wandb_log, patch(
        "agilerl.training.train_on_policy.wandb.finish"
    ) as mock_wandb_finish:
        # Call the function that should trigger wandb.init
        agilerl.training.train_on_policy.train_on_policy(
            env,
            "env_name",
            "algo",
            population_on_policy,
            INIT_HP=INIT_HP,
            MUT_P=MUT_P,
            swap_channels=False,
            max_steps=50,
            evo_steps=10,
            eval_loop=1,
            tournament=tournament,
            mutation=mutations,
            wb=True,
            accelerator=accelerator,
            wandb_api_key="testing",
        )

        # Assert that wandb.init was called with expected arguments
        mock_wandb_init.assert_called_once_with(
            project=ANY,
            name=ANY,
            config=ANY,
        )
        # Assert that wandb.log was called with expected log parameters
        mock_wandb_log.assert_called()
        # Assert that wandb.finish was called
        mock_wandb_finish.assert_called()


@pytest.mark.parametrize("state_size, action_size, vect", [((6,), 2, True)])
def test_early_stop_wandb_on_policy(env, population_on_policy, tournament, mutations):
    INIT_HP = {
        "BATCH_SIZE": 128,
        "LR": 1e-3,
        "GAMMA": 0.99,
        "LEARN_STEP": 1,
        "TAU": 1e-3,
        "CHANNELS_LAST": False,
        "POP_SIZE": 6,
        "MEMORY_SIZE": 20000,
    }
    MUT_P = {
        "NO_MUT": 0.4,
        "ARCH_MUT": 0.2,
        "PARAMS_MUT": 0.2,
        "ACT_MUT": 0.2,
        "RL_HP_MUT": 0.2,
    }
    with patch("agilerl.training.train_on_policy.wandb.login") as _, patch(
        "agilerl.training.train_on_policy.wandb.init"
    ) as _, patch("agilerl.training.train_on_policy.wandb.log") as _, patch(
        "agilerl.training.train_on_policy.wandb.finish"
    ) as mock_wandb_finish:
        # Call the function that should trigger wandb.init
        agilerl.training.train_on_policy.train_on_policy(
            env,
            "env_name",
            "algo",
            population_on_policy,
            INIT_HP=INIT_HP,
            MUT_P=MUT_P,
            target=-10000,
            swap_channels=False,
            max_steps=500,
            evo_steps=10,
            eval_loop=1,
            tournament=tournament,
            mutation=mutations,
            wb=True,
            wandb_api_key="testing",
        )
        # Assert that wandb.finish was called
        mock_wandb_finish.assert_called()


@pytest.mark.parametrize(
    "state_size, action_size, vect, accelerator_flag",
    [((6,), 2, True, True), ((6,), 2, True, False)],
)
def test_train_on_policy_save_elite(
    env, population_on_policy, tournament, mutations, accelerator_flag
):
    if accelerator_flag:
        accelerator = Accelerator()
    else:
        accelerator = None
    elite_path = "elite"
    pop, pop_fitnesses = train_on_policy(
        env,
        "env_name",
        "algo",
        population_on_policy,
        INIT_HP=None,
        MUT_P=None,
        swap_channels=False,
        max_steps=50,
        evo_steps=50,
        eval_loop=1,
        tournament=tournament,
        mutation=mutations,
        wb=False,
        save_elite=True,
        elite_path=elite_path,
        accelerator=accelerator,
    )
    assert os.path.isfile(f"{elite_path}.pt")
    os.remove(f"{elite_path}.pt")


@pytest.mark.parametrize(
    "state_size, action_size, vect, accelerator_flag",
    [((6,), 2, True, True), ((6,), 2, True, False)],
)
def test_train_on_policy_save_checkpoint(
    env, population_on_policy, tournament, mutations, accelerator_flag, tmpdir
):
    if accelerator_flag:
        accelerator = Accelerator()
    else:
        accelerator = None
    checkpoint_path = str(Path(tmpdir) / "checkpoint")
    pop, pop_fitnesses = train_on_policy(
        env,
        "env_name",
        "algo",
        population_on_policy,
        INIT_HP=None,
        MUT_P=None,
        swap_channels=False,
        max_steps=500,
        evo_steps=500,
        eval_loop=1,
        tournament=tournament,
        mutation=mutations,
        wb=False,
        checkpoint=10,
        checkpoint_path=checkpoint_path,
        accelerator=accelerator,
    )
    for i in range(6):  # iterate through the population indices
        assert os.path.isfile(f"{checkpoint_path}_{i}_{512}.pt")
        os.remove(f"{checkpoint_path}_{i}_{512}.pt")


@pytest.mark.parametrize("on_policy", [False])
@pytest.mark.parametrize(
    "state_size, action_size, sum_scores", [((6,), 2, True), ((6,), 2, False)]
)
def test_train_multi_agent_off_policy(
    multi_env,
    population_multi_agent,
    on_policy,
    multi_memory,
    tournament,
    mutations,
    sum_scores,
):
    pop, pop_fitnesses = train_multi_agent_off_policy(
        multi_env,
        "env_name",
        "algo",
        pop=population_multi_agent,
        memory=multi_memory,
        INIT_HP=None,
        MUT_P=None,
        swap_channels=False,
        max_steps=50,
        evo_steps=50,
        eval_loop=1,
        tournament=tournament,
        mutation=mutations,
        sum_scores=sum_scores,
    )

    assert len(pop) == len(population_multi_agent)


@pytest.mark.parametrize("on_policy", [True])
@pytest.mark.parametrize(
    "state_size, action_size, sum_scores, swap_channels",
    [((6,), 2, True, False), ((6,), 2, False, False), ((250, 160, 3), 2, False, True)],
)
@pytest.mark.parametrize("accelerator", [None, Accelerator()])
def test_train_multi_agent_on_policy(
    multi_env,
    population_multi_agent,
    on_policy,
    tournament,
    mutations,
    sum_scores,
    swap_channels,
    accelerator,
):
    pop, pop_fitnesses = train_multi_agent_on_policy(
        multi_env,
        "env_name",
        "algo",
        pop=population_multi_agent,
        INIT_HP=None,
        MUT_P=None,
        swap_channels=swap_channels,
        max_steps=50,
        evo_steps=50,
        eval_loop=1,
        tournament=tournament,
        mutation=mutations,
        sum_scores=sum_scores,
        accelerator=accelerator,
    )

    assert len(pop) == len(population_multi_agent)


@pytest.mark.parametrize("on_policy", [False])
@pytest.mark.parametrize("state_size, action_size", [((6,), 2)])
def test_train_multi_agent_off_policy_distributed(
    multi_env, population_multi_agent, on_policy, multi_memory, tournament, mutations
):
    accelerator = Accelerator()
    pop, pop_fitnesses = train_multi_agent_off_policy(
        multi_env,
        "env_name",
        "algo",
        pop=population_multi_agent,
        memory=multi_memory,
        INIT_HP=None,
        MUT_P=None,
        swap_channels=False,
        max_steps=50,
        evo_steps=50,
        eval_loop=1,
        tournament=tournament,
        mutation=mutations,
        accelerator=accelerator,
    )

    assert len(pop) == len(population_multi_agent)


def test_train_multi_agent_off_policy_agent_masking():
    pass


@pytest.mark.parametrize("on_policy", [False])
@pytest.mark.parametrize("state_size, action_size", [((250, 160, 3), 2)])
def test_train_multi_agent_off_policy_rgb(
    multi_env, population_multi_agent, on_policy, multi_memory, tournament, mutations
):
    pop, pop_fitnesses = train_multi_agent_off_policy(
        multi_env,
        "env_name",
        "algo",
        pop=population_multi_agent,
        memory=multi_memory,
        INIT_HP=None,
        MUT_P=None,
        swap_channels=True,
        max_steps=50,
        evo_steps=50,
        eval_loop=1,
        tournament=tournament,
        mutation=mutations,
    )

    assert len(pop) == len(population_multi_agent)


@pytest.mark.parametrize("on_policy", [False])
@pytest.mark.parametrize("state_size, action_size", [((250, 160, 3), 2)])
def test_train_multi_agent_off_policy_rgb_vectorized(
    multi_env,
    population_multi_agent,
    multi_memory,
    on_policy,
    tournament,
    mutations,
    state_size,
    action_size,
):
    env = make_multi_agent_vect_envs(
        DummyMultiEnv, num_envs=4, state_dims=state_size, action_dims=action_size
    )
    for agent in population_multi_agent:
        agent.num_envs = 4
        agent.scores = [1]
    env.reset()
    pop, pop_fitnesses = train_multi_agent_off_policy(
        env,
        "env_name",
        "algo",
        pop=population_multi_agent,
        memory=multi_memory,
        INIT_HP=None,
        MUT_P=None,
        swap_channels=False,
        max_steps=10,
        evo_steps=5,
        eval_loop=1,
        tournament=tournament,
        mutation=mutations,
    )
    assert len(pop) == len(population_multi_agent)
    env.close()


@pytest.mark.parametrize("on_policy", [True])
@pytest.mark.parametrize("state_size, action_size", [((250, 160, 3), 2)])
def test_train_multi_agent_on_policy_rgb_vectorized(
    multi_env,
    population_multi_agent,
    multi_memory,
    on_policy,
    tournament,
    mutations,
    state_size,
    action_size,
):
    env = make_multi_agent_vect_envs(
        DummyMultiEnv, num_envs=4, state_dims=state_size, action_dims=action_size
    )
    for agent in population_multi_agent:
        agent.num_envs = 4
        agent.scores = [1]
    env.reset()
    pop, pop_fitnesses = train_multi_agent_on_policy(
        env,
        "env_name",
        "algo",
        pop=population_multi_agent,
        INIT_HP=None,
        MUT_P=None,
        swap_channels=False,
        max_steps=10,
        evo_steps=5,
        eval_loop=1,
        tournament=tournament,
        mutation=mutations,
    )
    assert len(pop) == len(population_multi_agent)
    env.close()


@pytest.mark.parametrize("on_policy", [False])
@pytest.mark.parametrize("state_size, action_size", [((6,), 2)])
def test_train_multi_save_elite_warning(
    multi_env, population_multi_agent, on_policy, multi_memory, tournament, mutations
):
    warning_string = "'save_elite' set to False but 'elite_path' has been defined, elite will not\
                      be saved unless 'save_elite' is set to True."
    with pytest.warns(match=warning_string):
        pop, pop_fitnesses = train_multi_agent_off_policy(
            multi_env,
            "env_name",
            "algo",
            pop=population_multi_agent,
            memory=multi_memory,
            INIT_HP=None,
            MUT_P=None,
            swap_channels=False,
            max_steps=50,
            evo_steps=50,
            eval_loop=1,
            tournament=tournament,
            mutation=mutations,
            save_elite=False,
            elite_path="path",
        )


@pytest.mark.parametrize("on_policy", [True])
@pytest.mark.parametrize("state_size, action_size", [((6,), 2)])
def test_train_multi_save_elite_warning_on_policy(
    multi_env, population_multi_agent, on_policy, multi_memory, tournament, mutations
):
    warning_string = "'save_elite' set to False but 'elite_path' has been defined, elite will not\
                      be saved unless 'save_elite' is set to True."
    with pytest.warns(match=warning_string):
        pop, pop_fitnesses = train_multi_agent_on_policy(
            multi_env,
            "env_name",
            "algo",
            pop=population_multi_agent,
            INIT_HP=None,
            MUT_P=None,
            swap_channels=False,
            max_steps=50,
            evo_steps=50,
            eval_loop=1,
            tournament=tournament,
            mutation=mutations,
            save_elite=False,
            elite_path="path",
        )


@pytest.mark.parametrize("on_policy", [False])
@pytest.mark.parametrize("state_size, action_size", [((6,), 2)])
def test_train_multi_checkpoint_warning(
    multi_env, population_multi_agent, on_policy, multi_memory, tournament, mutations
):
    warning_string = "'checkpoint' set to None but 'checkpoint_path' has been defined, checkpoint will not\
                      be saved unless 'checkpoint' is defined."
    with pytest.warns(match=warning_string):
        pop, pop_fitnesses = train_multi_agent_off_policy(
            multi_env,
            "env_name",
            "algo",
            pop=population_multi_agent,
            memory=multi_memory,
            INIT_HP=None,
            MUT_P=None,
            swap_channels=False,
            max_steps=50,
            evo_steps=50,
            eval_loop=1,
            tournament=tournament,
            mutation=mutations,
            checkpoint=None,
            checkpoint_path="path",
        )


@pytest.mark.parametrize("on_policy", [True])
@pytest.mark.parametrize("state_size, action_size", [((6,), 2)])
def test_train_multi_checkpoint_warning_on_policy(
    multi_env, population_multi_agent, on_policy, multi_memory, tournament, mutations
):
    warning_string = "'checkpoint' set to None but 'checkpoint_path' has been defined, checkpoint will not\
                      be saved unless 'checkpoint' is defined."
    with pytest.warns(match=warning_string):
        pop, pop_fitnesses = train_multi_agent_on_policy(
            multi_env,
            "env_name",
            "algo",
            pop=population_multi_agent,
            INIT_HP=None,
            MUT_P=None,
            swap_channels=False,
            max_steps=50,
            evo_steps=50,
            eval_loop=1,
            tournament=tournament,
            mutation=mutations,
            checkpoint=None,
            checkpoint_path="path",
        )


@pytest.mark.parametrize("on_policy", [False])
@pytest.mark.parametrize(
    "state_size, action_size, accelerator_flag", [((6,), 2, False), ((6,), 2, True)]
)
def test_train_multi_wandb_init_log(
    multi_env,
    population_multi_agent,
    multi_memory,
    on_policy,
    tournament,
    mutations,
    accelerator_flag,
):
    INIT_HP = {
        "BATCH_SIZE": 128,
        "LR_ACTOR": 1e-4,
        "LR_CRITIC": 1e-3,
        "GAMMA": 0.99,
        "LEARN_STEP": 1,
        "TAU": 1e-3,
        "CHANNELS_LAST": False,
        "POP_SIZE": 6,
        "MEMORY_SIZE": 20000,
    }
    MUT_P = {
        "NO_MUT": 0.4,
        "ARCH_MUT": 0.2,
        "PARAMS_MUT": 0.2,
        "ACT_MUT": 0.2,
        "RL_HP_MUT": 0.2,
    }
    with patch("agilerl.training.train_multi_agent_off_policy.wandb.login") as _, patch(
        "agilerl.training.train_multi_agent_off_policy.wandb.init"
    ) as mock_wandb_init, patch(
        "agilerl.training.train_multi_agent_off_policy.wandb.log"
    ) as mock_wandb_log, patch(
        "agilerl.training.train_multi_agent_off_policy.wandb.finish"
    ) as mock_wandb_finish:
        if accelerator_flag:
            accelerator = Accelerator()
        else:
            accelerator = None
        # Call the function that should trigger wandb.init
        agilerl.training.train_multi_agent_off_policy.train_multi_agent_off_policy(
            multi_env,
            "env_name",
            "algo",
            population_multi_agent,
            multi_memory,
            INIT_HP=INIT_HP,
            MUT_P=MUT_P,
            swap_channels=False,
            max_steps=50,
            evo_steps=10,
            eval_loop=1,
            tournament=tournament,
            mutation=mutations,
            wb=True,
            accelerator=accelerator,
            wandb_api_key="testing",
        )

        # Assert that wandb.init was called with expected arguments
        mock_wandb_init.assert_called_once_with(
            project=ANY,
            name=ANY,
            config=ANY,
        )
        # Assert that wandb.log was called with expected log parameters
        mock_wandb_log.assert_called()
        # Assert that wandb.finish was called
        mock_wandb_finish.assert_called()


@pytest.mark.parametrize("on_policy", [True])
@pytest.mark.parametrize(
    "state_size, action_size, accelerator_flag", [((6,), 2, False), ((6,), 2, True)]
)
def test_train_multi_wandb_init_log_on_policy(
    multi_env,
    population_multi_agent,
    multi_memory,
    on_policy,
    tournament,
    mutations,
    accelerator_flag,
):
    INIT_HP = {
        "BATCH_SIZE": 128,
        "LR_ACTOR": 1e-4,
        "LR_CRITIC": 1e-3,
        "GAMMA": 0.99,
        "LEARN_STEP": 1,
        "TAU": 1e-3,
        "CHANNELS_LAST": False,
        "POP_SIZE": 6,
        "MEMORY_SIZE": 20000,
    }
    MUT_P = {
        "NO_MUT": 0.4,
        "ARCH_MUT": 0.2,
        "PARAMS_MUT": 0.2,
        "ACT_MUT": 0.2,
        "RL_HP_MUT": 0.2,
    }
    with patch("agilerl.training.train_multi_agent_on_policy.wandb.login") as _, patch(
        "agilerl.training.train_multi_agent_on_policy.wandb.init"
    ) as mock_wandb_init, patch(
        "agilerl.training.train_multi_agent_on_policy.wandb.log"
    ) as mock_wandb_log, patch(
        "agilerl.training.train_multi_agent_on_policy.wandb.finish"
    ) as mock_wandb_finish:
        if accelerator_flag:
            accelerator = Accelerator()
        else:
            accelerator = None
        # Call the function that should trigger wandb.init
        agilerl.training.train_multi_agent_on_policy.train_multi_agent_on_policy(
            multi_env,
            "env_name",
            "algo",
            population_multi_agent,
            INIT_HP=INIT_HP,
            MUT_P=MUT_P,
            swap_channels=False,
            max_steps=50,
            evo_steps=10,
            eval_loop=1,
            tournament=tournament,
            mutation=mutations,
            wb=True,
            accelerator=accelerator,
            wandb_api_key="testing",
        )

        # Assert that wandb.init was called with expected arguments
        mock_wandb_init.assert_called_once_with(
            project=ANY,
            name=ANY,
            config=ANY,
        )
        # Assert that wandb.log was called with expected log parameters
        mock_wandb_log.assert_called()
        # Assert that wandb.finish was called
        mock_wandb_finish.assert_called()


@pytest.mark.parametrize("on_policy", [False])
@pytest.mark.parametrize(
    "state_size, action_size",
    [
        ((6,), 2),
    ],
)
def test_multi_agent_early_stop(
    multi_env, population_multi_agent, on_policy, multi_memory, tournament, mutations
):
    INIT_HP = {
        "BATCH_SIZE": 128,
        "LR_ACTOR": 1e-4,
        "LR_CRITIC": 1e-3,
        "GAMMA": 0.99,
        "LEARN_STEP": 1,
        "TAU": 1e-3,
        "CHANNELS_LAST": False,
        "POP_SIZE": 6,
        "MEMORY_SIZE": 20000,
    }
    MUT_P = {
        "NO_MUT": 0.4,
        "ARCH_MUT": 0.2,
        "PARAMS_MUT": 0.2,
        "ACT_MUT": 0.2,
        "RL_HP_MUT": 0.2,
    }
    with patch("agilerl.training.train_multi_agent_off_policy.wandb.login") as _, patch(
        "agilerl.training.train_multi_agent_off_policy.wandb.init"
    ) as _, patch(
        "agilerl.training.train_multi_agent_off_policy.wandb.log"
    ) as _, patch(
        "agilerl.training.train_multi_agent_off_policy.wandb.finish"
    ) as mock_wandb_finish:
        # Call the function that should trigger wandb.init
        agilerl.training.train_multi_agent_off_policy.train_multi_agent_off_policy(
            multi_env,
            "env_name",
            "algo",
            population_multi_agent,
            multi_memory,
            INIT_HP=INIT_HP,
            MUT_P=MUT_P,
            swap_channels=False,
            target=-10000,
            max_steps=500,
            evo_steps=10,
            eval_loop=1,
            tournament=tournament,
            mutation=mutations,
            wb=True,
            wandb_api_key="testing",
        )
        # Assert that wandb.finish was called
        mock_wandb_finish.assert_called()


@pytest.mark.parametrize("on_policy", [True])
@pytest.mark.parametrize(
    "state_size, action_size",
    [
        ((6,), 2),
    ],
)
def test_multi_agent_early_stop_on_policy(
    multi_env, population_multi_agent, on_policy, multi_memory, tournament, mutations
):
    INIT_HP = {
        "BATCH_SIZE": 128,
        "LR_ACTOR": 1e-4,
        "LR_CRITIC": 1e-3,
        "GAMMA": 0.99,
        "LEARN_STEP": 1,
        "TAU": 1e-3,
        "CHANNELS_LAST": False,
        "POP_SIZE": 6,
        "MEMORY_SIZE": 20000,
    }
    MUT_P = {
        "NO_MUT": 0.4,
        "ARCH_MUT": 0.2,
        "PARAMS_MUT": 0.2,
        "ACT_MUT": 0.2,
        "RL_HP_MUT": 0.2,
    }
    with patch("agilerl.training.train_multi_agent_on_policy.wandb.login") as _, patch(
        "agilerl.training.train_multi_agent_on_policy.wandb.init"
    ) as _, patch("agilerl.training.train_multi_agent_on_policy.wandb.log") as _, patch(
        "agilerl.training.train_multi_agent_on_policy.wandb.finish"
    ) as mock_wandb_finish:
        # Call the function that should trigger wandb.init
        agilerl.training.train_multi_agent_on_policy.train_multi_agent_on_policy(
            multi_env,
            "env_name",
            "algo",
            population_multi_agent,
            INIT_HP=INIT_HP,
            MUT_P=MUT_P,
            swap_channels=False,
            target=-10000,
            max_steps=500,
            evo_steps=10,
            eval_loop=1,
            tournament=tournament,
            mutation=mutations,
            wb=True,
            wandb_api_key="testing",
        )
        # Assert that wandb.finish was called
        mock_wandb_finish.assert_called()


@pytest.mark.parametrize("on_policy", [False])
@pytest.mark.parametrize(
    "state_size, action_size, algo, accelerator_flag",
    [
        ((6,), 2, MADDPG, False),
        ((6,), 2, MATD3, True),
    ],
)
def test_train_multi_agent_off_policy_calls(
    multi_env,
    mocked_multi_agent,
    multi_memory,
    on_policy,
    tournament,
    mutations,
    accelerator_flag,
):
    if accelerator_flag:
        accelerator = Accelerator()
    else:
        accelerator = None

    mock_population = [mocked_multi_agent for _ in range(6)]

    pop, pop_fitnesses = train_multi_agent_off_policy(
        multi_env,
        "env_name",
        "algo",
        mock_population,
        multi_memory,
        INIT_HP=None,
        MUT_P=None,
        swap_channels=False,
        max_steps=50,
        evo_steps=50,
        eval_loop=1,
        tournament=tournament,
        mutation=mutations,
        wb=False,
        accelerator=accelerator,
    )

    for agent in mock_population:
        agent.get_action.assert_called()
        agent.learn.assert_called()
        agent.test.assert_called()
        if accelerator is not None:
            agent.wrap_models.assert_called()
            agent.unwrap_models.assert_called()


@pytest.mark.parametrize("on_policy", [True])
@pytest.mark.parametrize(
    "state_size, action_size, algo, accelerator_flag",
    [
        ((6,), 2, IPPO, False),
        ((6,), 2, IPPO, True),
    ],
)
def test_train_multi_agent_onpolicy_calls(
    multi_env,
    mocked_multi_agent,
    multi_memory,
    on_policy,
    tournament,
    mutations,
    accelerator_flag,
):
    if accelerator_flag:
        accelerator = Accelerator()
    else:
        accelerator = None

    mock_population = [mocked_multi_agent for _ in range(6)]

    pop, pop_fitnesses = train_multi_agent_on_policy(
        multi_env,
        "env_name",
        "algo",
        mock_population,
        INIT_HP=None,
        MUT_P=None,
        swap_channels=False,
        max_steps=50,
        evo_steps=50,
        eval_loop=1,
        tournament=tournament,
        mutation=mutations,
        wb=False,
        accelerator=accelerator,
    )

    for agent in mock_population:
        agent.get_action.assert_called()
        agent.learn.assert_called()
        agent.test.assert_called()
        if accelerator is not None:
            agent.wrap_models.assert_called()
            agent.unwrap_models.assert_called()


@pytest.mark.parametrize("on_policy", [False])
@pytest.mark.parametrize(
    "state_size, action_size",
    [
        ((6,), 2),
    ],
)
def test_train_multi_env_calls(
    mocked_multi_env,
    multi_memory,
    population_multi_agent,
    on_policy,
    tournament,
    mutations,
):
    pop, pop_fitnesses = train_multi_agent_off_policy(
        mocked_multi_env,
        "env_name",
        "algo",
        population_multi_agent,
        multi_memory,
        INIT_HP=None,
        MUT_P=None,
        swap_channels=False,
        max_steps=50,
        evo_steps=50,
        eval_loop=1,
        tournament=tournament,
        mutation=mutations,
        wb=False,
    )
    mocked_multi_env.step.assert_called()
    mocked_multi_env.reset.assert_called()


@pytest.mark.parametrize("on_policy", [True])
@pytest.mark.parametrize(
    "state_size, action_size",
    [
        ((6,), 2),
    ],
)
def test_train_multi_env_calls_on_policy(
    mocked_multi_env,
    multi_memory,
    population_multi_agent,
    on_policy,
    tournament,
    mutations,
):
    pop, pop_fitnesses = train_multi_agent_on_policy(
        mocked_multi_env,
        "env_name",
        "algo",
        population_multi_agent,
        INIT_HP=None,
        MUT_P=None,
        swap_channels=False,
        max_steps=50,
        evo_steps=50,
        eval_loop=1,
        tournament=tournament,
        mutation=mutations,
        wb=False,
    )
    mocked_multi_env.step.assert_called()
    mocked_multi_env.reset.assert_called()


@pytest.mark.parametrize("on_policy", [False])
@pytest.mark.parametrize(
    "state_size, action_size",
    [
        ((6,), 2),
    ],
)
def test_train_multi_tourn_mut_calls(
    multi_env,
    multi_memory,
    population_multi_agent,
    on_policy,
    mocked_tournament,
    mocked_mutations,
):
    pop, pop_fitnesses = train_multi_agent_off_policy(
        multi_env,
        "env_name",
        "algo",
        population_multi_agent,
        multi_memory,
        INIT_HP=None,
        MUT_P=None,
        swap_channels=False,
        max_steps=50,
        evo_steps=50,
        eval_loop=1,
        tournament=mocked_tournament,
        mutation=mocked_mutations,
        wb=False,
    )
    mocked_tournament.select.assert_called()
    mocked_mutations.mutation.assert_called()


@pytest.mark.parametrize("on_policy", [True])
@pytest.mark.parametrize(
    "state_size, action_size",
    [
        ((6,), 2),
    ],
)
def test_train_multi_tourn_mut_calls_on_policy(
    multi_env,
    multi_memory,
    population_multi_agent,
    on_policy,
    mocked_tournament,
    mocked_mutations,
):
    pop, pop_fitnesses = train_multi_agent_on_policy(
        multi_env,
        "env_name",
        "algo",
        population_multi_agent,
        INIT_HP=None,
        MUT_P=None,
        swap_channels=False,
        max_steps=50,
        evo_steps=50,
        eval_loop=1,
        tournament=mocked_tournament,
        mutation=mocked_mutations,
        wb=False,
    )
    mocked_tournament.select.assert_called()
    mocked_mutations.mutation.assert_called()


@pytest.mark.parametrize("on_policy", [False])
@pytest.mark.parametrize(
    "state_size, action_size",
    [
        ((6,), 2),
    ],
)
def test_train_multi_memory_calls(
    multi_env,
    mocked_multi_memory,
    population_multi_agent,
    on_policy,
    tournament,
    mutations,
):
    pop, pop_fitnesses = train_multi_agent_off_policy(
        multi_env,
        "env_name",
        "algo",
        population_multi_agent,
        mocked_multi_memory,
        INIT_HP=None,
        MUT_P=None,
        swap_channels=False,
        max_steps=50,
        evo_steps=50,
        eval_loop=1,
        tournament=tournament,
        mutation=mutations,
        wb=False,
    )
    mocked_multi_memory.sample.assert_called()
    mocked_multi_memory.save_to_memory.assert_called()


@pytest.mark.parametrize("on_policy", [False])
@pytest.mark.parametrize(
    "state_size, action_size, accelerator_flag", [((6,), 2, True), ((6,), 2, False)]
)
def test_train_multi_save_elite(
    multi_env,
    population_multi_agent,
    tournament,
    mutations,
    multi_memory,
    on_policy,
    accelerator_flag,
):
    if accelerator_flag:
        accelerator = Accelerator()
    else:
        accelerator = None
    elite_path = "elite"
    pop, pop_fitnesses = train_multi_agent_off_policy(
        multi_env,
        "env_name",
        "algo",
        population_multi_agent,
        multi_memory,
        INIT_HP=None,
        MUT_P=None,
        swap_channels=False,
        max_steps=50,
        evo_steps=50,
        eval_loop=1,
        tournament=tournament,
        mutation=mutations,
        wb=False,
        save_elite=True,
        elite_path=elite_path,
        accelerator=accelerator,
    )
    assert os.path.isfile(f"{elite_path}.pt")
    os.remove(f"{elite_path}.pt")


@pytest.mark.parametrize("on_policy", [True])
@pytest.mark.parametrize(
    "state_size, action_size, accelerator_flag", [((6,), 2, True), ((6,), 2, False)]
)
def test_train_multi_save_elite_on_policy(
    multi_env,
    population_multi_agent,
    tournament,
    mutations,
    multi_memory,
    on_policy,
    accelerator_flag,
):
    if accelerator_flag:
        accelerator = Accelerator()
    else:
        accelerator = None
    elite_path = "elite"
    pop, pop_fitnesses = train_multi_agent_on_policy(
        multi_env,
        "env_name",
        "algo",
        population_multi_agent,
        INIT_HP=None,
        MUT_P=None,
        swap_channels=False,
        max_steps=50,
        evo_steps=50,
        eval_loop=1,
        tournament=tournament,
        mutation=mutations,
        wb=False,
        save_elite=True,
        elite_path=elite_path,
        accelerator=accelerator,
    )
    assert os.path.isfile(f"{elite_path}.pt")
    os.remove(f"{elite_path}.pt")


@pytest.mark.parametrize("on_policy", [False])
@pytest.mark.parametrize(
    "state_size, action_size, accelerator_flag", [((6,), 2, True), ((6,), 2, False)]
)
def test_train_multi_save_checkpoint(
    multi_env,
    population_multi_agent,
    tournament,
    mutations,
    multi_memory,
    accelerator_flag,
    tmpdir,
):
    if accelerator_flag:
        accelerator = Accelerator()
    else:
        accelerator = None
    checkpoint_path = str(Path(tmpdir) / "checkpoint")
    pop, pop_fitnesses = train_multi_agent_off_policy(
        multi_env,
        "env_name",
        "algo",
        population_multi_agent,
        multi_memory,
        INIT_HP=None,
        MUT_P=None,
        swap_channels=False,
        max_steps=50,
        evo_steps=50,
        eval_loop=1,
        tournament=tournament,
        mutation=mutations,
        wb=False,
        checkpoint=10,
        checkpoint_path=checkpoint_path,
        accelerator=accelerator,
    )
    for i in range(6):  # iterate through the population indices
        assert os.path.isfile(f"{checkpoint_path}_{i}_{50}.pt")
        os.remove(f"{checkpoint_path}_{i}_{50}.pt")


@pytest.mark.parametrize("on_policy", [True])
@pytest.mark.parametrize(
    "state_size, action_size, accelerator_flag", [((6,), 2, True), ((6,), 2, False)]
)
def test_train_multi_save_checkpoint_on_policy(
    multi_env,
    population_multi_agent,
    tournament,
    mutations,
    multi_memory,
    accelerator_flag,
    tmpdir,
):
    if accelerator_flag:
        accelerator = Accelerator()
    else:
        accelerator = None
    checkpoint_path = str(Path(tmpdir) / "checkpoint")
    pop, pop_fitnesses = train_multi_agent_on_policy(
        multi_env,
        "env_name",
        "algo",
        population_multi_agent,
        INIT_HP=None,
        MUT_P=None,
        swap_channels=False,
        max_steps=50,
        evo_steps=50,
        eval_loop=1,
        tournament=tournament,
        mutation=mutations,
        wb=False,
        checkpoint=10,
        checkpoint_path=checkpoint_path,
        accelerator=accelerator,
    )
    for i in range(6):  # iterate through the population indices
        assert os.path.isfile(f"{checkpoint_path}_{i}_{50}.pt")
        os.remove(f"{checkpoint_path}_{i}_{50}.pt")


@pytest.mark.parametrize(
    "state_size, action_size, vect, swap_channels",
    [
        ((6,), 2, True, False),
        ((250, 160, 3), 2, False, True),
    ],
)
def test_train_offline(
    env,
    population_off_policy,
    memory,
    swap_channels,
    tournament,
    mutations,
    offline_init_hp,
    dummy_h5py_data,
):
    for accelerator_flag in [True, False]:
        if accelerator_flag:
            accelerator = Accelerator()
        else:
            accelerator = None

        pop, pop_fitness = train_offline(
            env,
            "env_name",
            dummy_h5py_data,
            "algo",
            population_off_policy,
            memory,
            INIT_HP=offline_init_hp,
            MUT_P=None,
            swap_channels=swap_channels,
            max_steps=50,
            evo_steps=50,
            eval_loop=1,
            tournament=tournament,
            mutation=mutations,
            wb=False,
            accelerator=accelerator,
        )

        assert len(pop) == len(population_off_policy)


@pytest.mark.parametrize(
    "state_size, action_size, vect",
    [
        ((6,), 2, True),
    ],
)
def test_train_offline_save_elite_warning(
    env,
    population_off_policy,
    memory,
    tournament,
    mutations,
    offline_init_hp,
    dummy_h5py_data,
):
    warning_string = "'save_elite' set to False but 'elite_path' has been defined, elite will not\
                      be saved unless 'save_elite' is set to True."
    with pytest.warns(match=warning_string):
        pop, pop_fitness = train_offline(
            env,
            "env_name",
            dummy_h5py_data,
            "algo",
            population_off_policy,
            memory,
            INIT_HP=offline_init_hp,
            MUT_P=None,
            max_steps=50,
            evo_steps=50,
            eval_loop=1,
            tournament=tournament,
            mutation=mutations,
            wb=False,
            save_elite=False,
            elite_path="path",
        )


@pytest.mark.parametrize(
    "state_size, action_size, vect",
    [
        ((6,), 2, True),
    ],
)
def test_train_offline_save_checkpoint_warning(
    env,
    population_off_policy,
    memory,
    tournament,
    mutations,
    offline_init_hp,
    dummy_h5py_data,
):
    warning_string = "'checkpoint' set to None but 'checkpoint_path' has been defined, checkpoint will not\
                      be saved unless 'checkpoint' is defined."
    with pytest.warns(match=warning_string):
        pop, pop_fitness = train_offline(
            env,
            "env_name",
            dummy_h5py_data,
            "algo",
            population_off_policy,
            memory,
            INIT_HP=offline_init_hp,
            MUT_P=None,
            max_steps=50,
            evo_steps=50,
            eval_loop=1,
            tournament=tournament,
            mutation=mutations,
            wb=False,
            checkpoint=None,
            checkpoint_path="path",
        )


@pytest.mark.parametrize(
    "state_size, action_size, vect, accelerator_flag",
    [
        ((6,), 2, True, False),
        ((6,), 2, True, True),
    ],
)
def test_train_offline_wandb_calls(
    env,
    population_off_policy,
    memory,
    tournament,
    mutations,
    offline_init_hp,
    dummy_h5py_data,
    accelerator_flag,
):
    if accelerator_flag:
        accelerator = Accelerator()
    else:
        accelerator = None
    MUT_P = {
        "NO_MUT": 0.4,
        "ARCH_MUT": 0.2,
        "PARAMS_MUT": 0.2,
        "ACT_MUT": 0.2,
        "RL_HP_MUT": 0.2,
    }
    with patch("agilerl.training.train_offline.wandb.login") as _, patch(
        "agilerl.training.train_offline.wandb.init"
    ) as mock_wandb_init, patch(
        "agilerl.training.train_offline.wandb.log"
    ) as mock_wandb_log, patch(
        "agilerl.training.train_offline.wandb.finish"
    ) as mock_wandb_finish:
        # Call the function that should trigger wandb.init
        agilerl.training.train_offline.train_offline(
            env,
            "env_name",
            dummy_h5py_data,
            "algo",
            population_off_policy,
            memory,
            INIT_HP=offline_init_hp,
            MUT_P=MUT_P,
            swap_channels=False,
            max_steps=50,
            evo_steps=10,
            eval_loop=1,
            tournament=tournament,
            mutation=mutations,
            wb=True,
            accelerator=accelerator,
            wandb_api_key="testing",
        )

        # Assert that wandb.init was called with expected arguments
        mock_wandb_init.assert_called_once_with(
            project=ANY,
            name=ANY,
            config=ANY,
        )
        # Assert that wandb.log was called with expected log parameters
        mock_wandb_log.assert_called()
        # Assert that wandb.finish was called
        mock_wandb_finish.assert_called()


@pytest.mark.parametrize(
    "state_size, action_size, vect",
    [
        ((6,), 2, True),
    ],
)
def test_train_offline_early_stop(
    env,
    population_off_policy,
    memory,
    tournament,
    mutations,
    offline_init_hp,
    dummy_h5py_data,
):
    for accelerator_flag in [True, False]:
        if accelerator_flag:
            accelerator = Accelerator()
        else:
            accelerator = None
        MUT_P = {
            "NO_MUT": 0.4,
            "ARCH_MUT": 0.2,
            "PARAMS_MUT": 0.2,
            "ACT_MUT": 0.2,
            "RL_HP_MUT": 0.2,
        }
        with patch("agilerl.training.train_offline.wandb.login") as _, patch(
            "agilerl.training.train_offline.wandb.init"
        ) as _, patch("agilerl.training.train_offline.wandb.log") as _, patch(
            "agilerl.training.train_offline.wandb.finish"
        ) as mock_wandb_finish:
            # Call the function that should trigger wandb.init
            agilerl.training.train_offline.train_offline(
                env,
                "env_name",
                dummy_h5py_data,
                "algo",
                population_off_policy,
                memory,
                INIT_HP=offline_init_hp,
                MUT_P=MUT_P,
                swap_channels=False,
                target=-10000,
                max_steps=50,
                evo_steps=10,
                eval_loop=1,
                tournament=tournament,
                mutation=mutations,
                wb=True,
                accelerator=accelerator,
                wandb_api_key="testing",
            )
            # Assert that wandb.finish was called
            mock_wandb_finish.assert_called()


@pytest.mark.parametrize(
    "state_size, action_size, vect, algo",
    [
        ((6,), 2, True, CQN),
    ],
)
def test_offline_agent_calls(
    env,
    mocked_agent_off_policy,
    memory,
    algo,
    tournament,
    mutations,
    offline_init_hp,
    dummy_h5py_data,
):
    for accelerator_flag in [True, False]:
        if accelerator_flag:
            accelerator = Accelerator()
        else:
            accelerator = None
        mock_population = [mocked_agent_off_policy for _ in range(6)]

        pop, pop_fitnesses = train_offline(
            env,
            "env_name",
            dummy_h5py_data,
            "algo",
            mock_population,
            memory,
            INIT_HP=offline_init_hp,
            MUT_P=None,
            swap_channels=False,
            max_steps=50,
            evo_steps=50,
            eval_loop=1,
            tournament=tournament,
            mutation=mutations,
            wb=False,
            accelerator=accelerator,
        )

        mocked_agent_off_policy.learn.assert_called()
        mocked_agent_off_policy.test.assert_called()
        if accelerator is not None:
            mocked_agent_off_policy.wrap_models.assert_called()
            mocked_agent_off_policy.unwrap_models.assert_called()


@pytest.mark.parametrize(
    "state_size, action_size, vect",
    [
        ((6,), 2, True),
    ],
)
def test_offline_memory_calls(
    env,
    population_off_policy,
    mocked_memory,
    tournament,
    mutations,
    offline_init_hp,
    dummy_h5py_data,
):
    for accelerator_flag in [True, False]:
        accelerator = Accelerator() if accelerator_flag else None
        pop, pop_fitnesses = train_offline(
            env,
            "env_name",
            dummy_h5py_data,
            "algo",
            population_off_policy,
            mocked_memory,
            INIT_HP=offline_init_hp,
            MUT_P=None,
            swap_channels=False,
            max_steps=50,
            evo_steps=50,
            eval_loop=1,
            tournament=tournament,
            mutation=mutations,
            wb=False,
            accelerator=accelerator,
        )
        mocked_memory.add.assert_called()
        mocked_memory.sample.assert_called()


@pytest.mark.parametrize(
    "state_size, action_size, vect",
    [
        ((6,), 2, True),
    ],
)
def test_offline_mut_tourn_calls(
    env,
    population_off_policy,
    memory,
    mocked_tournament,
    mocked_mutations,
    offline_init_hp,
    dummy_h5py_data,
):
    for accelerator_flag in [True, False]:
        if accelerator_flag:
            accelerator = Accelerator()
        else:
            accelerator = None

        pop, pop_fitnesses = train_offline(
            env,
            "env_name",
            dummy_h5py_data,
            "algo",
            population_off_policy,
            memory,
            INIT_HP=offline_init_hp,
            MUT_P=None,
            swap_channels=False,
            max_steps=50,
            evo_steps=50,
            eval_loop=1,
            tournament=mocked_tournament,
            mutation=mocked_mutations,
            wb=False,
            accelerator=accelerator,
        )
        mocked_tournament.select.assert_called()
        mocked_mutations.mutation.assert_called()


@pytest.mark.parametrize(
    "state_size, action_size, vect, accelerator_flag",
    [((6,), 2, True, True), ((6,), 2, True, False)],
)
def test_train_offline_save_elite(
    env,
    population_off_policy,
    memory,
    tournament,
    mutations,
    offline_init_hp,
    dummy_h5py_data,
    accelerator_flag,
):
    if accelerator_flag:
        accelerator = Accelerator()
    else:
        accelerator = None
    elite_path = "elite"
    pop, pop_fitnesses = train_offline(
        env,
        "env_name",
        dummy_h5py_data,
        "algo",
        population_off_policy,
        memory,
        INIT_HP=offline_init_hp,
        MUT_P=None,
        swap_channels=False,
        max_steps=50,
        evo_steps=50,
        eval_loop=1,
        tournament=tournament,
        mutation=mutations,
        wb=False,
        accelerator=accelerator,
        save_elite=True,
        elite_path=elite_path,
    )
    assert os.path.isfile(f"{elite_path}.pt")
    os.remove(f"{elite_path}.pt")


@pytest.mark.parametrize(
    "state_size, action_size, vect, accelerator_flag",
    [((6,), 2, True, True), ((6,), 2, True, False)],
)
def test_train_offline_save_checkpoint(
    env,
    population_off_policy,
    memory,
    tournament,
    mutations,
    offline_init_hp,
    dummy_h5py_data,
    accelerator_flag,
    tmpdir,
):
    if accelerator_flag:
        accelerator = Accelerator()
    else:
        accelerator = None
    checkpoint_path = str(Path(tmpdir) / "checkpoint")
    pop, pop_fitnesses = train_offline(
        env,
        "env_name",
        dummy_h5py_data,
        "algo",
        population_off_policy,
        memory,
        INIT_HP=offline_init_hp,
        MUT_P=None,
        swap_channels=False,
        max_steps=50,
        evo_steps=50,
        eval_loop=1,
        tournament=tournament,
        mutation=mutations,
        wb=False,
        accelerator=accelerator,
        checkpoint=10,
        checkpoint_path=checkpoint_path,
    )
    for i in range(6):  # iterate through the population indices
        assert os.path.isfile(f"{checkpoint_path}_{i}_{50}.pt")
        os.remove(f"{checkpoint_path}_{i}_{50}.pt")


@pytest.mark.parametrize(
    "state_size, action_size",
    [
        ((6,), 2),
    ],
)
def test_train_bandit(
    bandit_env, population_bandit, tournament, mutations, bandit_memory
):
    pop, pop_fitnesses = train_bandits(
        bandit_env,
        "bandit_env_name",
        "algo",
        population_bandit,
        bandit_memory,
        INIT_HP=None,
        MUT_P=None,
        swap_channels=False,
        max_steps=50,
        episode_steps=5,
        evo_steps=25,
        eval_steps=5,
        eval_loop=1,
        tournament=tournament,
        mutation=mutations,
        wb=False,
    )

    assert len(pop) == len(population_bandit)


@pytest.mark.parametrize(
    "state_size, action_size, algo",
    [
        ((6,), 2, NeuralTS),
        ((6,), 2, NeuralUCB),
    ],
)
def test_train_bandit_agent_calls_made(
    bandit_env,
    mocked_bandit,
    tournament,
    mutations,
    bandit_memory,
):
    for accelerator_flag in [True, False]:
        if accelerator_flag:
            accelerator = Accelerator()
        else:
            accelerator = None
        mock_population = [mocked_bandit for _ in range(6)]

        pop, pop_fitnesses = train_bandits(
            bandit_env,
            "bandit_env_name",
            "algo",
            mock_population,
            bandit_memory,
            INIT_HP=None,
            MUT_P=None,
            swap_channels=False,
            max_steps=50,
            episode_steps=5,
            evo_steps=25,
            eval_steps=5,
            eval_loop=1,
            tournament=tournament,
            mutation=mutations,
            wb=False,
            accelerator=accelerator,
            save_elite=True,
        )

        mocked_bandit.get_action.assert_called()
        mocked_bandit.learn.assert_called()
        mocked_bandit.test.assert_called()
        if accelerator is not None:
            mocked_bandit.wrap_models.assert_called()
            mocked_bandit.unwrap_models.assert_called()


@pytest.mark.parametrize("state_size, action_size", [((6,), 2)])
def test_train_bandit_save_elite_warning(
    bandit_env, population_bandit, tournament, mutations, bandit_memory
):
    warning_string = "'save_elite' set to False but 'elite_path' has been defined, elite will not\
                      be saved unless 'save_elite' is set to True."
    with pytest.warns(match=warning_string):
        pop, pop_fitnesses = train_bandits(
            bandit_env,
            "bandit_env_name",
            "algo",
            population_bandit,
            bandit_memory,
            INIT_HP=None,
            MUT_P=None,
            swap_channels=False,
            max_steps=50,
            episode_steps=5,
            evo_steps=25,
            eval_steps=5,
            eval_loop=1,
            tournament=tournament,
            mutation=mutations,
            wb=False,
            save_elite=False,
            elite_path="path",
        )


@pytest.mark.parametrize("state_size, action_size", [((6,), 2)])
def test_train_bandit_checkpoint_warning(
    bandit_env, population_bandit, tournament, mutations, bandit_memory
):
    warning_string = "'checkpoint' set to None but 'checkpoint_path' has been defined, checkpoint will not\
                      be saved unless 'checkpoint' is defined."
    with pytest.warns(match=warning_string):
        pop, pop_fitnesses = train_bandits(
            bandit_env,
            "bandit_env_name",
            "algo",
            population_bandit,
            bandit_memory,
            INIT_HP=None,
            MUT_P=None,
            swap_channels=False,
            max_steps=50,
            episode_steps=5,
            evo_steps=25,
            eval_steps=5,
            eval_loop=1,
            tournament=tournament,
            mutation=mutations,
            wb=False,
            checkpoint=None,
            checkpoint_path="path",
        )


@pytest.mark.parametrize("state_size, action_size", [((6,), 2)])
def test_bandit_actions_histogram(
    bandit_env, population_bandit, tournament, mutations, bandit_memory
):
    pop, pop_fitnesses = train_bandits(
        bandit_env,
        "bandit_env_name",
        "DQN",
        population_bandit,
        bandit_memory,
        INIT_HP=None,
        MUT_P=None,
        swap_channels=False,
        max_steps=50,
        episode_steps=5,
        evo_steps=25,
        eval_steps=5,
        eval_loop=1,
        tournament=tournament,
        mutation=mutations,
        wb=False,
    )

    assert len(pop) == len(population_bandit)


@pytest.mark.parametrize("state_size, action_size", [((6,), 2)])
def test_train_bandit_replay_buffer_calls(
    mocked_bandit_memory, bandit_env, population_bandit, tournament, mutations
):
    pop, pop_fitnesses = train_bandits(
        bandit_env,
        "bandit_env_name",
        "algo",
        population_bandit,
        mocked_bandit_memory,
        INIT_HP=None,
        MUT_P=None,
        swap_channels=False,
        max_steps=50,
        episode_steps=5,
        evo_steps=25,
        eval_steps=5,
        eval_loop=1,
        tournament=tournament,
        mutation=mutations,
        wb=False,
    )
    mocked_bandit_memory.add.assert_called()
    mocked_bandit_memory.sample.assert_called()


@pytest.mark.parametrize(
    "state_size, action_size",
    [
        ((6,), 2),
    ],
)
def test_train_bandit_bandit_env_calls(
    mocked_bandit_env, bandit_memory, population_bandit, tournament, mutations
):
    pop, pop_fitnesses = train_bandits(
        mocked_bandit_env,
        "bandit_env_name",
        "algo",
        population_bandit,
        bandit_memory,
        INIT_HP=None,
        MUT_P=None,
        swap_channels=False,
        max_steps=50,
        episode_steps=5,
        evo_steps=25,
        eval_steps=5,
        eval_loop=1,
        tournament=tournament,
        mutation=mutations,
        wb=False,
    )
    mocked_bandit_env.step.assert_called()
    mocked_bandit_env.reset.assert_called()


@pytest.mark.parametrize(
    "state_size, action_size",
    [
        ((6,), 2),
    ],
)
def test_train_bandit_tourn_mut_calls(
    bandit_env, bandit_memory, population_bandit, mocked_tournament, mocked_mutations
):
    pop, pop_fitnesses = train_bandits(
        bandit_env,
        "bandit_env_name",
        "algo",
        population_bandit,
        bandit_memory,
        INIT_HP=None,
        MUT_P=None,
        swap_channels=False,
        max_steps=50,
        episode_steps=5,
        evo_steps=25,
        eval_steps=5,
        eval_loop=1,
        tournament=mocked_tournament,
        mutation=mocked_mutations,
        wb=False,
    )
    mocked_mutations.mutation.assert_called()
    mocked_tournament.select.assert_called()


@pytest.mark.parametrize("state_size, action_size", [((250, 160, 3), 2)])
def test_train_bandit_rgb_input(
    bandit_env, population_bandit, tournament, mutations, bandit_memory
):
    pop, pop_fitnesses = train_bandits(
        bandit_env,
        "bandit_env_name",
        "algo",
        population_bandit,
        bandit_memory,
        INIT_HP=None,
        MUT_P=None,
        swap_channels=True,
        max_steps=50,
        episode_steps=5,
        evo_steps=25,
        eval_steps=5,
        eval_loop=1,
        tournament=tournament,
        mutation=mutations,
        wb=False,
    )

    assert len(pop) == len(population_bandit)


@pytest.mark.parametrize(
    "state_size, action_size",
    [((6,), 2)],
)
def test_train_bandit_using_alternate_buffers(
    bandit_env,
    bandit_memory,
    population_bandit,
    tournament,
    mutations,
):
    pop, pop_fitnesses = train_bandits(
        bandit_env,
        "bandit_env_name",
        "algo",
        population_bandit,
        memory=bandit_memory,
        INIT_HP=None,
        MUT_P=None,
        swap_channels=False,
        max_steps=50,
        episode_steps=5,
        evo_steps=25,
        eval_steps=5,
        eval_loop=1,
        tournament=tournament,
        mutation=mutations,
        wb=False,
    )

    assert len(pop) == len(population_bandit)


@pytest.mark.parametrize("state_size, action_size", [((3, 64, 64), 2)])
def test_train_bandit_using_alternate_buffers_rgb(
    bandit_env, bandit_memory, population_bandit, tournament, mutations
):
    pop, pop_fitnesses = train_bandits(
        bandit_env,
        "bandit_env_name",
        "algo",
        population_bandit,
        memory=bandit_memory,
        INIT_HP=None,
        MUT_P=None,
        swap_channels=True,
        max_steps=50,
        episode_steps=5,
        evo_steps=25,
        eval_steps=5,
        eval_loop=1,
        tournament=tournament,
        mutation=mutations,
        wb=False,
    )

    assert len(pop) == len(population_bandit)


@pytest.mark.parametrize("state_size, action_size", [((6,), 2)])
def test_train_bandit_distributed(
    bandit_env, population_bandit, tournament, mutations, bandit_memory
):
    accelerator = Accelerator()
    pop, pop_fitnesses = train_bandits(
        bandit_env,
        "bandit_env_name",
        "algo",
        population_bandit,
        bandit_memory,
        INIT_HP=None,
        MUT_P=None,
        swap_channels=False,
        max_steps=50,
        episode_steps=5,
        evo_steps=25,
        eval_steps=5,
        eval_loop=1,
        tournament=tournament,
        mutation=mutations,
        wb=False,
        accelerator=accelerator,
    )

    assert len(pop) == len(population_bandit)


@pytest.mark.parametrize("state_size, action_size", [((6,), 2)])
def test_bandit_wandb_init_log(
    bandit_env, population_bandit, tournament, mutations, bandit_memory
):
    INIT_HP = {
        "BATCH_SIZE": 128,
        "LR": 1e-3,
        "GAMMA": 1,
        "LAMBDA": 1,
        "REG": 0.000625,
        "LEARN_STEP": 1,
        "CHANNELS_LAST": False,
        "POP_SIZE": 6,
        "MEMORY_SIZE": 20000,
    }
    MUT_P = {
        "NO_MUT": 0.4,
        "ARCH_MUT": 0.2,
        "PARAMS_MUT": 0.2,
        "ACT_MUT": 0.2,
        "RL_HP_MUT": 0.2,
    }
    with patch("agilerl.training.train_bandits.wandb.login") as _, patch(
        "agilerl.training.train_bandits.wandb.init"
    ) as mock_wandb_init, patch(
        "agilerl.training.train_bandits.wandb.log"
    ) as mock_wandb_log, patch(
        "agilerl.training.train_bandits.wandb.finish"
    ) as mock_wandb_finish:
        # Call the function that should trigger wandb.init
        agilerl.training.train_bandits.train_bandits(
            bandit_env,
            "bandit_env_name",
            "algo",
            population_bandit,
            bandit_memory,
            INIT_HP=INIT_HP,
            MUT_P=MUT_P,
            swap_channels=False,
            max_steps=50,
            episode_steps=5,
            evo_steps=25,
            eval_steps=5,
            eval_loop=1,
            tournament=tournament,
            mutation=mutations,
            wb=True,
            wandb_api_key="testing",
        )

        # Assert that wandb.init was called with expected arguments
        mock_wandb_init.assert_called_once_with(
            project=ANY,
            name=ANY,
            config=ANY,
        )
        # Assert that wandb.log was called with expected log parameters
        mock_wandb_log.assert_called_with(
            {
                "global_step": ANY,
                "steps_per_agent": ANY,
                "train/mean_score": ANY,
                "train/mean_regret": ANY,
                "train/best_regret": ANY,
                "train/mean_loss": ANY,
                "eval/mean_fitness": ANY,
                "eval/best_fitness": ANY,
            }
        )
        # Assert that wandb.finish was called
        mock_wandb_finish.assert_called()


@pytest.mark.parametrize(
    "state_size, action_size, accelerator",
    [
        ((6,), 2, True),
        ((6,), 2, False),
    ],
)
def test_bandit_wandb_init_log_distributed(
    bandit_env, population_bandit, tournament, mutations, bandit_memory, accelerator
):
    if accelerator:
        accelerator = Accelerator()
    else:
        accelerator = None
    INIT_HP = {
        "BATCH_SIZE": 128,
        "LR": 1e-3,
        "GAMMA": 1,
        "LAMBDA": 1,
        "REG": 0.000625,
        "LEARN_STEP": 1,
        "CHANNELS_LAST": False,
        "POP_SIZE": 6,
        "MEMORY_SIZE": 20000,
    }
    MUT_P = {
        "NO_MUT": 0.4,
        "ARCH_MUT": 0.2,
        "PARAMS_MUT": 0.2,
        "ACT_MUT": 0.2,
        "RL_HP_MUT": 0.2,
    }
    with patch("agilerl.training.train_bandits.wandb.login") as _, patch(
        "agilerl.training.train_bandits.wandb.init"
    ) as mock_wandb_init, patch(
        "agilerl.training.train_bandits.wandb.log"
    ) as mock_wandb_log, patch(
        "agilerl.training.train_bandits.wandb.finish"
    ) as mock_wandb_finish:
        # Call the function that should trigger wandb.init
        agilerl.training.train_bandits.train_bandits(
            bandit_env,
            "bandit_env_name",
            "algo",
            population_bandit,
            bandit_memory,
            INIT_HP=INIT_HP,
            MUT_P=MUT_P,
            swap_channels=False,
            max_steps=50,
            episode_steps=5,
            evo_steps=25,
            eval_steps=5,
            eval_loop=1,
            tournament=tournament,
            mutation=mutations,
            wb=True,
            accelerator=accelerator,
            wandb_api_key="testing",
        )

        # Assert that wandb.init was called with expected arguments
        mock_wandb_init.assert_called_once_with(
            project=ANY,
            name=ANY,
            config=ANY,
        )
        # Assert that wandb.log was called with expected log parameters
        mock_wandb_log.assert_called_with(
            {
                "global_step": ANY,
                "steps_per_agent": ANY,
                "train/mean_score": ANY,
                "train/mean_regret": ANY,
                "train/best_regret": ANY,
                "train/mean_loss": ANY,
                "eval/mean_fitness": ANY,
                "eval/best_fitness": ANY,
            }
        )
        # Assert that wandb.finish was called
        mock_wandb_finish.assert_called()


@pytest.mark.parametrize("state_size, action_size", [((6,), 2)])
def test_bandit_early_stop_wandb(
    bandit_env, population_bandit, tournament, mutations, bandit_memory
):
    INIT_HP = {
        "BATCH_SIZE": 128,
        "LR": 1e-3,
        "GAMMA": 1,
        "LAMBDA": 1,
        "REG": 0.000625,
        "LEARN_STEP": 1,
        "CHANNELS_LAST": False,
        "POP_SIZE": 6,
        "MEMORY_SIZE": 20000,
    }
    MUT_P = {
        "NO_MUT": 0.4,
        "ARCH_MUT": 0.2,
        "PARAMS_MUT": 0.2,
        "ACT_MUT": 0.2,
        "RL_HP_MUT": 0.2,
    }
    with patch("agilerl.training.train_bandits.wandb.login") as _, patch(
        "agilerl.training.train_bandits.wandb.init"
    ) as _, patch("agilerl.training.train_bandits.wandb.log") as _, patch(
        "agilerl.training.train_bandits.wandb.finish"
    ) as mock_wandb_finish:
        # Call the function that should trigger wandb.init
        agilerl.training.train_bandits.train_bandits(
            bandit_env,
            "bandit_env_name",
            "algo",
            population_bandit,
            bandit_memory,
            INIT_HP=INIT_HP,
            MUT_P=MUT_P,
            target=-10000,
            swap_channels=False,
            max_steps=550,
            episode_steps=5,
            evo_steps=25,
            eval_steps=5,
            eval_loop=1,
            tournament=tournament,
            mutation=mutations,
            wb=True,
            wandb_api_key="testing",
        )
        # Assert that wandb.finish was called
        mock_wandb_finish.assert_called()


@pytest.mark.parametrize("state_size, action_size", [((6,), 2)])
def test_train_bandit_save_elite(
    bandit_env, population_bandit, tournament, mutations, bandit_memory
):
    elite_path = "checkpoint.pt"
    pop, pop_fitnesses = train_bandits(
        bandit_env,
        "bandit_env_name",
        "algo",
        population_bandit,
        bandit_memory,
        INIT_HP=None,
        MUT_P=None,
        swap_channels=False,
        max_steps=50,
        episode_steps=5,
        evo_steps=25,
        eval_steps=5,
        eval_loop=1,
        tournament=tournament,
        mutation=mutations,
        wb=False,
        save_elite=True,
        elite_path=elite_path,
    )
    assert os.path.isfile(elite_path)
    os.remove(elite_path)


@pytest.mark.parametrize(
    "state_size, action_size, accelerator_flag",
    [((6,), 2, True), ((6,), 2, False)],
)
def test_bandit_train_save_checkpoint(
    bandit_env,
    population_bandit,
    tournament,
    mutations,
    bandit_memory,
    accelerator_flag,
    tmpdir,
):
    if accelerator_flag:
        accelerator = Accelerator()
    else:
        accelerator = None
    checkpoint_path = str(Path(tmpdir) / "checkpoint")
    pop, pop_fitnesses = train_bandits(
        bandit_env,
        "bandit_env_name",
        "algo",
        population_bandit,
        bandit_memory,
        INIT_HP=None,
        MUT_P=None,
        swap_channels=False,
        max_steps=50,
        episode_steps=5,
        evo_steps=25,
        eval_steps=5,
        eval_loop=1,
        tournament=tournament,
        mutation=mutations,
        wb=False,
        checkpoint=10,
        checkpoint_path=checkpoint_path,
        accelerator=accelerator,
    )
    for i in range(6):  # iterate through the population indices
        for s in range(5):
            assert os.path.isfile(f"{checkpoint_path}_{i}_{10*(s+1)}.pt")
            os.remove(f"{checkpoint_path}_{i}_{10*(s+1)}.pt")


# LEAVE LAST, TEMPORARY TO DELETE SAVED MODELS
# FIXME: Properly handle saving/deletion in tests
def test_remove_saved_models():
    if os.path.exists("models"):
        shutil.rmtree("models")<|MERGE_RESOLUTION|>--- conflicted
+++ resolved
@@ -18,11 +18,11 @@
 import agilerl.training.train_off_policy
 import agilerl.training.train_offline
 import agilerl.training.train_on_policy
-<<<<<<< HEAD
 from agilerl.algorithms import (
     CQN,
     DDPG,
     DQN,
+    IPPO,
     MADDPG,
     MATD3,
     PPO,
@@ -37,19 +37,6 @@
     PrioritizedReplayBuffer,
     ReplayBuffer,
 )
-=======
-from agilerl.algorithms.cqn import CQN
-from agilerl.algorithms.ddpg import DDPG
-from agilerl.algorithms.dqn import DQN
-from agilerl.algorithms.dqn_rainbow import RainbowDQN
-from agilerl.algorithms.ippo import IPPO
-from agilerl.algorithms.maddpg import MADDPG
-from agilerl.algorithms.matd3 import MATD3
-from agilerl.algorithms.neural_ts_bandit import NeuralTS
-from agilerl.algorithms.neural_ucb_bandit import NeuralUCB
-from agilerl.algorithms.ppo import PPO
-from agilerl.algorithms.td3 import TD3
->>>>>>> 06ae7604
 from agilerl.training.train_bandits import train_bandits
 from agilerl.training.train_multi_agent_off_policy import train_multi_agent_off_policy
 from agilerl.training.train_multi_agent_on_policy import train_multi_agent_on_policy
@@ -492,16 +479,11 @@
 
 class DummyMultiMemory:
     def __init__(self):
-<<<<<<< HEAD
         self.counter = 0
         self.state_size = None
         self.action_size = None
         self.next_state_size = None
-        self.agents = ["agent_0", "agent_1"]
-=======
-        super().__init__()
         self.agents = ["agent_0", "other_agent_0"]
->>>>>>> 06ae7604
 
     def __len__(self):
         return 1000
