--- conflicted
+++ resolved
@@ -9,132 +9,8 @@
 )
 
 
-<<<<<<< HEAD
 @pytest.mark.parametrize("use_accelerator", [True, False])
 def test_finetune_llm_basic_training_loop(use_accelerator):
-=======
-@pytest.fixture
-def mock_agent():
-    agent = MagicMock()
-    agent.local_rank = 0
-    return agent
-
-
-@patch("torch.distributed.get_world_size")
-@patch("torch.distributed.all_gather")
-def test_gather_tensor_with_tensor_input(
-    mock_all_gather, mock_get_world_size, mock_agent
-):
-    mock_get_world_size.return_value = 3
-    input_tensor = torch.tensor([1.0, 2.0, 3.0], device=f"cuda:{mock_agent.local_rank}")
-
-    def mock_gather(output_list, input_tensor):
-        output_list[0].copy_(
-            torch.tensor([1.0, 2.0, 3.0], device=f"cuda:{mock_agent.local_rank}")
-        )
-        output_list[1].copy_(
-            torch.tensor([4.0, 5.0, 6.0], device=f"cuda:{mock_agent.local_rank}")
-        )
-        output_list[2].copy_(
-            torch.tensor([7.0, 8.0, 9.0], device=f"cuda:{mock_agent.local_rank}")
-        )
-
-    mock_all_gather.side_effect = mock_gather
-    mock_agent.device = f"cuda:{mock_agent.local_rank}"
-    result = gather_tensor(input_tensor, mock_agent)
-    expected = torch.tensor(
-        [[1.0, 2.0, 3.0], [4.0, 5.0, 6.0], [7.0, 8.0, 9.0]],
-        device=f"cuda:{mock_agent.local_rank}",
-    )
-    assert torch.allclose(result, expected)
-    mock_get_world_size.assert_called_once()
-    mock_all_gather.assert_called_once()
-
-
-@patch("torch.distributed.get_world_size")
-@patch("torch.distributed.all_gather")
-def test_gather_tensor_with_scalar_input(
-    mock_all_gather, mock_get_world_size, mock_agent
-):
-    mock_get_world_size.return_value = 2
-    input_scalar = 42.0
-
-    def mock_gather(output_list, input_tensor):
-        output_list[0].copy_(torch.tensor(42.0, device=f"cuda:{mock_agent.local_rank}"))
-        output_list[1].copy_(torch.tensor(84.0, device=f"cuda:{mock_agent.local_rank}"))
-
-    mock_all_gather.side_effect = mock_gather
-    mock_agent.device = f"cuda:{mock_agent.local_rank}"
-    result = gather_tensor(input_scalar, mock_agent)
-    expected = torch.tensor([42.0, 84.0], device=f"cuda:{mock_agent.local_rank}")
-    assert torch.allclose(result, expected)
-    mock_get_world_size.assert_called_once()
-    mock_all_gather.assert_called_once()
-
-
-@pytest.fixture
-def setup_test_data():
-    agent = Mock()
-    agent.device = torch.device("cpu")
-    agent.world_size = 4
-    loss = torch.tensor([[2.5]])
-    kl = torch.tensor([[1.2]])
-    rewards = torch.tensor([3.0, 4.0, 5.0])
-
-    return agent, loss, kl, rewards
-
-
-def mock_gather_tensor(tensor, agent):
-    if not isinstance(tensor, torch.Tensor):
-        tensor = torch.tensor(tensor, device=f"cuda:{agent.local_rank}")
-    tensor = tensor.detach().clone()
-    world_size = agent.world_size
-    gathered_tensors = []
-    for i in range(world_size):
-        gathered_tensors.append(tensor)
-    return torch.stack(gathered_tensors)
-
-
-@patch("agilerl.training.train_llm.gather_tensor", side_effect=mock_gather_tensor)
-def test_basic_aggregation(mock_gather, setup_test_data):
-    """Test basic aggregation functionality."""
-    agent, *data = setup_test_data
-    avg_loss, avg_kl, avg_reward = (
-        aggregate_metrics_across_gpus(agent, metric) for metric in data
-    )
-    mock_gather.assert_called()
-    assert avg_loss == 2.5
-    assert pytest.approx(avg_kl) == 1.2
-    assert avg_reward == 4.0
-    assert mock_gather.call_count == 3
-    mock_gather.assert_any_call(data[0], agent)
-    mock_gather.assert_any_call(data[1], agent)
-    assert mock_gather.call_args_list[2][0][0].mean() == 4.0
-
-
-def test_save_with_accelerator():
-    """Test saving checkpoint when agent has an accelerator."""
-    agent = Mock()
-    agent.actor = Mock()
-    agent.accelerator = Mock()
-    unwrapped_model = Mock()
-    agent.accelerator.unwrap_model = Mock(return_value=unwrapped_model)
-    save_llm_checkpoint(agent, "test_checkpoint", 100)
-    agent.accelerator.unwrap_model.assert_called_once_with(agent.actor)
-    unwrapped_model.save_pretrained.assert_called_once_with("test_checkpoint")
-
-
-def test_save_without_accelerator():
-    """Test saving checkpoint when agent has no accelerator."""
-    agent = Mock()
-    agent.actor = Mock()
-    agent.accelerator = None
-    save_llm_checkpoint(agent, None, 42)
-    agent.actor.save_pretrained.assert_called_once_with("step_42")
-
-
-def test_finetune_llm_basic_training_loop():
->>>>>>> 93e6fac3
     """Test the basic training loop in finetune_llm."""
     # Create mock agent
     mock_agent = MagicMock()
@@ -152,17 +28,14 @@
     mock_env.__len__.return_value = 6
     mock_env.reset.return_value = "initial_prompts"
     mock_env.step.return_value = ("next_prompts", torch.tensor([2.0, 3.0]))
-<<<<<<< HEAD
-    mock_env.data_batch_size_per_gpu = 1
-=======
->>>>>>> 93e6fac3
+    mock_env.data_batch_size_per_gpu = 1
+
 
     # Mock other dependencies
     with patch("agilerl.training.train_llm.trange"), patch(
         "agilerl.training.train_llm.aggregate_metrics_across_gpus"
     ) as mock_agg, patch("agilerl.training.train_llm.save_llm_checkpoint"):
 
-<<<<<<< HEAD
         mock_agg.return_value = 0.5
         finetune_llm(
             pop=[mock_agent],
@@ -178,33 +51,6 @@
         assert mock_agent.learn.call_count == 6
         assert mock_agg.call_count == 36
         assert mock_agent.test.call_count == 3  # Should be called at step 2
-=======
-        # Configure mocks
-        mock_pbar = Mock()
-        mock_trange.return_value = mock_pbar
-        mock_agg.return_value = (0.5, 0.2, 0.7)  # loss, kl, reward
-
-        # Run the function
-        finetune_llm(
-            agent=mock_agent, env=mock_env, evaluation_interval=2, max_reward=2.0
-        )
-
-        # Verify training loop execution
-        assert mock_env.reset.call_count == 1
-        assert mock_env.reset.call_args == call(reset_dataloaders=True)
-        assert mock_agent.get_action.call_count == 3
-        assert mock_env.step.call_count == 3
-        assert mock_agent.learn.call_count == 3
-        assert mock_agg.call_count == 12
-
-        # Verify progress bar
-        assert mock_trange.call_count == 1
-        assert mock_trange.call_args[0][0] == 3  # max_steps = 3
-        assert mock_pbar.update.call_count == 3
-
-        # Verify evaluation was called at the right intervals
-        assert mock_agent.test.call_count == 1  # Should be called at step 2
->>>>>>> 93e6fac3
 
 
 @pytest.mark.parametrize("use_accelerator", [True, False])
