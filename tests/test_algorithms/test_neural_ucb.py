import copy
from pathlib import Path

import dill
import numpy as np
import pytest
import torch
import torch.nn as nn
import torch.optim as optim
from accelerate import Accelerator
from accelerate.optimizer import AcceleratedOptimizer
from gymnasium import spaces
from tensordict import TensorDict

from agilerl.algorithms.neural_ucb_bandit import NeuralUCB
from agilerl.modules import EvolvableCNN, EvolvableMLP, EvolvableMultiInput
from agilerl.wrappers.make_evolvable import MakeEvolvable
from tests.helper_functions import (
    generate_dict_or_tuple_space,
    generate_random_box_space,
)


@pytest.fixture(autouse=True)
def cleanup():
    yield  # Run the test first
    torch.cuda.empty_cache()  # Free up GPU memory


class DummyNeuralUCB(NeuralUCB):
    def __init__(
        self,
        observation_space,
        action_space,
        net_config=None,
        *args,
        **kwargs,
    ):
        super().__init__(
            observation_space=observation_space,
            action_space=action_space,
            net_config=net_config,
            *args,
            **kwargs,
        )

        self.tensor_test = torch.randn(1)
        self.numpy_test = np.random.rand(1)


class DummyBanditEnv:
    def __init__(self, state_size, arms):
        self.arms = arms
        self.state_size = (arms,) + state_size
        self.n_envs = 1

    def reset(self):
        return np.random.rand(*self.state_size)

    def step(self, action):
        return (
            np.random.rand(*self.state_size),
            np.random.rand(self.n_envs),
        )


@pytest.fixture
def simple_mlp():
    network = nn.Sequential(
        nn.Linear(4, 64),
        nn.ReLU(),
        nn.Linear(64, 1),
    )
    return network


@pytest.fixture
def simple_cnn():
    network = nn.Sequential(
        nn.Conv2d(
            3, 4, kernel_size=3, stride=1, padding=1
        ),  # Input channels: 3 (for RGB images), Output channels: 16
        nn.ReLU(),
        nn.Conv2d(
            4, 4, kernel_size=3, stride=1, padding=1
        ),  # Input channels: 16, Output channels: 32
        nn.ReLU(),
        nn.Flatten(),  # Flatten the 2D feature map to a 1D vector
        nn.Linear(32 * 4 * 4 * 32, 8),  # Fully connected layer with 128 output features
        nn.ReLU(),
        nn.Linear(8, 1),
    )
    return network


@pytest.mark.parametrize(
    "observation_space, encoder_cls",
    [
        (generate_random_box_space(shape=(4,)), EvolvableMLP),
        (generate_random_box_space(shape=(3, 64, 64)), EvolvableCNN),
        (generate_dict_or_tuple_space(2, 2, dict_space=True), EvolvableMultiInput),
        (generate_dict_or_tuple_space(2, 2, dict_space=False), EvolvableMultiInput),
    ],
)
@pytest.mark.parametrize("accelerator", [None, Accelerator()])
def test_initialize_bandit(observation_space, encoder_cls, accelerator):
    action_space = spaces.Discrete(2)
    device = accelerator.device if accelerator else "cpu"
    bandit = NeuralUCB(observation_space, action_space, accelerator=accelerator)

    assert bandit.observation_space == observation_space
    assert bandit.action_space == action_space
    assert bandit.batch_size == 64
    assert bandit.lr == 0.001
    assert bandit.learn_step == 2
    assert bandit.gamma == 1.0
    assert bandit.lamb == 1.0
    assert bandit.reg == 0.000625
    assert bandit.mut is None
    assert bandit.device == device
    assert bandit.accelerator == accelerator
    assert bandit.index == 0
    assert bandit.scores == []
    assert bandit.fitness == []
    assert bandit.steps == [0]
    assert isinstance(bandit.actor.encoder, encoder_cls)
    expected_optimizer = AcceleratedOptimizer if accelerator else optim.Adam
    assert isinstance(bandit.optimizer.optimizer, expected_optimizer)
    assert isinstance(bandit.criterion, nn.MSELoss)


# Can initialize NeuralUCB with an actor network
# TODO: Will be deprecated in the future
@pytest.mark.parametrize(
    "observation_space, actor_network, input_tensor",
    [
        (spaces.Box(0, 1, shape=(4,)), "simple_mlp", torch.randn(1, 4)),
        (spaces.Box(0, 1, shape=(3, 64, 64)), "simple_cnn", torch.randn(1, 3, 64, 64)),
    ],
)
def test_initialize_bandit_with_actor_network(
    observation_space, actor_network, input_tensor, request
):
    action_space = spaces.Discrete(2)
    actor_network = request.getfixturevalue(actor_network)
    actor_network = MakeEvolvable(actor_network, input_tensor)

    bandit = NeuralUCB(observation_space, action_space, actor_network=actor_network)

    assert bandit.observation_space == observation_space
    assert bandit.action_space == action_space
    assert bandit.batch_size == 64
    assert bandit.lr == 0.001
    assert bandit.learn_step == 2
    assert bandit.gamma == 1.0
    assert bandit.lamb == 1.0
    assert bandit.reg == 0.000625
    assert bandit.mut is None
    assert bandit.device == "cpu"
    assert bandit.accelerator is None
    assert bandit.index == 0
    assert bandit.scores == []
    assert bandit.fitness == []
    assert bandit.steps == [0]
    assert isinstance(bandit.optimizer.optimizer, optim.Adam)
    assert isinstance(bandit.criterion, nn.MSELoss)


def test_initialize_bandit_with_incorrect_actor_network():
    observation_space = spaces.Box(0, 1, shape=(4,))
    action_space = spaces.Discrete(2)
    actor_network = nn.Sequential(nn.Linear(observation_space.shape[0], action_space.n))

    with pytest.raises(TypeError) as e:
        bandit = NeuralUCB(observation_space, action_space, actor_network=actor_network)

        assert bandit
        assert (
            e
            == "'actor_network' argument is of type {type(actor_network)}, but must be of type EvolvableModule."
        )


def test_initialize_bandit_with_evo_nets():
    observation_space = spaces.Box(0, 1, shape=(4,))
    action_space = spaces.Discrete(2)
    actor_network = EvolvableMLP(
        num_inputs=observation_space.shape[0],
        num_outputs=1,
        hidden_size=[64, 64],
        layer_norm=False,
    )

    bandit = NeuralUCB(observation_space, action_space, actor_network=actor_network)
    assert bandit.observation_space == observation_space
    assert bandit.action_space == action_space
    assert bandit.batch_size == 64
    assert bandit.lr == 0.001
    assert bandit.learn_step == 2
    assert bandit.gamma == 1.0
    assert bandit.lamb == 1.0
    assert bandit.reg == 0.000625
    assert bandit.mut is None
    assert bandit.device == "cpu"
    assert bandit.accelerator is None
    assert bandit.index == 0
    assert bandit.scores == []
    assert bandit.fitness == []
    assert bandit.steps == [0]
    assert isinstance(bandit.optimizer.optimizer, optim.Adam)
    assert isinstance(bandit.criterion, nn.MSELoss)


def test_initialize_neuralucb_with_incorrect_actor_net_type():
    observation_space = spaces.Box(0, 1, shape=(4,))
    action_space = spaces.Discrete(2)
    actor_network = "dummy"

    with pytest.raises(TypeError) as a:
        bandit = NeuralUCB(observation_space, action_space, actor_network=actor_network)
        assert bandit
        assert (
            str(a.value)
            == f"'actor_network' argument is of type {type(actor_network)}, but must be of type EvolvableMLP, EvolvableCNN or MakeEvolvable"
        )


# Returns the expected action when given a state observation and epsilon=0 or 1.
def test_returns_expected_action():
    observation_space = spaces.Box(0, 1, shape=(4,))
    action_space = spaces.Discrete(2)

    bandit = NeuralUCB(observation_space, action_space)
    state = np.array([1, 2, 3, 4])

    action_mask = None

    action = bandit.get_action(state, action_mask)

    assert action.is_integer()
    assert action >= 0 and action < action_space.n


# Returns the expected action when given a state observation and action mask.
def test_returns_expected_action_mask():
    accelerator = Accelerator()
    observation_space = spaces.Box(0, 1, shape=(4,))
    action_space = spaces.Discrete(2)

    bandit = NeuralUCB(observation_space, action_space, accelerator=accelerator)
    state = np.array([1, 2, 3, 4])

    action_mask = np.array([0, 1])

    action = bandit.get_action(state, action_mask)

    assert action.is_integer()
    assert action == 1


# learns from experiences and updates network parameters
@pytest.mark.parametrize(
    "observation_space",
    [
        generate_random_box_space(shape=(4,)),
        generate_random_box_space(shape=(3, 32, 32)),
    ],
)
@pytest.mark.parametrize("accelerator", [None, Accelerator()])
def test_learns_from_experiences(observation_space, accelerator):
    action_space = spaces.Discrete(2)
    batch_size = 64

    # Create an instance of the NeuralTS class
    bandit = NeuralUCB(
        observation_space,
        action_space,
        batch_size=batch_size,
        accelerator=accelerator,
    )

    # Create a batch of experiences
    states = torch.randn(batch_size, *observation_space.shape)
    rewards = torch.randn((batch_size, 1))

    experiences = TensorDict(
        {"obs": states, "reward": rewards},
        batch_size=[batch_size],
        device=bandit.device,
    )

    # Copy state dict before learning - should be different to after updating weights
    actor = bandit.actor
    actor_pre_learn_sd = str(copy.deepcopy(bandit.actor.state_dict()))

    # Call the learn method
    loss = bandit.learn(experiences)

    assert isinstance(loss, float)
    assert loss >= 0.0
    assert actor == bandit.actor
    assert actor_pre_learn_sd != str(bandit.actor.state_dict())


# Runs algorithm test loop
@pytest.mark.parametrize(
    "observation_space",
    [
        generate_random_box_space(shape=(4,)),
        generate_random_box_space(shape=(3, 32, 32)),
    ],
)
def test_algorithm_test_loop(observation_space):
    action_space = spaces.Discrete(2)

    env = DummyBanditEnv(state_size=observation_space.shape, arms=action_space.n)

    agent = NeuralUCB(observation_space=observation_space, action_space=action_space)
    mean_score = agent.test(env, max_steps=10)
    assert isinstance(mean_score, float)


# Clones the agent and returns an identical agent.
@pytest.mark.parametrize(
    "observation_space",
    [
        generate_random_box_space(shape=(4,)),
        generate_random_box_space(shape=(3, 32, 32)),
        generate_dict_or_tuple_space(2, 2, dict_space=True),
        generate_dict_or_tuple_space(2, 2, dict_space=False),
    ],
)
def test_clone_returns_identical_agent(observation_space):
    action_space = spaces.Discrete(2)

<<<<<<< HEAD
    bandit = DummyNeuralUCB(observation_space, action_space, net_config)
=======
    bandit = DummyNeuralUCB(observation_space, action_space)
>>>>>>> 267427d7
    bandit.tensor_attribute = torch.randn(1)
    bandit.numpy_attribute = np.random.rand(1)
    clone_agent = bandit.clone()

    assert clone_agent.observation_space == bandit.observation_space
    assert clone_agent.action_space == bandit.action_space
    assert clone_agent.batch_size == bandit.batch_size
    assert clone_agent.lr == bandit.lr
    assert clone_agent.learn_step == bandit.learn_step
    assert clone_agent.gamma == bandit.gamma
    assert clone_agent.mut == bandit.mut
    assert clone_agent.device == bandit.device
    assert clone_agent.accelerator == bandit.accelerator
    assert str(clone_agent.actor.state_dict()) == str(bandit.actor.state_dict())
    assert str(clone_agent.optimizer.state_dict()) == str(bandit.optimizer.state_dict())
    assert clone_agent.fitness == bandit.fitness
    assert clone_agent.steps == bandit.steps
    assert clone_agent.scores == bandit.scores
    assert clone_agent.tensor_attribute == bandit.tensor_attribute
    assert clone_agent.tensor_test == bandit.tensor_test
    assert clone_agent.numpy_attribute == bandit.numpy_attribute
    assert clone_agent.numpy_test == bandit.numpy_test

    accelerator = Accelerator()
    bandit = NeuralUCB(observation_space, action_space, accelerator=accelerator)
    clone_agent = bandit.clone()

    assert clone_agent.observation_space == bandit.observation_space
    assert clone_agent.action_space == bandit.action_space
    assert clone_agent.batch_size == bandit.batch_size
    assert clone_agent.lr == bandit.lr
    assert clone_agent.learn_step == bandit.learn_step
    assert clone_agent.gamma == bandit.gamma
    assert clone_agent.mut == bandit.mut
    assert clone_agent.device == bandit.device
    assert clone_agent.accelerator == bandit.accelerator
    assert str(clone_agent.actor.state_dict()) == str(bandit.actor.state_dict())
    assert str(clone_agent.optimizer.state_dict()) == str(bandit.optimizer.state_dict())
    assert clone_agent.fitness == bandit.fitness
    assert clone_agent.steps == bandit.steps
    assert clone_agent.scores == bandit.scores

    accelerator = Accelerator()
    bandit = NeuralUCB(
        observation_space, action_space, accelerator=accelerator, wrap=False
    )
    clone_agent = bandit.clone(wrap=False)

    assert clone_agent.observation_space == bandit.observation_space
    assert clone_agent.action_space == bandit.action_space
    assert clone_agent.batch_size == bandit.batch_size
    assert clone_agent.lr == bandit.lr
    assert clone_agent.learn_step == bandit.learn_step
    assert clone_agent.gamma == bandit.gamma
    assert clone_agent.mut == bandit.mut
    assert clone_agent.device == bandit.device
    assert clone_agent.accelerator == bandit.accelerator
    assert str(clone_agent.actor.state_dict()) == str(bandit.actor.state_dict())
    assert str(clone_agent.optimizer.state_dict()) == str(bandit.optimizer.state_dict())
    assert clone_agent.fitness == bandit.fitness
    assert clone_agent.steps == bandit.steps
    assert clone_agent.scores == bandit.scores


def test_clone_new_index():
    observation_space = spaces.Box(0, 1, shape=(4,))
    action_space = spaces.Discrete(2)

    bandit = NeuralUCB(observation_space, action_space)
    clone_agent = bandit.clone(index=100)

    assert clone_agent.index == 100


def test_clone_after_learning():
    action_space = spaces.Discrete(2)
    observation_space = spaces.Box(0, 1, shape=(4,))
    batch_size = 4
    states = torch.randn(batch_size, observation_space.shape[0])
    rewards = torch.rand(batch_size, 1)
    experiences = TensorDict(
        {"obs": states, "reward": rewards},
        batch_size=[batch_size],
    )
    bandit = NeuralUCB(observation_space, action_space, batch_size=batch_size)
    bandit.learn(experiences)
    clone_agent = bandit.clone()

    assert clone_agent.observation_space == bandit.observation_space
    assert clone_agent.action_space == bandit.action_space
    assert clone_agent.batch_size == bandit.batch_size
    assert clone_agent.lr == bandit.lr
    assert clone_agent.learn_step == bandit.learn_step
    assert clone_agent.gamma == bandit.gamma
    assert clone_agent.mut == bandit.mut
    assert clone_agent.device == bandit.device
    assert clone_agent.accelerator == bandit.accelerator
    assert str(clone_agent.actor.state_dict()) == str(bandit.actor.state_dict())
    assert str(clone_agent.optimizer.state_dict()) == str(bandit.optimizer.state_dict())
    assert clone_agent.fitness == bandit.fitness
    assert clone_agent.steps == bandit.steps
    assert clone_agent.scores == bandit.scores


# TODO: Will be deprecated in the future
@pytest.mark.parametrize(
    "observation_space, actor_network, input_tensor",
    [
        (spaces.Box(0, 1, shape=(4,)), "simple_mlp", torch.randn(1, 4)),
        (spaces.Box(0, 1, shape=(3, 64, 64)), "simple_cnn", torch.randn(1, 3, 64, 64)),
    ],
)
def test_clone_with_make_evo(observation_space, actor_network, input_tensor, request):
    action_space = spaces.Discrete(2)
    actor_network = request.getfixturevalue(actor_network)
    actor_network = MakeEvolvable(actor_network, input_tensor)

    bandit = NeuralUCB(observation_space, action_space, actor_network=actor_network)
    clone_agent = bandit.clone()

    assert clone_agent.observation_space == bandit.observation_space
    assert clone_agent.action_space == bandit.action_space
    assert clone_agent.batch_size == bandit.batch_size
    assert clone_agent.lr == bandit.lr
    assert clone_agent.learn_step == bandit.learn_step
    assert clone_agent.gamma == bandit.gamma
    assert clone_agent.mut == bandit.mut
    assert clone_agent.device == bandit.device
    assert clone_agent.accelerator == bandit.accelerator
    assert str(clone_agent.actor.state_dict()) == str(bandit.actor.state_dict())
    assert str(clone_agent.optimizer.state_dict()) == str(bandit.optimizer.state_dict())
    assert clone_agent.fitness == bandit.fitness
    assert clone_agent.steps == bandit.steps
    assert clone_agent.scores == bandit.scores


# The method successfully unwraps the actor model when an accelerator is present.
def test_unwrap_models():
    bandit = NeuralUCB(
        observation_space=spaces.Box(0, 1, shape=(4,)),
        action_space=spaces.Discrete(2),
        accelerator=Accelerator(),
    )
    bandit.unwrap_models()
    assert isinstance(bandit.actor, nn.Module)


# The saved checkpoint file contains the correct data and format.
@pytest.mark.parametrize(
    "observation_space, encoder_cls",
    [
        (generate_random_box_space(shape=(4,)), EvolvableMLP),
        (generate_random_box_space(shape=(3, 32, 32)), EvolvableCNN),
        (generate_dict_or_tuple_space(2, 2, dict_space=True), EvolvableMultiInput),
        (generate_dict_or_tuple_space(2, 2, dict_space=False), EvolvableMultiInput),
    ],
)
def test_save_load_checkpoint_correct_data_and_format(
    observation_space, encoder_cls, tmpdir
):
    # Initialize the NeuralUCB agent
    bandit = NeuralUCB(
        observation_space=observation_space, action_space=spaces.Discrete(2)
    )

    # Save the checkpoint to a file
    checkpoint_path = Path(tmpdir) / "checkpoint.pth"
    bandit.save_checkpoint(checkpoint_path)

    # Load the saved checkpoint file
    checkpoint = torch.load(checkpoint_path, pickle_module=dill)

    # Check if the loaded checkpoint has the correct keys
    assert "actor_init_dict" in checkpoint["network_info"]["modules"]
    assert "actor_state_dict" in checkpoint["network_info"]["modules"]
    assert "optimizer_state_dict" in checkpoint["network_info"]["optimizers"]
    assert "batch_size" in checkpoint
    assert "lr" in checkpoint
    assert "learn_step" in checkpoint
    assert "gamma" in checkpoint
    assert "mut" in checkpoint
    assert "index" in checkpoint
    assert "scores" in checkpoint
    assert "fitness" in checkpoint
    assert "steps" in checkpoint

    bandit = NeuralUCB(
        observation_space=spaces.Box(0, 1, shape=(4,)), action_space=spaces.Discrete(2)
    )
    # Load checkpoint
    bandit.load_checkpoint(checkpoint_path)

    # Check if properties and weights are loaded correctly
    assert isinstance(bandit.actor.encoder, encoder_cls)
    assert bandit.lr == 1e-3
    assert bandit.batch_size == 64
    assert bandit.learn_step == 2
    assert bandit.gamma == 1.0
    assert bandit.lamb == 1.0
    assert bandit.reg == 0.000625
    assert bandit.mut is None
    assert bandit.index == 0
    assert bandit.scores == []
    assert bandit.fitness == []
    assert bandit.steps == [0]

    assert bandit.numel == sum(
        w.numel() for w in bandit.exp_layer.parameters() if w.requires_grad
    )
    assert torch.equal(
        bandit.theta_0,
        torch.cat(
            [w.flatten() for w in bandit.exp_layer.parameters() if w.requires_grad]
        ),
    )


# The saved checkpoint file contains the correct data and format.
# TODO: Will be deprecated in the future
@pytest.mark.parametrize(
    "observation_space, actor_network, input_tensor",
    [
        (spaces.Box(0, 1, shape=(4,)), "simple_mlp", torch.randn(1, 4)),
    ],
)
def test_save_load_checkpoint_correct_data_and_format_network(
    observation_space, actor_network, input_tensor, request, tmpdir
):
    actor_network = request.getfixturevalue(actor_network)
    actor_network = MakeEvolvable(actor_network, input_tensor)

    # Initialize the NeuralUCB agent
    bandit = NeuralUCB(
        observation_space=observation_space,
        action_space=spaces.Discrete(2),
        actor_network=actor_network,
    )

    # Save the checkpoint to a file
    checkpoint_path = Path(tmpdir) / "checkpoint.pth"
    bandit.save_checkpoint(checkpoint_path)

    # Load the saved checkpoint file
    checkpoint = torch.load(checkpoint_path, pickle_module=dill)

    # Check if the loaded checkpoint has the correct keys
    assert "actor_init_dict" in checkpoint["network_info"]["modules"]
    assert "actor_state_dict" in checkpoint["network_info"]["modules"]
    assert "optimizer_state_dict" in checkpoint["network_info"]["optimizers"]
    assert "batch_size" in checkpoint
    assert "lr" in checkpoint
    assert "learn_step" in checkpoint
    assert "gamma" in checkpoint
    assert "mut" in checkpoint
    assert "index" in checkpoint
    assert "scores" in checkpoint
    assert "fitness" in checkpoint
    assert "steps" in checkpoint

    bandit = NeuralUCB(
        observation_space=observation_space, action_space=spaces.Discrete(2)
    )
    # Load checkpoint
    bandit.load_checkpoint(checkpoint_path)

    # Check if properties and weights are loaded correctly
    assert isinstance(bandit.actor, nn.Module)
    assert bandit.lr == 1e-3
    assert bandit.batch_size == 64
    assert bandit.learn_step == 2
    assert bandit.gamma == 1.0
    assert bandit.lamb == 1.0
    assert bandit.reg == 0.000625
    assert bandit.mut is None
    assert bandit.index == 0
    assert bandit.scores == []
    assert bandit.fitness == []
    assert bandit.steps == [0]

    assert bandit.numel == sum(
        w.numel() for w in bandit.exp_layer.parameters() if w.requires_grad
    )
    assert torch.equal(
        bandit.theta_0,
        torch.cat(
            [w.flatten() for w in bandit.exp_layer.parameters() if w.requires_grad]
        ),
    )


# The saved checkpoint file contains the correct data and format.
@pytest.mark.parametrize(
    "observation_space, encoder_cls",
    [
        (generate_random_box_space(shape=(4,)), EvolvableMLP),
        (generate_random_box_space(shape=(3, 32, 32)), EvolvableCNN),
        (generate_dict_or_tuple_space(2, 2, dict_space=True), EvolvableMultiInput),
        (generate_dict_or_tuple_space(2, 2, dict_space=False), EvolvableMultiInput),
    ],
)
@pytest.mark.parametrize("accelerator", [None, Accelerator()])
def test_load_from_pretrained(observation_space, encoder_cls, accelerator, tmpdir):
    # Initialize the NeuralUCB agent
    bandit = NeuralUCB(
        observation_space=observation_space, action_space=spaces.Discrete(2)
    )

    # Save the checkpoint to a file
    checkpoint_path = Path(tmpdir) / "checkpoint.pth"
    bandit.save_checkpoint(checkpoint_path)

    # Create new agent object
    new_bandit = NeuralUCB.load(checkpoint_path, accelerator=accelerator)

    # Check if properties and weights are loaded correctly
    assert new_bandit.observation_space == bandit.observation_space
    assert new_bandit.action_space == bandit.action_space
    assert isinstance(new_bandit.actor.encoder, encoder_cls)
    assert new_bandit.lr == bandit.lr
    assert str(copy.deepcopy(new_bandit.actor).to("cpu").state_dict()) == str(
        bandit.actor.state_dict()
    )
    assert new_bandit.batch_size == bandit.batch_size
    assert new_bandit.learn_step == bandit.learn_step
    assert new_bandit.gamma == bandit.gamma
    assert new_bandit.lamb == bandit.lamb
    assert new_bandit.reg == bandit.reg
    assert new_bandit.mut == bandit.mut
    assert new_bandit.index == bandit.index
    assert new_bandit.scores == bandit.scores
    assert new_bandit.fitness == bandit.fitness
    assert new_bandit.steps == bandit.steps

    assert new_bandit.numel == sum(
        w.numel() for w in bandit.exp_layer.parameters() if w.requires_grad
    )
    assert torch.equal(
        new_bandit.theta_0,
        torch.cat(
            [w.flatten() for w in new_bandit.exp_layer.parameters() if w.requires_grad]
        ),
    )


# TODO: Will be deprecated in the future
@pytest.mark.parametrize(
    "observation_space, actor_network, input_tensor",
    [
        (spaces.Box(0, 1, shape=(4,)), "simple_mlp", torch.randn(1, 4)),
    ],
)
# The saved checkpoint file contains the correct data and format.
def test_load_from_pretrained_networks(
    observation_space, actor_network, input_tensor, request, tmpdir
):
    action_space = spaces.Discrete(2)
    actor_network = request.getfixturevalue(actor_network)
    actor_network = MakeEvolvable(actor_network, input_tensor)

    # Initialize the NeuralUCB agent
    bandit = NeuralUCB(
        observation_space=observation_space,
        action_space=action_space,
        actor_network=actor_network,
    )

    # Save the checkpoint to a file
    checkpoint_path = Path(tmpdir) / "checkpoint.pth"
    bandit.save_checkpoint(checkpoint_path)

    # Create new agent object
    new_bandit = NeuralUCB.load(checkpoint_path)

    # Check if properties and weights are loaded correctly
    assert new_bandit.observation_space == bandit.observation_space
    assert new_bandit.action_space == bandit.action_space
    assert isinstance(new_bandit.actor, nn.Module)
    assert new_bandit.lr == bandit.lr
    assert str(new_bandit.actor.to("cpu").state_dict()) == str(
        bandit.actor.state_dict()
    )
    assert new_bandit.batch_size == bandit.batch_size
    assert new_bandit.learn_step == bandit.learn_step
    assert new_bandit.gamma == bandit.gamma
    assert bandit.lamb == 1.0
    assert bandit.reg == 0.000625
    assert new_bandit.mut == bandit.mut
    assert new_bandit.index == bandit.index
    assert new_bandit.scores == bandit.scores
    assert new_bandit.fitness == bandit.fitness
    assert new_bandit.steps == bandit.steps

    assert new_bandit.numel == sum(
        w.numel() for w in bandit.exp_layer.parameters() if w.requires_grad
    )
    assert torch.equal(
        new_bandit.theta_0,
        torch.cat(
            [w.flatten() for w in new_bandit.exp_layer.parameters() if w.requires_grad]
        ),
    )<|MERGE_RESOLUTION|>--- conflicted
+++ resolved
@@ -332,12 +332,7 @@
 )
 def test_clone_returns_identical_agent(observation_space):
     action_space = spaces.Discrete(2)
-
-<<<<<<< HEAD
-    bandit = DummyNeuralUCB(observation_space, action_space, net_config)
-=======
     bandit = DummyNeuralUCB(observation_space, action_space)
->>>>>>> 267427d7
     bandit.tensor_attribute = torch.randn(1)
     bandit.numpy_attribute = np.random.rand(1)
     clone_agent = bandit.clone()
