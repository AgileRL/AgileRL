--- conflicted
+++ resolved
@@ -699,10 +699,7 @@
     assert buffer.device == "cpu"
     assert buffer.pos == 0
     assert buffer.full is False
-<<<<<<< HEAD
-
-=======
->>>>>>> ce934249
+
     # Test with hidden states
     buffer = RolloutBuffer(
         capacity=100,
@@ -1014,10 +1011,6 @@
 
     # Recurrent only when hidden states are expected (vector observations)
     recurrent_flag = len(expected_shared) > 0
-<<<<<<< HEAD
-
-=======
->>>>>>> ce934249
     ppo = PPO(
         observation_space=observation_space,
         action_space=action_space,
@@ -1064,11 +1057,6 @@
 
 
 # Test PPO learning with rollout buffer
-<<<<<<< HEAD
-=======
-
-
->>>>>>> ce934249
 @pytest.mark.parametrize("observation_space", ["vector_space", "image_space"])
 @pytest.mark.parametrize("action_space", ["discrete_space", "vector_space"])
 def test_ppo_learn_with_rollout_buffer(observation_space, action_space, request):
@@ -1372,11 +1360,6 @@
 
 
 # Test PPO collect_rollouts method
-<<<<<<< HEAD
-=======
-
-
->>>>>>> ce934249
 def test_ppo_collect_rollouts(vector_space, discrete_space):
     observation_space = vector_space
     action_space = discrete_space
@@ -1477,11 +1460,6 @@
 
 
 # Test compatibility with old format
-<<<<<<< HEAD
-=======
-
-
->>>>>>> ce934249
 def test_ppo_backward_compatibility(vector_space, discrete_space):
     observation_space = vector_space
     action_space = discrete_space
