import copy
import gc
from pathlib import Path
from unittest.mock import MagicMock

import dill
import numpy as np
import pytest
import torch
import torch.nn as nn
import torch.optim as optim
from accelerate import Accelerator
from accelerate.optimizer import AcceleratedOptimizer
from gymnasium import spaces
from gymnasium.spaces import Box, Discrete
from pettingzoo import ParallelEnv
from torch._dynamo import OptimizedModule

from agilerl.algorithms.ippo import IPPO
from agilerl.modules import EvolvableCNN, EvolvableMLP, EvolvableMultiInput
from agilerl.modules.custom_components import GumbelSoftmax
from agilerl.networks.actors import StochasticActor
from agilerl.networks.value_networks import ValueNetwork
from agilerl.utils.evolvable_networks import get_default_encoder_config
from agilerl.utils.utils import make_multi_agent_vect_envs
from agilerl.wrappers.make_evolvable import MakeEvolvable
from tests.helper_functions import (
    gen_multi_agent_dict_or_tuple_spaces,
    generate_multi_agent_box_spaces,
    generate_multi_agent_discrete_spaces,
    generate_multi_agent_multidiscrete_spaces,
    get_sample_from_space,
)


@pytest.fixture(autouse=True)
def cleanup():
    yield  # Run the test first
    torch.cuda.empty_cache()  # Free up GPU memory


class DummyMultiEnv(ParallelEnv):
    def __init__(self, observation_spaces, action_spaces):
        self.observation_spaces = observation_spaces
        self.action_spaces = action_spaces
        self.agents = ["agent_0", "agent_1", "other_agent_0"]
        self.possible_agents = ["agent_0", "agent_1", "other_agent_0"]
        self.metadata = None
        self.render_mode = None

    def action_space(self, agent):
        return Discrete(self.action_spaces[0].n)

    def observation_space(self, agent):
        return Box(0, 1, self.observation_spaces[0].shape)

    def reset(self, seed=None, options=None):
        return {
            agent: np.random.rand(*self.observation_spaces[i].shape)
            for i, agent in enumerate(self.agents)
        }, {
            "agent_0": {"env_defined_actions": np.array([1])},
            "agent_1": {"env_defined_actions": None},
            "other_agent_0": {"env_defined_actions": None},
        }

    def step(self, action):
        return (
            {
                agent: np.random.rand(*self.observation_spaces[i].shape)
                for i, agent in enumerate(self.agents)
            },
            {agent: np.random.randint(0, 5) for agent in self.agents},
            {agent: 1 for agent in self.agents},
            {agent: np.random.randint(0, 2) for agent in self.agents},
            self.reset()[1],
        )


class DummyMultiEnvAsync(ParallelEnv):
    def __init__(self, observation_spaces, action_spaces):
        super().__init__()
        self.observation_spaces = observation_spaces
        self.action_spaces = action_spaces
        self.agents = ["agent_0", "agent_1", "other_agent_0"]
        self.possible_agents = ["agent_0", "agent_1", "other_agent_0"]
        self.metadata = None
        self.render_mode = None

        # Define observation frequencies (every N steps)
        self.observation_frequencies = {
            "agent_0": 1,  # observes every step
            "agent_1": 2,  # observes every 2 steps
            "other_agent_0": 4,  # observes every 4 steps
        }

        # Probability-based method (keeping for backward compatibility)
        self.observation_probabilities = {
            "agent_0": 0.8,  # 80% chance to return observation
            "agent_1": 0.6,  # 60% chance to return observation
            "other_agent_0": 0.4,  # 40% chance to return observation
        }

        # Initialize step counters for each agent
        self.agent_step_counters = {agent: 0 for agent in self.agents}

        # Observation skipping mode (frequency or probability)
        self.observation_mode = "frequency"  # can be "frequency" or "probability"

        self.active_agents = self.agents.copy()  # Initially all agents are active
        self.current_step = 0

    def action_space(self, agent):
        idx = self.possible_agents.index(agent)
        return self.action_spaces[idx]

    def observation_space(self, agent):
        idx = self.possible_agents.index(agent)
        return self.observation_spaces[idx]

    def reset(self, seed=None, options=None):
        # Reset step counters
        self.current_step = 0
        self.agent_step_counters = {agent: 0 for agent in self.agents}

        if self.observation_mode == "frequency":
            # All agents observe at reset (step 0)
            self.active_agents = self.agents.copy()
        else:
            # Probability-based method
            self.active_agents = [
                agent
                for agent in self.agents
                if np.random.random() < self.observation_probabilities[agent]
            ]

            # Ensure at least one agent is active
            if not self.active_agents:
                self.active_agents = [np.random.choice(self.agents)]

        observations = {
            agent: np.random.rand(
                *self.observation_spaces[self.possible_agents.index(agent)].shape
            )
            for agent in self.active_agents
        }

        infos = {agent: {} for agent in self.active_agents}
        for agent in self.active_agents:
            infos[agent]["env_defined_actions"] = None

        # Always provide env_defined_actions for agent_0 if active
        if "agent_0" in self.active_agents:
            infos["agent_0"]["env_defined_actions"] = np.array([1])

        return observations, infos

    def step(self, action):
        # Increment the global step counter
        self.current_step += 1

        # Increment step counters for each agent
        for agent in self.agents:
            self.agent_step_counters[agent] += 1

        if self.observation_mode == "frequency":
            # Determine which agents should observe based on their frequency
            self.active_agents = [
                agent
                for agent in self.agents
                if self.agent_step_counters[agent] % self.observation_frequencies[agent]
                == 0
            ]
        else:
            # Probability-based method
            self.active_agents = [
                agent
                for agent in self.agents
                if np.random.random() < self.observation_probabilities[agent]
            ]

            # Ensure at least one agent is active
            if not self.active_agents:
                self.active_agents = [np.random.choice(self.agents)]

        observations = {
            agent: np.random.rand(
                *self.observation_spaces[self.possible_agents.index(agent)].shape
            )
            for agent in self.active_agents
        }

        rewards = {agent: np.random.randint(0, 5) for agent in action.keys()}
        dones = {agent: False for agent in self.active_agents}
        truncated = {agent: False for agent in self.active_agents}

        infos = {agent: {} for agent in self.active_agents}
        for agent in self.active_agents:
            infos[agent]["env_defined_actions"] = None

        # Always provide env_defined_actions for agent_0 if active
        if "agent_0" in self.active_agents:
            infos["agent_0"]["env_defined_actions"] = np.array([1])

        return observations, rewards, dones, truncated, infos


class MultiAgentCNNActor(nn.Module):
    def __init__(self):
        super().__init__()
        self.conv1 = nn.Conv2d(
            in_channels=4, out_channels=16, kernel_size=(3, 3), stride=4
        )
        self.conv2 = nn.Conv2d(
            in_channels=16, out_channels=32, kernel_size=(3, 3), stride=2
        )
        self.pool = nn.MaxPool2d(kernel_size=2, stride=2)
        self.fc1 = nn.Linear(15200, 256)
        self.fc2 = nn.Linear(256, 2)
        self.relu = nn.ReLU()
        self.output_activation = GumbelSoftmax()

    def forward(self, state_tensor):
        x = self.relu(self.conv1(state_tensor))
        x = self.relu(self.conv2(x))
        x = x.view(x.size(0), -1)
        x = self.relu(self.fc1(x))
        action_dist = self.output_activation(self.fc2(x))
        return action_dist


class MultiAgentCNNCritic(nn.Module):
    def __init__(self):
        super().__init__()
        self.conv1 = nn.Conv2d(
            in_channels=4, out_channels=16, kernel_size=(3, 3), stride=4
        )
        self.conv2 = nn.Conv2d(
            in_channels=16, out_channels=32, kernel_size=(3, 3), stride=2
        )
        self.pool = nn.MaxPool2d(kernel_size=2, stride=2)
        self.fc1 = nn.Linear(15200, 256)
        self.fc2 = nn.Linear(256, 1)
        self.relu = nn.ReLU()

    def forward(self, state_tensor):
        x = self.relu(self.conv1(state_tensor))
        x = self.relu(self.conv2(x))
        x = x.view(x.size(0), -1)
        x = self.relu(self.fc1(x))
        return self.fc2(x)


class DummyStochasticActor(StochasticActor):
    def __init__(self, *args, **kwargs):
        super().__init__(*args, **kwargs)

    def forward(self, *args, **kwargs):
        return super().forward(*args, **kwargs)

    def no_sync(self):
        class DummyNoSync:
            def __enter__(self):
                return self

            def __exit__(self, exc_type, exc_value, traceback):
                pass  # Add cleanup or handling if needed

        return DummyNoSync()


class DummyValueNetwork(ValueNetwork):
    def __init__(self, *args, **kwargs):
        super().__init__(*args, **kwargs)

    def forward(self, *args, **kwargs):
        return super().forward(*args, **kwargs)

    def no_sync(self):
        class DummyNoSync:
            def __enter__(self):
                return self

            def __exit__(self, exc_type, exc_value, traceback):
                pass  # Add cleanup or handling if needed

        return DummyNoSync()


@pytest.fixture
def mlp_actor(observation_spaces, action_spaces):
    net = nn.Sequential(
        nn.Linear(observation_spaces[0].shape[0], 64),
        nn.ReLU(),
        nn.Linear(64, action_spaces[0].n),
        nn.Softmax(dim=-1),
    )
    yield net
    del net
    gc.collect()
    torch.cuda.empty_cache()


@pytest.fixture
def mlp_critic(observation_spaces):
    net = nn.Sequential(
        nn.Linear(observation_spaces[0].shape[0], 64),
        nn.ReLU(),
        nn.Linear(64, 1),
    )
    yield net
    del net
    gc.collect()
    torch.cuda.empty_cache()


@pytest.fixture
def cnn_actor():
    net = MultiAgentCNNActor()
    yield net
    del net
    gc.collect()
    torch.cuda.empty_cache()


@pytest.fixture
def cnn_critic():
    net = MultiAgentCNNCritic()
    yield net
    del net
    gc.collect()
    torch.cuda.empty_cache()


@pytest.fixture
def device():
    return "cuda" if torch.cuda.is_available() else "cpu"


@pytest.fixture
def mocked_accelerator():
    MagicMock(spec=Accelerator)


@pytest.fixture
def accelerated_experiences(
    batch_size, observation_spaces, action_spaces, agent_ids, device
):
    one_hot = all(isinstance(space, Discrete) for space in observation_spaces)
    discrete_actions = all(isinstance(space, Discrete) for space in action_spaces)
    state_size = (
        observation_spaces[0].shape if not one_hot else (observation_spaces[0].n,)
    )
    action_size = 1 if discrete_actions else action_spaces[0].shape[0]
    if one_hot:
        states = {
            agent: np.random.randint(0, state_size[0], (batch_size, 1))
            for agent in agent_ids
        }
    else:
        states = {
            agent: np.random.randn(batch_size, *state_size) for agent in agent_ids
        }

    if discrete_actions:
        actions = {
            agent: np.random.randint(0, action_size, (batch_size,))
            for agent in agent_ids
        }
    else:
        actions = {
            agent: np.random.randn(batch_size, action_size) for agent in agent_ids
        }
    log_probs = {agent: np.random.randn(batch_size, 1) for agent in agent_ids}
    rewards = {agent: np.random.randn(batch_size, 1) for agent in agent_ids}
    dones = {agent: np.random.randint(0, 2, (batch_size, 1)) for agent in agent_ids}
    values = {agent: np.random.randn(batch_size, 1) for agent in agent_ids}
    if one_hot:
        next_state = {
            agent: np.random.randint(0, state_size[0], (1,)) for agent in agent_ids
        }
    else:
        next_state = {agent: np.random.randn(*state_size) for agent in agent_ids}

    next_done = {agent: np.random.randint(0, 2, (1,)) for agent in agent_ids}

    return states, actions, log_probs, rewards, dones, values, next_state, next_done


@pytest.fixture
def experiences(batch_size, observation_spaces, action_spaces, agent_ids, device):
    one_hot = all(isinstance(space, Discrete) for space in observation_spaces)
    discrete_actions = all(isinstance(space, Discrete) for space in action_spaces)
    state_size = (
        observation_spaces[0].shape if not one_hot else (observation_spaces[0].n,)
    )
    action_size = 1 if discrete_actions else action_spaces[0].shape[0]
    if one_hot:
        states = {
            agent: np.random.randint(0, state_size[0], (batch_size, 1))
            for agent in agent_ids
        }
    else:
        states = {
            agent: np.random.randn(batch_size, *state_size) for agent in agent_ids
        }

    if discrete_actions:
        actions = {
            agent: np.random.randint(0, action_size, (batch_size, 1))
            for agent in agent_ids
        }
    else:
        actions = {
            agent: np.random.randn(batch_size, action_size) for agent in agent_ids
        }
    log_probs = {agent: np.random.randn(batch_size, 1) for agent in agent_ids}
    rewards = {agent: np.random.randn(batch_size) for agent in agent_ids}
    dones = {agent: np.random.randint(0, 2, (batch_size,)) for agent in agent_ids}
    values = {agent: np.random.randn(batch_size, 1) for agent in agent_ids}
    if one_hot:
        next_state = {
            agent: np.random.randint(0, state_size[0], (1,)) for agent in agent_ids
        }
    else:
        next_state = {agent: np.random.randn(*state_size) for agent in agent_ids}

    next_done = {agent: np.random.randint(0, 2, (1,)) for agent in agent_ids}

    return states, actions, log_probs, rewards, dones, values, next_state, next_done


@pytest.fixture
def vectorized_experiences(
    batch_size, vect_dim, observation_spaces, action_spaces, agent_ids, device
):
    one_hot = all(isinstance(space, Discrete) for space in observation_spaces)
    discrete_actions = all(isinstance(space, Discrete) for space in action_spaces)
    state_size = (
        observation_spaces[0].shape if not one_hot else (observation_spaces[0].n,)
    )
    action_size = 1 if discrete_actions else action_spaces[0].shape[0]
    if one_hot:
        states = {
            agent: np.random.randint(0, state_size[0], (batch_size, vect_dim, 1))
            for agent in agent_ids
        }
    else:
        states = {
            agent: np.random.randn(batch_size, vect_dim, *state_size)
            for agent in agent_ids
        }

    if discrete_actions:
        actions = {
            agent: np.random.randint(0, action_size, (batch_size, vect_dim, 1))
            for agent in agent_ids
        }
    else:
        actions = {
            agent: np.random.randn(batch_size, vect_dim, action_size)
            for agent in agent_ids
        }
    log_probs = {agent: np.random.randn(batch_size, vect_dim, 1) for agent in agent_ids}
    rewards = {agent: np.random.randn(batch_size, vect_dim) for agent in agent_ids}
    dones = {
        agent: np.random.randint(0, 2, (batch_size, vect_dim)) for agent in agent_ids
    }
    values = {agent: np.random.randn(batch_size, vect_dim, 1) for agent in agent_ids}
    if one_hot:
        next_state = {
            agent: np.random.randint(
                0,
                state_size[0],
                (
                    vect_dim,
                    1,
                ),
            )
            for agent in agent_ids
        }
    else:
        next_state = {
            agent: np.random.randn(vect_dim, *state_size) for agent in agent_ids
        }

    next_done = {agent: np.random.randint(0, 2, (1, vect_dim)) for agent in agent_ids}

    return states, actions, log_probs, rewards, dones, values, next_state, next_done


@pytest.mark.parametrize("sum_score", [True, False])
@pytest.mark.parametrize("compile_mode", [None, "default"])
@pytest.mark.parametrize(
    "observation_spaces",
    [
        generate_multi_agent_box_spaces(3, (6,)),
        generate_multi_agent_box_spaces(3, (3, 32, 32)),
    ],
)
@pytest.mark.parametrize("vectorized", [False, True])
def test_loop(device, sum_score, compile_mode, observation_spaces, vectorized):
    action_spaces = generate_multi_agent_discrete_spaces(3, 2)

    if vectorized:
        env = make_multi_agent_vect_envs(
            DummyMultiEnv,
            2,
            **dict(observation_spaces=observation_spaces, action_spaces=action_spaces)
        )
    else:
        env = DummyMultiEnv(observation_spaces, action_spaces)

    ippo = IPPO(
        observation_spaces,
        action_spaces,
        agent_ids=["agent_0", "agent_1", "other_agent_0"],
<<<<<<< HEAD
=======
        net_config=net_config,
        accelerator=accelerator,
        device=device,
        torch_compiler=compile_mode,
    )
    mean_score = ippo.test(env, max_steps=10, swap_channels=True, sum_scores=sum_score)
    if sum_score:
        assert isinstance(mean_score, float)
    else:
        assert isinstance(mean_score, np.ndarray)
        assert len(mean_score) == 2


@pytest.mark.parametrize("sum_score", [True, False])
@pytest.mark.parametrize("compile_mode", [None, "default"])
def test_loop_cnn_vectorized(device, sum_score, compile_mode):
    env_observation_spaces = generate_multi_agent_box_spaces(
        3, (32, 32, 3), low=0, high=255
    )
    agent_observation_spaces = generate_multi_agent_box_spaces(
        3, (3, 32, 32), low=0, high=255
    )
    net_config = {
        "encoder_config": {
            "channel_size": [16],
            "kernel_size": [3],
            "stride_size": [1],
            "init_layers": False,
        },
        "head_config": {"hidden_size": [32], "init_layers": False},
    }
    action_spaces = generate_multi_agent_discrete_spaces(3, 2)
    accelerator = None
    env = make_multi_agent_vect_envs(
        DummyMultiEnv,
        2,
        **dict(observation_spaces=env_observation_spaces, action_spaces=action_spaces),
    )
    ippo = IPPO(
        agent_observation_spaces,
        action_spaces,
        agent_ids=["agent_0", "agent_1", "other_agent_0"],
        net_config=net_config,
        accelerator=accelerator,
>>>>>>> 50df6a40
        device=device,
        torch_compiler=compile_mode,
    )
    mean_score = ippo.test(env, max_steps=10, sum_scores=sum_score)
    if sum_score:
        assert isinstance(mean_score, float)
    else:
        assert isinstance(mean_score, np.ndarray)
        assert len(mean_score) == 2


@pytest.mark.parametrize(
    "observation_spaces",
    [
        generate_multi_agent_box_spaces(3, (6,)),
        generate_multi_agent_box_spaces(3, (3, 32, 32)),
        gen_multi_agent_dict_or_tuple_spaces(3, 2, 2, dict_space=True),
        gen_multi_agent_dict_or_tuple_spaces(3, 2, 2, dict_space=False),
    ],
)
@pytest.mark.parametrize("compile_mode", [None, "default"])
@pytest.mark.parametrize("accelerator_flag", [False, True])
@pytest.mark.parametrize("wrap", [True, False])
def test_ippo_clone_returns_identical_agent(
    accelerator_flag, wrap, compile_mode, observation_spaces
):
    # Clones the agent and returns an identical copy.
    action_spaces = generate_multi_agent_discrete_spaces(3, 2)
    agent_ids = ["agent_0", "agent_1", "other_agent_0"]
    index = 0
    batch_size = 64
    lr = 1e-4
    learn_step = 2048
    gamma = 0.99
    gae_lambda = 0.95
    mut = None
    action_std_init = 0.0
    clip_coef = 0.2
    ent_coef = 0.01
    vf_coef = 0.5
    max_grad_norm = 0.5
    target_kl = None
    update_epochs = 4
    actor_networks = None
    critic_networks = None
    device = "cpu"
    if accelerator_flag:
        accelerator = Accelerator(device_placement=False)
    else:
        accelerator = None

    ippo = IPPO(
        observation_spaces,
        action_spaces,
        agent_ids,
        index=index,
        batch_size=batch_size,
        lr=lr,
        learn_step=learn_step,
        gamma=gamma,
        gae_lambda=gae_lambda,
        mut=mut,
        action_std_init=action_std_init,
        clip_coef=clip_coef,
        ent_coef=ent_coef,
        vf_coef=vf_coef,
        max_grad_norm=max_grad_norm,
        target_kl=target_kl,
        update_epochs=update_epochs,
        actor_networks=actor_networks,
        critic_networks=critic_networks,
        device=device,
        accelerator=accelerator,
        wrap=wrap,
        torch_compiler=compile_mode,
    )

    clone_agent = ippo.clone(wrap=wrap)

    assert isinstance(clone_agent, IPPO)
    assert clone_agent.observation_spaces == ippo.observation_spaces
    assert clone_agent.action_spaces == ippo.action_spaces
    assert clone_agent.one_hot == ippo.one_hot
    assert clone_agent.n_agents == ippo.n_agents
    assert clone_agent.agent_ids == ippo.agent_ids
    assert clone_agent.discrete_actions == ippo.discrete_actions
    assert clone_agent.index == ippo.index
    assert clone_agent.batch_size == ippo.batch_size
    assert clone_agent.lr == ippo.lr
    assert clone_agent.learn_step == ippo.learn_step
    assert clone_agent.gamma == ippo.gamma
    assert clone_agent.gae_lambda == ippo.gae_lambda
    assert clone_agent.action_std_init == ippo.action_std_init
    assert clone_agent.clip_coef == ippo.clip_coef
    assert clone_agent.ent_coef == ippo.ent_coef
    assert clone_agent.vf_coef == ippo.vf_coef
    assert clone_agent.max_grad_norm == ippo.max_grad_norm
    assert clone_agent.target_kl == ippo.target_kl
    assert clone_agent.update_epochs == ippo.update_epochs
    assert clone_agent.device == ippo.device
    assert clone_agent.accelerator == ippo.accelerator
    for clone_actor, actor in zip(clone_agent.actors, ippo.actors):
        assert str(clone_actor.state_dict()) == str(actor.state_dict())
    for clone_critic, critic in zip(clone_agent.critics, ippo.critics):
        assert str(clone_critic.state_dict()) == str(critic.state_dict())


@pytest.mark.parametrize("compile_mode", [None, "default"])
def test_clone_new_index(compile_mode):
    observation_spaces = generate_multi_agent_box_spaces(3, (4,))
    action_spaces = generate_multi_agent_discrete_spaces(3, 2)
    agent_ids = ["agent_0", "agent_1", "other_agent_0"]

    ippo = IPPO(
        observation_spaces,
        action_spaces,
        agent_ids,
        torch_compiler=compile_mode,
    )
    clone_agent = ippo.clone(index=100)

    assert clone_agent.index == 100


@pytest.mark.parametrize("compile_mode", [None, "default"])
def test_clone_after_learning(compile_mode):
    observation_spaces = generate_multi_agent_box_spaces(3, (4,))
    action_spaces = generate_multi_agent_discrete_spaces(3, 2)
    agent_ids = ["agent_0", "agent_1", "other_agent_0"]
    batch_size = 8

    ippo = IPPO(
        observation_spaces,
        action_spaces,
        agent_ids,
        batch_size=batch_size,
        torch_compiler=compile_mode,
        target_kl=1e-10,
    )

    states = {
        agent_id: np.random.randn(batch_size, observation_spaces[idx].shape[0])
        for idx, agent_id in enumerate(agent_ids)
    }
    actions = {
        agent_id: np.random.randint(0, action_spaces[idx].n, (batch_size,))
        for idx, agent_id in enumerate(agent_ids)
    }
    log_probs = {agent_id: np.random.randn(batch_size, 1) for agent_id in agent_ids}
    rewards = {agent_id: np.random.randn(batch_size, 1) for agent_id in agent_ids}
    dones = {agent_id: torch.zeros(batch_size, 1) for agent_id in agent_ids}
    values = {agent_id: np.random.randn(batch_size, 1) for agent_id in agent_ids}
    next_state = {
        agent_id: np.random.randn(observation_spaces[idx].shape[0])
        for idx, agent_id in enumerate(agent_ids)
    }
    next_done = {agent: np.random.randint(0, 2, (1,)) for agent in agent_ids}

    experiences = (
        states,
        actions,
        log_probs,
        rewards,
        dones,
        values,
        next_state,
        next_done,
    )
    ippo.learn(experiences)
    clone_agent = ippo.clone()

    assert isinstance(clone_agent, IPPO)
    assert clone_agent.observation_spaces == ippo.observation_spaces
    assert clone_agent.action_spaces == ippo.action_spaces
    assert clone_agent.one_hot == ippo.one_hot
    assert clone_agent.n_agents == ippo.n_agents
    assert clone_agent.agent_ids == ippo.agent_ids
    assert clone_agent.discrete_actions == ippo.discrete_actions
    assert clone_agent.index == ippo.index
    assert clone_agent.batch_size == ippo.batch_size
    assert clone_agent.lr == ippo.lr
    assert clone_agent.learn_step == ippo.learn_step
    assert clone_agent.gamma == ippo.gamma
    assert clone_agent.gae_lambda == ippo.gae_lambda
    assert clone_agent.device == ippo.device
    assert clone_agent.accelerator == ippo.accelerator
    for clone_actor, actor in zip(clone_agent.actors, ippo.actors):
        assert str(clone_actor.state_dict()) == str(actor.state_dict())
    for clone_critic, critic in zip(clone_agent.critics, ippo.critics):
        assert str(clone_critic.state_dict()) == str(critic.state_dict())
    for clone_actor_opt, actor_opt in zip(
        clone_agent.actor_optimizers.optimizer, ippo.actor_optimizers.optimizer
    ):
        assert str(clone_actor_opt) == str(actor_opt)
    for clone_critic_opt, critic_opt in zip(
        clone_agent.critic_optimizers.optimizer, ippo.critic_optimizers.optimizer
    ):
        assert str(clone_critic_opt) == str(critic_opt)


@pytest.mark.parametrize(
    "observation_spaces, encoder_cls",
    [
        (generate_multi_agent_box_spaces(1, (6,)), EvolvableMLP),
        (generate_multi_agent_box_spaces(1, (3, 32, 32)), EvolvableCNN),
        (
            gen_multi_agent_dict_or_tuple_spaces(1, 2, 2, dict_space=True),
            EvolvableMultiInput,
        ),
        (
            gen_multi_agent_dict_or_tuple_spaces(1, 2, 2, dict_space=False),
            EvolvableMultiInput,
        ),
    ],
)
@pytest.mark.parametrize(
    "device", ["cpu", "cuda" if torch.cuda.is_available() else "cpu"]
)
@pytest.mark.parametrize("accelerator", [None, Accelerator()])
@pytest.mark.parametrize("compile_mode", [None, "default"])
def test_save_load_checkpoint_correct_data_and_format(
    tmpdir, device, accelerator, compile_mode, observation_spaces, encoder_cls
):
    # Initialize the ippo agent
    ippo = IPPO(
        observation_spaces=observation_spaces,
        action_spaces=generate_multi_agent_discrete_spaces(1, 2),
        agent_ids=["agent_0"],
        torch_compiler=compile_mode,
        device=device,
        accelerator=accelerator,
    )

    # Save the checkpoint to a file
    checkpoint_path = Path(tmpdir) / "checkpoint.pth"
    ippo.save_checkpoint(checkpoint_path)

    # Load the saved checkpoint file
    checkpoint = torch.load(checkpoint_path, pickle_module=dill)

    # Check if the loaded checkpoint has the correct keys
    assert "actors_init_dict" in checkpoint["network_info"]["modules"]
    assert "actors_state_dict" in checkpoint["network_info"]["modules"]
    assert "critics_init_dict" in checkpoint["network_info"]["modules"]
    assert "critics_state_dict" in checkpoint["network_info"]["modules"]
    assert "actor_optimizers_state_dict" in checkpoint["network_info"]["optimizers"]
    assert "critic_optimizers_state_dict" in checkpoint["network_info"]["optimizers"]
    assert "batch_size" in checkpoint
    assert "lr" in checkpoint
    assert "learn_step" in checkpoint
    assert "gamma" in checkpoint
    assert "gae_lambda" in checkpoint
    assert "mut" in checkpoint
    assert "index" in checkpoint
    assert "scores" in checkpoint
    assert "fitness" in checkpoint
    assert "steps" in checkpoint

    # Load checkpoint
    loaded_ippo = IPPO(
        observation_spaces=observation_spaces,
        action_spaces=generate_multi_agent_discrete_spaces(1, 2),
        agent_ids=["agent_0"],
        torch_compiler=compile_mode,
        device=device,
        accelerator=accelerator,
    )
    loaded_ippo.load_checkpoint(checkpoint_path)

    # Check if properties and weights are loaded correctly
    if compile_mode is not None and accelerator is None:
        assert all(isinstance(actor, OptimizedModule) for actor in loaded_ippo.actors)
        assert all(
            isinstance(critic, OptimizedModule) for critic in loaded_ippo.critics
        )
    else:
        assert all(
            isinstance(actor.encoder, encoder_cls) for actor in loaded_ippo.actors
        )
        assert all(
            isinstance(critic.encoder, encoder_cls) for critic in loaded_ippo.critics
        )
    assert ippo.lr == 1e-4

    for actor, loaded_actor in zip(ippo.actors, loaded_ippo.actors):
        assert str(actor.state_dict()) == str(loaded_actor.state_dict())

    for critic, loaded_critic in zip(ippo.critics, loaded_ippo.critics):
        assert str(critic.state_dict()) == str(loaded_critic.state_dict())

    assert ippo.batch_size == 64
    assert ippo.learn_step == 2048
    assert ippo.gamma == 0.99
    assert ippo.gae_lambda == 0.95
    assert ippo.mut is None
    assert ippo.index == 0
    assert ippo.scores == []
    assert ippo.fitness == []
    assert ippo.steps == [0]


# TODO: This will be deprecated in the future
@pytest.mark.parametrize(
    "device", ["cpu", "cuda" if torch.cuda.is_available() else "cpu"]
)
@pytest.mark.parametrize("accelerator", [None, Accelerator()])
@pytest.mark.parametrize("compile_mode", [None, "default"])
@pytest.mark.parametrize(
    "observation_spaces, action_spaces",
    [
        (
            generate_multi_agent_box_spaces(1, (6,)),
            generate_multi_agent_discrete_spaces(1, 2),
        )
    ],
)
def test_ippo_save_load_checkpoint_correct_data_and_format_make_evo(
    tmpdir,
    observation_spaces,
    action_spaces,
    mlp_actor,
    mlp_critic,
    device,
    compile_mode,
    accelerator,
):
    evo_actors = [
        MakeEvolvable(network=mlp_actor, input_tensor=torch.randn(1, 6), device=device)
        for _ in range(1)
    ]
    evo_critics = [
        MakeEvolvable(network=mlp_critic, input_tensor=torch.randn(1, 6), device=device)
        for _ in range(1)
    ]
    ippo = IPPO(
        observation_spaces=observation_spaces,
        action_spaces=action_spaces,
        agent_ids=["agent_0"],
        actor_networks=evo_actors,
        critic_networks=evo_critics,
        device=device,
        torch_compiler=compile_mode,
        accelerator=accelerator,
    )
    # Save the checkpoint to a file
    checkpoint_path = Path(tmpdir) / "checkpoint.pth"
    ippo.save_checkpoint(checkpoint_path)

    # Load the saved checkpoint file
    checkpoint = torch.load(checkpoint_path, pickle_module=dill)

    # Check if the loaded checkpoint has the correct keys
    assert "actors_init_dict" in checkpoint["network_info"]["modules"]
    assert "actors_state_dict" in checkpoint["network_info"]["modules"]
    assert "critics_init_dict" in checkpoint["network_info"]["modules"]
    assert "critics_state_dict" in checkpoint["network_info"]["modules"]
    assert "actor_optimizers_state_dict" in checkpoint["network_info"]["optimizers"]
    assert "critic_optimizers_state_dict" in checkpoint["network_info"]["optimizers"]
    assert "batch_size" in checkpoint
    assert "lr" in checkpoint
    assert "learn_step" in checkpoint
    assert "gamma" in checkpoint
    assert "gae_lambda" in checkpoint
    assert "mut" in checkpoint
    assert "index" in checkpoint
    assert "scores" in checkpoint
    assert "fitness" in checkpoint
    assert "steps" in checkpoint

    # Load checkpoint
    loaded_ippo = IPPO(
        observation_spaces=generate_multi_agent_box_spaces(
            1, (3, 32, 32), low=0, high=255
        ),
        action_spaces=generate_multi_agent_discrete_spaces(1, 2),
        agent_ids=["agent_0"],
        device=device,
        torch_compiler=compile_mode,
        accelerator=accelerator,
        net_config={
            "encoder_config": {
                "channel_size": [16],
                "kernel_size": [3],
                "stride_size": [1],
                "init_layers": False,
            },
            "head_config": {"hidden_size": [32], "init_layers": False},
        },
    )
    loaded_ippo.load_checkpoint(checkpoint_path)

    # Check if properties and weights are loaded correctly
    if compile_mode is not None and accelerator is None:
        assert all(isinstance(actor, OptimizedModule) for actor in loaded_ippo.actors)
        assert all(
            isinstance(critic, OptimizedModule) for critic in loaded_ippo.critics
        )
    else:
        assert all(isinstance(actor, MakeEvolvable) for actor in loaded_ippo.actors)
        assert all(isinstance(critic, MakeEvolvable) for critic in loaded_ippo.critics)
    assert ippo.lr == 1e-4

    for actor, loaded_actor in zip(ippo.actors, loaded_ippo.actors):
        assert str(actor.state_dict()) == str(loaded_actor.state_dict())

    for critic, loaded_critic in zip(ippo.critics, loaded_ippo.critics):
        assert str(critic.state_dict()) == str(loaded_critic.state_dict())

    assert ippo.batch_size == 64
    assert ippo.learn_step == 2048
    assert ippo.gamma == 0.99
    assert ippo.gae_lambda == 0.95
    assert ippo.mut is None
    assert ippo.index == 0
    assert ippo.scores == []
    assert ippo.fitness == []
    assert ippo.steps == [0]


@pytest.mark.parametrize("compile_mode", [None, "default"])
def test_ippo_unwrap_models(compile_mode):
    observation_spaces = generate_multi_agent_box_spaces(3, (6,))
    action_spaces = generate_multi_agent_discrete_spaces(3, 2)
    accelerator = Accelerator()
    ippo = IPPO(
        observation_spaces,
        action_spaces,
        agent_ids=["agent_0", "agent_1", "other_agent_0"],
        accelerator=accelerator,
        torch_compiler=compile_mode,
        net_config={
            "encoder_config": {"hidden_size": [16, 16], "init_layers": False},
            "head_config": {"hidden_size": [16], "init_layers": False},
        },
    )
    ippo.unwrap_models()
    for actor, critic in zip(ippo.actors, ippo.critics):
        assert isinstance(actor, nn.Module)
        assert isinstance(critic, nn.Module)


# The saved checkpoint file contains the correct data and format.
@pytest.mark.parametrize(
    "observation_spaces, encoder_cls",
    [
        (generate_multi_agent_box_spaces(3, (4,)), EvolvableMLP),
        (generate_multi_agent_box_spaces(3, (3, 32, 32)), EvolvableCNN),
        (
            gen_multi_agent_dict_or_tuple_spaces(3, 2, 2, dict_space=True),
            EvolvableMultiInput,
        ),
        (
            gen_multi_agent_dict_or_tuple_spaces(3, 2, 2, dict_space=False),
            EvolvableMultiInput,
        ),
    ],
)
@pytest.mark.parametrize(
    "device", ["cpu", "cuda" if torch.cuda.is_available() else "cpu"]
)
@pytest.mark.parametrize("accelerator", [None, Accelerator()])
@pytest.mark.parametrize("compile_mode", [None, "default"])
def test_load_from_pretrained(
    device, accelerator, tmpdir, compile_mode, observation_spaces, encoder_cls
):
    # Initialize the ippo agent
    ippo = IPPO(
        observation_spaces=observation_spaces,
        action_spaces=generate_multi_agent_discrete_spaces(3, 2),
        agent_ids=["agent_0", "agent_1", "other_agent_0"],
        torch_compiler=compile_mode,
        accelerator=accelerator,
        device=device,
    )

    # Save the checkpoint to a file
    checkpoint_path = Path(tmpdir) / "checkpoint.pth"
    ippo.save_checkpoint(checkpoint_path)

    # Create new agent object
    new_ippo = IPPO.load(checkpoint_path, device=device, accelerator=accelerator)

    # Check if properties and weights are loaded correctly
    assert new_ippo.observation_spaces == ippo.observation_spaces
    assert new_ippo.action_spaces == ippo.action_spaces
    assert new_ippo.one_hot == ippo.one_hot
    assert new_ippo.n_agents == ippo.n_agents
    assert new_ippo.agent_ids == ippo.agent_ids
    assert new_ippo.lr == ippo.lr
    for (
        new_actor,
        new_critic,
        actor,
        critic,
    ) in zip(
        new_ippo.actors,
        new_ippo.critics,
        ippo.actors,
        ippo.critics,
    ):

        if compile_mode is not None and accelerator is None:
            assert isinstance(new_actor, OptimizedModule)
            assert isinstance(new_critic, OptimizedModule)
        else:
            assert isinstance(new_actor.encoder, encoder_cls)
            assert isinstance(new_critic.encoder, encoder_cls)

        new_actor_sd = str(new_actor.state_dict())
        new_critic_sd = str(new_critic.state_dict())

        assert new_actor_sd == str(actor.state_dict())
        assert new_critic_sd == str(critic.state_dict())

    assert new_ippo.batch_size == ippo.batch_size
    assert new_ippo.learn_step == ippo.learn_step
    assert new_ippo.gamma == ippo.gamma
    assert new_ippo.gae_lambda == ippo.gae_lambda
    assert new_ippo.mut == ippo.mut
    assert new_ippo.index == ippo.index
    assert new_ippo.scores == ippo.scores
    assert new_ippo.fitness == ippo.fitness
    assert new_ippo.steps == ippo.steps


# TODO: This will be deprecated in the future
@pytest.mark.parametrize(
    "device", ["cpu", "cuda" if torch.cuda.is_available() else "cpu"]
)
@pytest.mark.parametrize(
    "observation_spaces, action_spaces, arch, input_tensor, critic_input_tensor, compile_mode",
    [
        (
            generate_multi_agent_box_spaces(3, (4,)),
            generate_multi_agent_discrete_spaces(3, 2),
            "mlp",
            torch.randn(1, 4),
            torch.randn(1, 4),
            None,
        ),
        (
            generate_multi_agent_box_spaces(3, (4, 210, 160), low=0, high=255),
            generate_multi_agent_discrete_spaces(3, 2),
            "cnn",
            torch.randn(1, 4, 210, 160),
            torch.randn(1, 4, 210, 160),
            None,
        ),
        (
            generate_multi_agent_box_spaces(3, (4,)),
            generate_multi_agent_discrete_spaces(3, 2),
            "mlp",
            torch.randn(1, 4),
            torch.randn(1, 4),
            "default",
        ),
        (
            generate_multi_agent_box_spaces(3, (4, 210, 160), low=0, high=255),
            generate_multi_agent_discrete_spaces(3, 2),
            "cnn",
            torch.randn(1, 4, 210, 160),
            torch.randn(1, 4, 210, 160),
            "default",
        ),
    ],
)
# The saved checkpoint file contains the correct data and format.
def test_load_from_pretrained_networks(
    mlp_actor,
    mlp_critic,
    cnn_actor,
    cnn_critic,
    observation_spaces,
    action_spaces,
    arch,
    input_tensor,
    critic_input_tensor,
    tmpdir,
    compile_mode,
    device,
):
    if arch == "mlp":
        actor_network = mlp_actor
        critic_network = mlp_critic
    elif arch == "cnn":
        actor_network = cnn_actor
        critic_network = cnn_critic

    actor_network = MakeEvolvable(actor_network, input_tensor)
    critic_network = MakeEvolvable(
        critic_network,
        critic_input_tensor,
    )

    # Initialize the ippo agent
    ippo = IPPO(
        observation_spaces=observation_spaces,
        action_spaces=action_spaces,
        agent_ids=["agent_0", "agent_1", "other_agent_0"],
        actor_networks=[actor_network, copy.deepcopy(actor_network)],
        critic_networks=[critic_network, copy.deepcopy(critic_network)],
        torch_compiler=compile_mode,
    )

    # Save the checkpoint to a file
    checkpoint_path = Path(tmpdir) / "checkpoint.pth"
    ippo.save_checkpoint(checkpoint_path)

    # Create new agent object
    new_ippo = IPPO.load(checkpoint_path, device=device)

    # Check if properties and weights are loaded correctly
    assert new_ippo.observation_spaces == ippo.observation_spaces
    assert new_ippo.action_spaces == ippo.action_spaces
    assert new_ippo.one_hot == ippo.one_hot
    assert new_ippo.n_agents == ippo.n_agents
    assert new_ippo.agent_ids == ippo.agent_ids
    assert new_ippo.lr == ippo.lr
    for (
        new_actor,
        new_critic,
        actor,
        critic,
    ) in zip(
        new_ippo.actors,
        new_ippo.critics,
        ippo.actors,
        ippo.critics,
    ):
        assert isinstance(new_actor, nn.Module)
        assert isinstance(new_critic, nn.Module)
        assert str(new_actor.to("cpu").state_dict()) == str(actor.state_dict())
        assert str(new_critic.to("cpu").state_dict()) == str(critic.state_dict())

    assert new_ippo.batch_size == ippo.batch_size
    assert new_ippo.learn_step == ippo.learn_step
    assert new_ippo.gamma == ippo.gamma
    assert new_ippo.gae_lambda == ippo.gae_lambda
    assert new_ippo.mut == ippo.mut
    assert new_ippo.index == ippo.index
    assert new_ippo.scores == ippo.scores
    assert new_ippo.fitness == ippo.fitness
    assert new_ippo.steps == ippo.steps


@pytest.mark.parametrize("batch_size", [64])
@pytest.mark.parametrize("agent_ids", [["agent_0", "agent_1", "other_agent_0"]])
@pytest.mark.parametrize("compile_mode", [None, "default"])
@pytest.mark.parametrize("action_spaces", [generate_multi_agent_discrete_spaces(3, 2)])
@pytest.mark.parametrize(
    "observation_spaces",
    [
        generate_multi_agent_box_spaces(3, (6,)),
    ],
)
def test_ippo_learns_from_experiences_distributed(
    observation_spaces,
    accelerated_experiences,
    batch_size,
    action_spaces,
    agent_ids,
    compile_mode,
):
    accelerator = Accelerator(device_placement=False)
    ippo = IPPO(
        observation_spaces,
        action_spaces,
        agent_ids=agent_ids,
        accelerator=accelerator,
        torch_compiler=compile_mode,
    )

    for actor, critic in zip(ippo.actors, ippo.critics):
        actor.no_sync = no_sync.__get__(actor)
        critic.no_sync = no_sync.__get__(critic)

    actors = ippo.actors
    actors_pre_learn_sd = [
        str(copy.deepcopy(actor.state_dict())) for actor in ippo.actors
    ]
    critics = ippo.critics
    critics_pre_learn_sd = [
        str(copy.deepcopy(critic.state_dict())) for critic in ippo.critics
    ]

    for _ in range(3):
        ippo.scores.append(0)
        loss = ippo.learn(accelerated_experiences)

    assert isinstance(loss, dict)
    for agent_id in ippo.shared_agent_ids:
        assert agent_id in loss

    for old_actor, updated_actor in zip(actors, ippo.actors):
        assert old_actor == updated_actor

    for old_actor_state_dict, updated_actor in zip(actors_pre_learn_sd, ippo.actors):
        assert old_actor_state_dict != str(updated_actor.state_dict())

    for old_critic, updated_critic in zip(critics, ippo.critics):
        assert old_critic == updated_critic

    for old_critic_state_dict, updated_critic in zip(
        critics_pre_learn_sd, ippo.critics
    ):
        assert old_critic_state_dict != str(updated_critic.state_dict())


@pytest.mark.parametrize("compile_mode", [None, "default"])
@pytest.mark.parametrize("agent_ids", [["agent_0", "agent_1", "other_agent_0"]])
@pytest.mark.parametrize("batch_size", [64])
@pytest.mark.parametrize("action_spaces", [generate_multi_agent_discrete_spaces(3, 2)])
@pytest.mark.parametrize(
    "observation_spaces",
    [
        generate_multi_agent_box_spaces(3, (3, 32, 32)),
        generate_multi_agent_box_spaces(3, (6,)),
    ],
)
def test_ippo_learns_from_experiences(
    observation_spaces,
    experiences,
    batch_size,
    action_spaces,
    agent_ids,
    device,
    compile_mode,
):
    ippo = IPPO(
        observation_spaces,
        action_spaces,
        agent_ids=agent_ids,
        device=device,
        torch_compiler=compile_mode,
    )

    actors = ippo.actors
    actors_pre_learn_sd = [copy.deepcopy(actor.state_dict()) for actor in ippo.actors]
    critics = ippo.critics
    critics_pre_learn_sd = [
        str(copy.deepcopy(critic.state_dict())) for critic in ippo.critics
    ]

    for _ in range(4):
        ippo.scores.append(0)
        loss = ippo.learn(experiences)

    assert isinstance(loss, dict)
    for agent_id in ippo.shared_agent_ids:
        assert agent_id in loss

    for old_actor, updated_actor in zip(actors, ippo.actors):
        assert old_actor == updated_actor

    for old_actor_state_dict, updated_actor in zip(actors_pre_learn_sd, ippo.actors):
        assert old_actor_state_dict != str(updated_actor.state_dict())

    for old_critic, updated_critic in zip(critics, ippo.critics):
        assert old_critic == updated_critic

    for old_critic_state_dict, updated_critic in zip(
        critics_pre_learn_sd, ippo.critics
    ):
        assert old_critic_state_dict != str(updated_critic.state_dict())


@pytest.mark.parametrize("agent_ids", [["agent_0", "agent_1", "other_agent_0"]])
@pytest.mark.parametrize("batch_size", [32])
@pytest.mark.parametrize("compile_mode", [None, "default"])
@pytest.mark.parametrize("vect_dim", [1, 8])
@pytest.mark.parametrize(
    "action_spaces",
    [
        generate_multi_agent_discrete_spaces(3, 2),
        generate_multi_agent_box_spaces(3, (6,)),
    ],
)
@pytest.mark.parametrize(
    "observation_spaces",
    [
        generate_multi_agent_box_spaces(3, (3, 32, 32)),  # cnn
        generate_multi_agent_box_spaces(3, (6,)),  # mlp
    ],
)
def test_ippo_learns_from_vectorized_experiences(
    observation_spaces,
    vectorized_experiences,
    batch_size,
    action_spaces,
    agent_ids,
    device,
    compile_mode,
):
    agent_ids = ["agent_0", "agent_1", "other_agent_0"]
    ippo = IPPO(
        observation_spaces,
        action_spaces,
        agent_ids=agent_ids,
        device=device,
        torch_compiler=compile_mode,
        batch_size=batch_size,
        lr=0.1,
    )

    actors = ippo.actors
    actors_pre_learn_sd = [
        str(copy.deepcopy(actor.state_dict())) for actor in ippo.actors
    ]
    critics = ippo.critics
    critics_pre_learn_sd = [
        copy.deepcopy(critic.state_dict()) for critic in ippo.critics
    ]

    for _ in range(4):
        ippo.scores.append(0)
        loss = ippo.learn(vectorized_experiences)

    assert isinstance(loss, dict)
    for agent_id in ippo.shared_agent_ids:
        assert agent_id in loss

    for old_actor, updated_actor in zip(actors, ippo.actors):
        assert old_actor == updated_actor

    for old_actor_state_dict, updated_actor in zip(actors_pre_learn_sd, ippo.actors):
        assert old_actor_state_dict != str(updated_actor.state_dict())

    for old_critic, updated_critic in zip(critics, ippo.critics):
        assert old_critic == updated_critic

    for old_critic_state_dict, updated_critic in zip(
        critics_pre_learn_sd, ippo.critics
    ):
        assert old_critic_state_dict != str(updated_critic.state_dict())


@pytest.mark.parametrize(
    "observation_spaces, batch_size, vect_dim, action_spaces, agent_ids, compile_mode",
    [
        (
            generate_multi_agent_box_spaces(3, (3,)),
            4,
            3,
            generate_multi_agent_box_spaces(3, (3,)),
            ["agent_0", "agent_1", "other_agent_0"],
            None,
        ),
    ],
)
def test_ippo_learns_from_hardcoded_vectorized_experiences_mlp(
    observation_spaces,
    batch_size,
    vect_dim,
    action_spaces,
    agent_ids,
    device,
    compile_mode,
):
    states = {
        agent: np.array(
            [
                [[1, 1, 1], [2, 2, 2], [3, 3, 3]],
                [[4, 4, 4], [5, 5, 5], [6, 6, 6]],
                [[7, 7, 7], [8, 8, 8], [9, 9, 9]],
            ]
        )
        * i
        for i, agent in enumerate(agent_ids)
    }

    actions = {
        agent: np.array(
            [
                [[1, 1, 1], [2, 2, 2], [3, 3, 3]],
                [[4, 4, 4], [5, 5, 5], [6, 6, 6]],
                [[7, 7, 7], [8, 8, 8], [9, 9, 9]],
            ]
        )
        * i
        for i, agent in enumerate(agent_ids)
    }
    log_probs = {
        agent: np.array([[[1], [2], [3]], [[4], [5], [6]], [[7], [8], [9]]]) * i
        for i, agent in enumerate(agent_ids)
    }
    rewards = {
        agent: np.array([[1, 2, 3], [4, 5, 6], [7, 8, 9]]) * i
        for i, agent in enumerate(agent_ids)
    }
    dones = {
        agent: np.array([[1, 0, 0], [0, 1, 0], [0, 0, 1]])
        for i, agent in enumerate(agent_ids)
    }
    values = {
        agent: np.array([[[1], [2], [3]], [[4], [5], [6]], [[7], [8], [9]]]) * i
        for i, agent in enumerate(agent_ids)
    }
    next_state = {
        agent: np.array([[4, 4, 4], [7, 7, 7], [10, 10, 10]]) * i
        for i, agent in enumerate(agent_ids)
    }
    next_done = {agent: np.array([[0, 1, 0]]) for i, agent in enumerate(agent_ids)}

    experiences = (
        states,
        actions,
        log_probs,
        rewards,
        dones,
        values,
        next_state,
        next_done,
    )
    agent_ids = ["agent_0", "agent_1", "other_agent_0"]
    ippo = IPPO(
        observation_spaces,
        action_spaces,
        agent_ids=agent_ids,
        device=device,
        torch_compiler=compile_mode,
        batch_size=batch_size,
    )

    actors = ippo.actors
    actors_pre_learn_sd = [copy.deepcopy(actor.state_dict()) for actor in ippo.actors]
    critics = ippo.critics
    critics_pre_learn_sd = [
        str(copy.deepcopy(critic.state_dict())) for critic in ippo.critics
    ]

    for _ in range(4):
        ippo.scores.append(0)
        loss = ippo.learn(experiences)

    assert isinstance(loss, dict)
    for agent_id in ippo.shared_agent_ids:
        assert agent_id in loss

    for old_actor, updated_actor in zip(actors, ippo.actors):
        assert old_actor == updated_actor

    for old_actor_state_dict, updated_actor in zip(actors_pre_learn_sd, ippo.actors):
        assert old_actor_state_dict != str(updated_actor.state_dict())

    for old_critic, updated_critic in zip(critics, ippo.critics):
        assert old_critic == updated_critic

    for old_critic_state_dict, updated_critic in zip(
        critics_pre_learn_sd, ippo.critics
    ):
        assert old_critic_state_dict != str(updated_critic.state_dict())


def no_sync(self):
    class DummyNoSync:
        def __enter__(self):
            return self

        def __exit__(self, exc_type, exc_value, traceback):
            pass  # Add cleanup or handling if needed

    return DummyNoSync()


@pytest.mark.parametrize(
    "action_spaces",
    [
        generate_multi_agent_discrete_spaces(3, 2),
        generate_multi_agent_box_spaces(3, (2,)),
    ],
)
@pytest.mark.parametrize("compile_mode", [None, "default"])
@pytest.mark.parametrize(
    "observation_spaces", [generate_multi_agent_box_spaces(3, (6,))]
)
def test_ippo_get_action_agent_masking(
    observation_spaces, action_spaces, device, compile_mode
):
    agent_ids = ["agent_0", "agent_1", "other_agent_0"]
    state = {
        agent: np.random.randn(*observation_spaces[0].shape) for agent in agent_ids
    }
    discrete_actions = all(
        isinstance(space, spaces.Discrete) for space in action_spaces
    )
    if discrete_actions:
        info = {
            "agent_0": {"env_defined_actions": 1},
            "agent_1": {"env_defined_actions": None},
            "other_agent_0": {"env_defined_actions": None},
        }
    else:
        info = {
            "agent_0": {"env_defined_actions": np.array([0, 1])},
            "agent_1": {"env_defined_actions": None},
            "other_agent_0": {"env_defined_actions": None},
        }

    # Define the ippo agent
    ippo = IPPO(
        observation_spaces,
        action_spaces,
        agent_ids=agent_ids,
        device=device,
        torch_compiler=compile_mode,
    )

    # Get the action
    actions, _, _, _ = ippo.get_action(obs=state, infos=info)

    if discrete_actions:
        assert np.array_equal(actions["agent_0"], np.array([[1]])), actions["agent_0"]
    else:
        assert np.array_equal(actions["agent_0"], np.array([[0, 1]])), actions[
            "agent_0"
        ]


@pytest.mark.parametrize(
    "observation_spaces",
    [
        generate_multi_agent_discrete_spaces(3, 4),
        generate_multi_agent_box_spaces(3, (4,)),
        generate_multi_agent_box_spaces(3, (4, 32, 32), low=0, high=255),
        generate_multi_agent_multidiscrete_spaces(3, 2),
        gen_multi_agent_dict_or_tuple_spaces(3, 1, 1, dict_space=True),
        gen_multi_agent_dict_or_tuple_spaces(3, 1, 1, dict_space=False),
    ],
)
@pytest.mark.parametrize(
    "action_spaces",
    [
        generate_multi_agent_discrete_spaces(3, 2),
        generate_multi_agent_box_spaces(3, (2,), low=-1, high=1),
        [spaces.MultiBinary(2) for _ in range(3)],
        generate_multi_agent_multidiscrete_spaces(3, 2),
    ],
)
@pytest.mark.parametrize("compile_mode", [None, "default"])
@pytest.mark.parametrize("accelerator", [None, Accelerator()])
def test_ippo_get_action(
    observation_spaces, action_spaces, device, compile_mode, accelerator
):
    agent_ids = ["agent_0", "agent_1", "other_agent_0"]
    state = {
        agent_id: get_sample_from_space(observation_space)
        for agent_id, observation_space in zip(agent_ids, observation_spaces)
    }
    info = (
        {agent: {"env_defined_actions": None} for agent in agent_ids}
        if all(isinstance(space, spaces.Box) for space in action_spaces)
        else None
    )

    ippo = IPPO(
        observation_spaces,
        action_spaces,
        agent_ids=agent_ids,
        device=device,
        torch_compiler=compile_mode,
        accelerator=accelerator,
    )
    actions, log_probs, dist_entropy, state_values = ippo.get_action(
        obs=state, infos=info
    )

    # Check action shapes
    assert isinstance(actions, dict)
    assert isinstance(log_probs, dict)

    for agent_id in agent_ids:
        assert agent_id in actions
        assert agent_id in log_probs
        assert agent_id in dist_entropy
        assert agent_id in state_values


@pytest.mark.parametrize(
    "observation_spaces",
    [
        generate_multi_agent_box_spaces(3, (6,)),
        generate_multi_agent_box_spaces(3, (3, 32, 32), low=0, high=255),
    ],
)
@pytest.mark.parametrize(
    "action_spaces",
    [
        generate_multi_agent_box_spaces(3, (2,), low=-1, high=1),
        generate_multi_agent_discrete_spaces(3, 2),
    ],
)
@pytest.mark.parametrize("training", [1, 0])
@pytest.mark.parametrize("compile_mode", [None])
def test_ippo_get_action_vectorized(
    training, observation_spaces, action_spaces, device, compile_mode
):
    agent_ids = ["agent_0", "agent_1", "other_agent_0"]
    vect_dim = 2
    if all(isinstance(space, spaces.Discrete) for space in observation_spaces):
        state = {
            agent: np.random.randint(0, observation_spaces[idx].n, (vect_dim, 1))
            for idx, agent in enumerate(agent_ids)
        }
        info = None
    else:
        state = {
            agent: np.random.randn(vect_dim, *observation_spaces[idx].shape).astype(
                np.float32
            )
            for idx, agent in enumerate(agent_ids)
        }
        info = {agent: {} for agent in agent_ids}

    ippo = IPPO(
        observation_spaces,
        action_spaces,
        agent_ids=agent_ids,
        device=device,
        torch_compiler=compile_mode,
    )
    actions, log_probs, dist_entropy, state_values = ippo.get_action(
        obs=state, infos=info
    )

    # Check action shapes
    assert isinstance(actions, dict)
    assert isinstance(log_probs, dict)

    for agent_id in agent_ids:
        assert agent_id in actions
        assert agent_id in log_probs
        assert agent_id in dist_entropy
        assert agent_id in state_values


def test_ippo_get_action_action_masking_exception(device):
    agent_ids = ["agent_0", "agent_1", "other_agent_0"]
    observation_spaces = generate_multi_agent_box_spaces(3, (6,))
    action_spaces = generate_multi_agent_discrete_spaces(3, 4)
    state = {
        agent: {
            "observation": np.random.randn(*observation_spaces[idx].shape),
            "action_mask": [0, 1, 0, 1],
        }
        for idx, agent in enumerate(agent_ids)
    }
    ippo = IPPO(
        observation_spaces,
        action_spaces,
        net_config={
            "encoder_config": {"hidden_size": [64, 64], "init_layers": False},
            "head_config": {"hidden_size": [32], "init_layers": False},
        },
        agent_ids=agent_ids,
        device=device,
    )
    with pytest.raises(AssertionError):
        actions, log_probs, dist_entropy, state_values = ippo.get_action(obs=state)


def test_ippo_get_action_action_masking(device):
    agent_ids = ["agent_0", "agent_1", "other_agent_0"]
    observation_spaces = generate_multi_agent_box_spaces(3, (6,))
    action_spaces = generate_multi_agent_discrete_spaces(3, 4)
    state = {
        agent: np.random.randn(*observation_spaces[idx].shape).astype(np.float32)
        for idx, agent in enumerate(agent_ids)
    }
    info = {
        agent: {
            "action_mask": [0, 1, 0, 1],
        }
        for agent in agent_ids
    }
    ippo = IPPO(
        observation_spaces,
        action_spaces,
        agent_ids=agent_ids,
        device=device,
    )
    actions, _, _, _ = ippo.get_action(obs=state, infos=info)

    # With action mask [0, 1, 0, 1], actions should be index 1 or 3
    for agent_id, action_array in actions.items():
        for action in action_array:
            assert action in [1, 3]


@pytest.mark.parametrize(
    "mode", (None, 0, False, "default", "reduce-overhead", "max-autotune")
)
def test_ippo_init_torch_compiler_no_error(mode):
    ippo = IPPO(
        observation_spaces=generate_multi_agent_box_spaces(3, (1,)),
        action_spaces=generate_multi_agent_discrete_spaces(3, 1),
        agent_ids=["agent_0", "agent_1", "other_agent_0"],
        device="cuda" if torch.cuda.is_available() else "cpu",
        torch_compiler=mode,
    )
    if isinstance(mode, str):
        assert all(
            isinstance(a, torch._dynamo.eval_frame.OptimizedModule) for a in ippo.actors
        )
        assert all(
            isinstance(a, torch._dynamo.eval_frame.OptimizedModule)
            for a in ippo.critics
        )
        assert ippo.torch_compiler == mode
    else:
        assert isinstance(ippo, IPPO)


@pytest.mark.parametrize("mode", (1, True, "max-autotune-no-cudagraphs"))
def test_ippo_init_torch_compiler_error(mode):
    err_string = (
        "Choose between torch compiler modes: "
        "default, reduce-overhead, max-autotune or None"
    )
    with pytest.raises(AssertionError, match=err_string):
        IPPO(
            observation_spaces=generate_multi_agent_box_spaces(3, (1,)),
            action_spaces=generate_multi_agent_discrete_spaces(3, 1),
            agent_ids=["agent_0", "agent_1", "other_agent_0"],
            device="cuda" if torch.cuda.is_available() else "cpu",
            torch_compiler=mode,
        )


@pytest.mark.parametrize(
    "observation_spaces, net_config",
    [
        (
            generate_multi_agent_box_spaces(3, (4,)),
            {
                "encoder_config": {"hidden_size": [64, 64], "init_layers": False},
                "head_config": {"hidden_size": [32], "init_layers": False},
            },
        ),
        (
            generate_multi_agent_box_spaces(3, (3, 32, 32), low=0, high=255),
            {
                "encoder_config": {
                    "channel_size": [3],
                    "kernel_size": [3],
                    "stride_size": [1],
                    "init_layers": False,
                },
                "head_config": {"hidden_size": [32], "init_layers": False},
            },
        ),
    ],
)
@pytest.mark.parametrize("accelerator_flag", [False, True])
@pytest.mark.parametrize("compile_mode", [None, "default"])
def test_initialize_ippo_with_net_config(
    net_config, accelerator_flag, observation_spaces, device, compile_mode
):
    action_spaces = generate_multi_agent_discrete_spaces(3, 2)
    agent_ids = ["agent_0", "agent_1", "other_agent_0"]
    batch_size = 64
    if accelerator_flag:
        accelerator = Accelerator()
    else:
        accelerator = None

    ippo = IPPO(
        observation_spaces=observation_spaces,
        net_config=net_config,
        action_spaces=action_spaces,
        agent_ids=agent_ids,
        accelerator=accelerator,
        device=device,
        torch_compiler=compile_mode,
        target_kl=0.5,
    )

    assert ippo.observation_spaces == observation_spaces
    assert ippo.action_spaces == action_spaces
    assert ippo.n_agents == len(agent_ids)
    assert ippo.agent_ids == agent_ids
    assert ippo.batch_size == batch_size
    assert ippo.scores == []
    assert ippo.fitness == []
    assert ippo.steps == [0]
    assert ippo.target_kl == 0.5

    if compile_mode is not None and accelerator is None:
        assert all(isinstance(actor, OptimizedModule) for actor in ippo.actors)
        assert all(isinstance(critic, OptimizedModule) for critic in ippo.critics)
    else:
        assert all(isinstance(actor, StochasticActor) for actor in ippo.actors)
        assert all(isinstance(critic, ValueNetwork) for critic in ippo.critics)

    if accelerator is None:
        assert all(
            isinstance(actor_optimizer, optim.Adam)
            for actor_optimizer in ippo.actor_optimizers
        )
        assert all(
            isinstance(critic_optimizer, optim.Adam)
            for critic_optimizer in ippo.critic_optimizers
        )
    else:
        assert all(
            isinstance(actor_optimizer, AcceleratedOptimizer)
            for actor_optimizer in ippo.actor_optimizers
        )
        assert all(
            isinstance(critic_optimizer, AcceleratedOptimizer)
            for critic_optimizer in ippo.critic_optimizers
        )
    assert isinstance(ippo.criterion, nn.MSELoss)


@pytest.mark.parametrize(
    "observation_spaces", [generate_multi_agent_box_spaces(3, (6,))]
)
@pytest.mark.parametrize("action_spaces", [generate_multi_agent_discrete_spaces(3, 2)])
@pytest.mark.parametrize("accelerator_flag", [False, True])
@pytest.mark.parametrize("compile_mode", [None, "default"])
def test_initialize_ippo_with_mlp_networks(
    mlp_actor,
    mlp_critic,
    observation_spaces,
    action_spaces,
    accelerator_flag,
    device,
    compile_mode,
):
    accelerator = Accelerator() if accelerator_flag else None
    evo_actors = [
        MakeEvolvable(network=mlp_actor, input_tensor=torch.randn(1, 6), device=device)
        for _ in range(2)
    ]
    evo_critics = [
        MakeEvolvable(network=mlp_critic, input_tensor=torch.randn(1, 6), device=device)
        for _ in range(2)
    ]
    ippo = IPPO(
        observation_spaces=observation_spaces,
        action_spaces=action_spaces,
        agent_ids=["agent_0", "agent_1", "other_agent_0"],
        actor_networks=evo_actors,
        critic_networks=evo_critics,
        device=device,
        accelerator=accelerator,
        torch_compiler=compile_mode,
    )
    if compile_mode is not None and accelerator is None:
        assert all(isinstance(actor, OptimizedModule) for actor in ippo.actors)
        assert all(isinstance(critic, OptimizedModule) for critic in ippo.critics)
    else:
        assert all(isinstance(actor, MakeEvolvable) for actor in ippo.actors)
        assert all(isinstance(critic, MakeEvolvable) for critic in ippo.critics)

    assert ippo.observation_spaces == observation_spaces
    assert ippo.action_spaces == action_spaces
    assert ippo.one_hot is False
    assert ippo.n_agents == 3
    assert ippo.agent_ids == ["agent_0", "agent_1", "other_agent_0"]
    assert ippo.discrete_actions is True
    assert ippo.scores == []
    assert ippo.fitness == []
    assert ippo.steps == [0]
    if accelerator is None:
        assert all(
            isinstance(actor_optimizer, optim.Adam)
            for actor_optimizer in ippo.actor_optimizers
        )
        assert all(
            isinstance(critic_optimizer, optim.Adam)
            for critic_optimizer in ippo.critic_optimizers
        )
    else:
        assert all(
            isinstance(actor_optimizer, AcceleratedOptimizer)
            for actor_optimizer in ippo.actor_optimizers
        )
        assert all(
            isinstance(critic_optimizer, AcceleratedOptimizer)
            for critic_optimizer in ippo.critic_optimizers
        )
    assert isinstance(ippo.criterion, nn.MSELoss)


@pytest.mark.parametrize(
    "observation_spaces", [generate_multi_agent_box_spaces(3, (6,))]
)
@pytest.mark.parametrize("action_spaces", [generate_multi_agent_discrete_spaces(3, 2)])
def test_initialize_ippo_with_mlp_networks_gumbel_softmax(
    mlp_actor,
    mlp_critic,
    observation_spaces,
    action_spaces,
    device,
):
    net_config = {
        "encoder_config": {
            "hidden_size": [64, 64],
            "min_hidden_layers": 1,
            "max_hidden_layers": 3,
            "min_mlp_nodes": 64,
            "max_mlp_nodes": 500,
            "activation": "ReLU",
            "init_layers": False,
        },
        "head_config": {
            "output_activation": "GumbelSoftmax",
            "activation": "ReLU",
            "hidden_size": [64, 64],
            "init_layers": False,
        },
    }
    ippo = IPPO(
        observation_spaces=observation_spaces,
        action_spaces=action_spaces,
        agent_ids=["agent_0", "agent_1", "other_agent_0"],
        net_config=net_config,
        device=device,
        torch_compiler="reduce-overhead",
    )
    assert ippo.torch_compiler == "reduce-overhead"


@pytest.mark.parametrize(
    "observation_spaces",
    [generate_multi_agent_box_spaces(3, (4, 210, 160), low=0, high=255)],
)
@pytest.mark.parametrize("action_spaces", [generate_multi_agent_discrete_spaces(3, 2)])
@pytest.mark.parametrize("accelerator_flag", [False, True])
@pytest.mark.parametrize("compile_mode", [None, "default"])
def test_initialize_ippo_with_cnn_networks(
    cnn_actor,
    cnn_critic,
    observation_spaces,
    action_spaces,
    accelerator_flag,
    device,
    compile_mode,
):
    if accelerator_flag:
        accelerator = Accelerator()
    else:
        accelerator = None
    evo_actors = [
        MakeEvolvable(
            network=cnn_actor,
            input_tensor=torch.randn(1, 4, 210, 160),
            device=device,
        )
        for _ in range(2)
    ]
    evo_critics = [
        MakeEvolvable(
            network=cnn_critic,
            input_tensor=torch.randn(1, 4, 210, 160),
            device=device,
        )
        for _ in range(2)
    ]
    ippo = IPPO(
        observation_spaces=observation_spaces,
        action_spaces=action_spaces,
        agent_ids=["agent_0", "agent_1", "other_agent_0"],
        actor_networks=evo_actors,
        critic_networks=evo_critics,
        device=device,
        accelerator=accelerator,
        torch_compiler=compile_mode,
    )
    if compile_mode is not None and accelerator is None:
        assert all(isinstance(actor, OptimizedModule) for actor in ippo.actors)
        assert all(isinstance(critic, OptimizedModule) for critic in ippo.critics)
    else:
        assert all(isinstance(actor, MakeEvolvable) for actor in ippo.actors)
        assert all(isinstance(critic, MakeEvolvable) for critic in ippo.critics)

    assert ippo.observation_spaces == observation_spaces
    assert ippo.action_spaces == action_spaces
    assert ippo.one_hot is False
    assert ippo.n_agents == 3
    assert ippo.agent_ids == ["agent_0", "agent_1", "other_agent_0"]
    assert ippo.discrete_actions is True
    assert ippo.scores == []
    assert ippo.fitness == []
    assert ippo.steps == [0]
    if accelerator is None:
        assert all(
            isinstance(actor_optimizer, optim.Adam)
            for actor_optimizer in ippo.actor_optimizers
        )
        assert all(
            isinstance(critic_optimizer, optim.Adam)
            for critic_optimizer in ippo.critic_optimizers
        )
    else:
        assert all(
            isinstance(actor_optimizer, AcceleratedOptimizer)
            for actor_optimizer in ippo.actor_optimizers
        )
        assert all(
            isinstance(critic_optimizer, AcceleratedOptimizer)
            for critic_optimizer in ippo.critic_optimizers
        )
    assert isinstance(ippo.criterion, nn.MSELoss)


@pytest.mark.parametrize(
    "observation_spaces, net",
    [
        (generate_multi_agent_box_spaces(3, (4, 210, 160), low=0, high=255), "cnn"),
        (generate_multi_agent_box_spaces(3, (4,)), "mlp"),
    ],
)
@pytest.mark.parametrize("accelerator", [None, Accelerator()])
@pytest.mark.parametrize("compile_mode", [None, "default"])
def test_initialize_ippo_with_evo_networks(
    observation_spaces, net, device, compile_mode, accelerator
):
    action_spaces = generate_multi_agent_discrete_spaces(3, 2)
    net_config = get_default_encoder_config(observation_spaces[0])

    # For image spaces we need to give a sample input tensor to build networks
    if len(observation_spaces[0].shape) == 3:
        net_config["sample_input"] = torch.zeros(
            (1, *observation_spaces[0].shape), dtype=torch.float32, device=device
        )

    head_config = {
        "output_activation": "Softmax" if net == "mlp" else "GumbelSoftmax",
        "activation": "ReLU",
        "hidden_size": [64, 64],
        "init_layers": False,
    }

    critic_head_config = copy.deepcopy(head_config)
    critic_head_config.update({"output_activation": None})

    net_config = {"encoder_config": net_config, "head_config": head_config}
    critic_net_config = {
        "encoder_config": copy.deepcopy(net_config["encoder_config"]),
        "head_config": critic_head_config,
    }

    evo_actors = [
        StochasticActor(
            observation_spaces[x], action_spaces[x], device=device, **net_config
        )
        for x in range(2)
    ]
    evo_critics = [
        ValueNetwork(
            observation_space=observation_spaces[x], device=device, **critic_net_config
        )
        for x in range(2)
    ]

    ippo = IPPO(
        observation_spaces=observation_spaces,
        action_spaces=action_spaces,
        agent_ids=["agent_0", "agent_1", "other_agent_0"],
        actor_networks=evo_actors,
        critic_networks=evo_critics,
        device=device,
        torch_compiler=compile_mode,
        accelerator=accelerator,
    )

    if compile_mode is not None and accelerator is None:
        assert all(isinstance(actor, OptimizedModule) for actor in ippo.actors)
        assert all(isinstance(critic, OptimizedModule) for critic in ippo.critics)
    else:
        assert all(
            isinstance(actor.encoder, (EvolvableMLP, EvolvableCNN))
            for actor in ippo.actors
        )
        assert all(
            isinstance(critic.encoder, (EvolvableMLP, EvolvableCNN))
            for critic in ippo.critics
        )

    assert ippo.observation_spaces == observation_spaces
    assert ippo.action_spaces == action_spaces
    assert ippo.one_hot is False
    assert ippo.n_agents == 3
    assert ippo.agent_ids == ["agent_0", "agent_1", "other_agent_0"]
    assert ippo.discrete_actions is True
    assert ippo.scores == []
    assert ippo.fitness == []
    assert ippo.steps == [0]

    if accelerator is None:
        assert all(
            isinstance(actor_optimizer, optim.Adam)
            for actor_optimizer in ippo.actor_optimizers
        )
        assert all(
            isinstance(critic_optimizer, optim.Adam)
            for critic_optimizer in ippo.critic_optimizers
        )
    else:
        assert all(
            isinstance(actor_optimizer, AcceleratedOptimizer)
            for actor_optimizer in ippo.actor_optimizers
        )
        assert all(
            isinstance(critic_optimizer, AcceleratedOptimizer)
            for critic_optimizer in ippo.critic_optimizers
        )

    assert isinstance(ippo.criterion, nn.MSELoss)


@pytest.mark.parametrize("compile_mode", [None, "default"])
def test_initialize_ippo_with_incorrect_evo_networks(compile_mode):
    observation_spaces = generate_multi_agent_box_spaces(3, (4,))
    action_spaces = generate_multi_agent_discrete_spaces(3, 2)
    evo_actors = []
    evo_critics = []

    with pytest.raises(AssertionError):
        ippo = IPPO(
            observation_spaces=observation_spaces,
            action_spaces=action_spaces,
            agent_ids=["agent_0", "agent_1", "other_agent_0"],
            actor_networks=evo_actors,
            critic_networks=evo_critics,
            torch_compiler=compile_mode,
        )
        assert ippo


@pytest.mark.parametrize(
    "observation_spaces, action_spaces, actors, critics",
    [
        (
            generate_multi_agent_box_spaces(3, (4,)),
            generate_multi_agent_discrete_spaces(3, 2),
            [EvolvableMLP(4, 2, [32]) for _ in range(3)],
            [1 for _ in range(3)],
        ),
        (
            generate_multi_agent_box_spaces(3, (4,)),
            generate_multi_agent_discrete_spaces(3, 2),
            [1 for _ in range(3)],
            [EvolvableMLP(4, 2, [32]) for _ in range(3)],
        ),
    ],
)
def test_initialize_ippo_with_incorrect_networks(
    observation_spaces, action_spaces, actors, critics
):

    with pytest.raises(TypeError):
        ippo = IPPO(
            observation_spaces=observation_spaces,
            action_spaces=action_spaces,
            agent_ids=["agent_0", "agent_1", "other_agent_0"],
            actor_networks=actors,
            critic_networks=critics,
        )
        assert ippo


@pytest.mark.parametrize(
    "observation_spaces", [generate_multi_agent_box_spaces(3, (6,))]
)
@pytest.mark.parametrize("action_spaces", [generate_multi_agent_discrete_spaces(3, 2)])
@pytest.mark.parametrize("compile_mode", [None, "default"])
def test_ippo_init_warning(
    mlp_actor, observation_spaces, action_spaces, device, compile_mode
):
    warning_string = "Actor and critic network lists must both be supplied to use custom networks. Defaulting to net config."
    evo_actors = [
        MakeEvolvable(network=mlp_actor, input_tensor=torch.randn(1, 6), device=device)
        for _ in range(2)
    ]
    with pytest.warns(UserWarning, match=warning_string):
        IPPO(
            observation_spaces=observation_spaces,
            action_spaces=action_spaces,
            agent_ids=["agent_0", "agent_1", "other_agent_0"],
            actor_networks=evo_actors,
            device=device,
            torch_compiler=compile_mode,
        )


def test_homogeneous_outputs_functions():
    """Test that the assemble_homogeneous_outputs and disassemble_homogeneous_outputs
    functions work as expected and are inverses of each other."""

    # Initialize agent with homogeneous agents
    observation_spaces = generate_multi_agent_box_spaces(3, (6,))
    action_spaces = generate_multi_agent_discrete_spaces(3, 2)
    compile_mode = None
    agent_ids = ["agent_0", "agent_1", "other_agent_0"]
    agent = IPPO(
        observation_spaces,
        action_spaces,
        agent_ids=agent_ids,
        device="cpu",
        torch_compiler=compile_mode,
    )

    # Setting up homogeneous agent configuration
    agent.shared_agent_ids = ["agent", "other_agent"]
    agent.homogeneous_agents = {
        "agent": ["agent_0", "agent_1"],
        "other_agent": ["other_agent_0"],
    }

    # Create sample individual agent outputs
    vect_dim = 4
    output_dim = 5
    agent_outputs = {
        "agent_0": np.random.rand(vect_dim, output_dim),
        "agent_1": np.random.rand(vect_dim, output_dim),
        "other_agent_0": np.random.rand(vect_dim, output_dim),
    }

    # Test assemble_homogeneous_outputs
    homo_outputs = agent.assemble_homogeneous_outputs(agent_outputs, vect_dim)

    # Check that the homogeneous outputs have the correct keys
    assert set(homo_outputs.keys()) == {"agent", "other_agent"}

    # Check that the agent outputs are assembled correctly
    assert homo_outputs["agent"].shape == (2 * vect_dim, output_dim)
    assert homo_outputs["other_agent"].shape == (1 * vect_dim, output_dim)

    # Test disassemble_homogeneous_outputs
    disassembled_outputs = agent.disassemble_homogeneous_outputs(
        homo_outputs, vect_dim, agent.homogeneous_agents
    )

    # Check that the disassembled outputs have the correct keys
    assert set(disassembled_outputs.keys()) == {"agent_0", "agent_1", "other_agent_0"}

    # Check that the outputs are correctly disassembled
    for agent_id in agent_ids:
        assert disassembled_outputs[agent_id].shape == (vect_dim, output_dim)

    # Check the round trip consistency by comparing the original and disassembled outputs
    for agent_id in agent_ids:
        np.testing.assert_allclose(
            agent_outputs[agent_id],
            disassembled_outputs[agent_id],
            rtol=1e-5,
            atol=1e-5,
        )


@pytest.mark.parametrize("compile_mode", [None, "default"])
def test_get_action_distributed(compile_mode):
    observation_spaces = generate_multi_agent_box_spaces(3, (6,))
    action_spaces = generate_multi_agent_discrete_spaces(3, 2)
    accelerator = Accelerator()
    agent_ids = ["agent_0", "agent_1", "other_agent_0"]
    state = {
        agent: np.random.randn(*observation_spaces[idx].shape).astype(np.float32)
        for idx, agent in enumerate(agent_ids)
    }
    ippo = IPPO(
        observation_spaces,
        action_spaces,
        agent_ids=agent_ids,
        accelerator=accelerator,
        torch_compiler=compile_mode,
        net_config={
            "encoder_config": {"hidden_size": [16, 16], "init_layers": False},
            "head_config": {"hidden_size": [16], "init_layers": False},
        },
    )
    new_actors = [
        DummyStochasticActor(
            observation_space=actor.observation_space,
            action_space=actor.action_space,
            device=actor.device,
            action_std_init=ippo.action_std_init,
            encoder_config={"hidden_size": [16, 16], "init_layers": False},
            head_config={"hidden_size": [16], "init_layers": False},
        )
        for actor in ippo.actors
    ]
    ippo.actors = new_actors
    actions, log_probs, dist_entropy, state_values = ippo.get_action(obs=state)

    # Check returns are the proper format
    assert isinstance(actions, dict)
    assert isinstance(log_probs, dict)
    assert isinstance(dist_entropy, dict)
    assert isinstance(state_values, dict)

    for agent_id in agent_ids:
        assert agent_id in actions
        assert agent_id in log_probs
        assert agent_id in dist_entropy
        assert agent_id in state_values


@pytest.mark.parametrize("compile_mode", [None, "default"])
@pytest.mark.parametrize(
    "observation_spaces, action_spaces",
    [
        (
            generate_multi_agent_box_spaces(3, (6,)),
            generate_multi_agent_discrete_spaces(3, 2),
        ),
        (
            generate_multi_agent_box_spaces(3, (6,)),
            generate_multi_agent_discrete_spaces(3, 2),
        ),
        (
            generate_multi_agent_box_spaces(3, (6,)),
            generate_multi_agent_discrete_spaces(3, 2),
        ),
        (
            generate_multi_agent_box_spaces(3, (6,)),
            generate_multi_agent_discrete_spaces(3, 2),
        ),
    ],
)
@pytest.mark.parametrize("observation_mode", ["frequency"])
def test_ippo_custom_training_with_async_env(
    observation_spaces, action_spaces, device, compile_mode, observation_mode
):
    """Test IPPO with a custom training loop on asynchronous environment for multiple iterations."""

    # Create async environment with agents that return observations asynchronously
    env = DummyMultiEnvAsync(observation_spaces, action_spaces)

    # Set observation mode (frequency-based or probability-based)
    env.observation_mode = observation_mode

    if observation_mode == "frequency":
        # Configure agents with different observation frequencies
        # NOTE: Assume homogeneous agents have the same frequency
        env.observation_frequencies = {
            "agent_0": 1,  # Observes every step
            "agent_1": 1,  # Observes every 2 steps
            "other_agent_0": 4,  # Observes every 4 steps
        }
    else:
        # Configure agents with different observation probabilities
        env.observation_probabilities = {
            "agent_0": 0.9,  # 90% chance to return observation
            "agent_1": 0.5,  # 50% chance to return observation
            "other_agent_0": 0.25,  # 25% chance to return observation
        }

    agent_ids = ["agent_0", "agent_1", "other_agent_0"]

    # Initialize IPPO agent
    agent = IPPO(
        observation_spaces=observation_spaces,
        action_spaces=action_spaces,
        agent_ids=agent_ids,
        device=device,
        batch_size=64,
        lr=0.001,
        gamma=0.99,
        gae_lambda=0.95,
        clip_coef=0.2,
        ent_coef=0.01,
        vf_coef=0.5,
        torch_compiler=compile_mode,
    )

    # Custom training loop for multiple iterations
    n_iterations = 5

    for iteration in range(n_iterations):
        # Reset environment
        observations, infos = env.reset()

        # Track agent participation for analysis
        agent_participation = {agent_id: 0 for agent_id in agent_ids}
        steps_with_all_agents = 0

        states = {agent_id: [] for agent_id in agent_ids}
        actions = {agent_id: [] for agent_id in agent_ids}
        log_probs = {agent_id: [] for agent_id in agent_ids}
        rewards = {agent_id: [] for agent_id in agent_ids}
        dones = {agent_id: [] for agent_id in agent_ids}
        values = {agent_id: [] for agent_id in agent_ids}

        done = {agent_id: np.zeros((1,), dtype=np.int8) for agent_id in agent_ids}

        # Collect experiences for multiple steps
        max_steps = 105
        for step in range(max_steps):
            # Get actions for current active agents
            action_dict, logprob_dict, _, value_dict = agent.get_action(
                observations, infos
            )

            # Verify actions are only for active agents
            assert all(agent_id in observations for agent_id in action_dict)

            # Update participation stats
            for agent_id in observations:
                agent_participation[agent_id] += 1

            # Count steps with all agents or no agents
            if len(observations) == len(agent_ids):
                steps_with_all_agents += 1

            # Step the environment
            next_observations, reward_dict, terminated, truncated, next_infos = (
                env.step(action_dict)
            )

            # Store experiences for active agents
            next_dones = {}
            for agent_id in observations:
                states[agent_id].append(observations[agent_id])
                actions[agent_id].append(action_dict[agent_id])
                log_probs[agent_id].append(logprob_dict[agent_id])
                values[agent_id].append(value_dict[agent_id])
                dones[agent_id].append(done[agent_id])
                rewards[agent_id].append(reward_dict[agent_id])

            for agent_id in terminated:
                next_dones[agent_id] = np.expand_dims(
                    np.logical_or(terminated[agent_id], truncated[agent_id]).astype(
                        np.int8
                    ),
                    axis=-1,
                )

            # Update for next step
            observations = next_observations
            done = next_dones
            infos = next_infos

            # Break if all agents report done
            if all(done.values()):
                break

        # Verify asymmetric observation patterns based on mode
        if observation_mode == "frequency":
            # In frequency mode, agent_0 should observe most, followed by agent_1, then other_agent_0
            assert agent_participation["agent_0"] >= agent_participation["agent_1"]
            assert (
                agent_participation["agent_1"] >= agent_participation["other_agent_0"]
            )

            # At least 20% of steps should have all agents observing
            assert steps_with_all_agents > 0, "No steps with all agents observing"
        else:
            # In probability mode, check if participation roughly matches probabilities
            total_steps = sum(agent_participation.values())
            if total_steps > 0:
                # Just verify agent_0 has highest participation
                assert agent_participation["agent_0"] >= agent_participation["agent_1"]

        # Skip learning if no experiences collected
        if not any(states.values()):
            continue

        # Create experience tuple for learning
        experiences = (
            states,
            actions,
            log_probs,
            rewards,
            dones,
            values,
            observations,  # next_states
            next_dones,
        )

        # Train on collected experiences if we have any
        if any(len(states[agent_id]) > 0 for agent_id in states):
            loss_info = agent.learn(experiences)

            # Verify that learning worked for at least one agent
            assert any(agent_id in loss_info for agent_id in agent.shared_agent_ids)

        # Verify that agent can still get actions after learning
        if observations:
            final_actions, _, _, _ = agent.get_action(observations, infos)
            assert all(agent_id in observations for agent_id in final_actions)

    # Final test: verify agent can handle completely different set of active agents
    test_observations, test_infos = env.reset()
    test_actions, _, _, _ = agent.get_action(test_observations, test_infos)
    assert all(agent_id in test_observations for agent_id in test_actions)<|MERGE_RESOLUTION|>--- conflicted
+++ resolved
@@ -515,53 +515,6 @@
         observation_spaces,
         action_spaces,
         agent_ids=["agent_0", "agent_1", "other_agent_0"],
-<<<<<<< HEAD
-=======
-        net_config=net_config,
-        accelerator=accelerator,
-        device=device,
-        torch_compiler=compile_mode,
-    )
-    mean_score = ippo.test(env, max_steps=10, swap_channels=True, sum_scores=sum_score)
-    if sum_score:
-        assert isinstance(mean_score, float)
-    else:
-        assert isinstance(mean_score, np.ndarray)
-        assert len(mean_score) == 2
-
-
-@pytest.mark.parametrize("sum_score", [True, False])
-@pytest.mark.parametrize("compile_mode", [None, "default"])
-def test_loop_cnn_vectorized(device, sum_score, compile_mode):
-    env_observation_spaces = generate_multi_agent_box_spaces(
-        3, (32, 32, 3), low=0, high=255
-    )
-    agent_observation_spaces = generate_multi_agent_box_spaces(
-        3, (3, 32, 32), low=0, high=255
-    )
-    net_config = {
-        "encoder_config": {
-            "channel_size": [16],
-            "kernel_size": [3],
-            "stride_size": [1],
-            "init_layers": False,
-        },
-        "head_config": {"hidden_size": [32], "init_layers": False},
-    }
-    action_spaces = generate_multi_agent_discrete_spaces(3, 2)
-    accelerator = None
-    env = make_multi_agent_vect_envs(
-        DummyMultiEnv,
-        2,
-        **dict(observation_spaces=env_observation_spaces, action_spaces=action_spaces),
-    )
-    ippo = IPPO(
-        agent_observation_spaces,
-        action_spaces,
-        agent_ids=["agent_0", "agent_1", "other_agent_0"],
-        net_config=net_config,
-        accelerator=accelerator,
->>>>>>> 50df6a40
         device=device,
         torch_compiler=compile_mode,
     )
