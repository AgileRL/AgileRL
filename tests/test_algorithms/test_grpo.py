import copy
import gc
import socket
import tempfile
from contextlib import contextmanager
from pathlib import Path
from types import SimpleNamespace
<<<<<<< HEAD
from typing import Optional, Tuple
=======
from typing import Optional
>>>>>>> b34151b5
from unittest.mock import MagicMock, PropertyMock, patch

import gymnasium as gym
import pytest
import torch
import torch.nn as nn
import vllm
from accelerate import Accelerator
from accelerate.scheduler import AcceleratedScheduler
from accelerate.state import AcceleratorState
from accelerate.utils import DeepSpeedPlugin
from accelerate.utils.deepspeed import DeepSpeedOptimizerWrapper
from deepspeed.runtime.engine import DeepSpeedEngine
from deepspeed.runtime.zero.stage_1_and_2 import DeepSpeedZeroOptimizer
<<<<<<< HEAD
from peft import (
    LoraConfig,
    get_peft_model,
)
=======
from peft import LoraConfig, LoraModel, PeftModel, get_peft_model
>>>>>>> b34151b5
from torch.optim.lr_scheduler import SequentialLR
from transformers import AutoModelForCausalLM, AutoTokenizer
from transformers.configuration_utils import PretrainedConfig
from transformers.generation.configuration_utils import GenerationConfig
from transformers.modeling_utils import PreTrainedModel
from vllm import LLM

from agilerl.algorithms import GRPO
from agilerl.algorithms.core.base import (
    EvolvableAlgorithm,
    LLMAlgorithm,
    OptimizerWrapper,
)
from agilerl.modules.dummy import DummyEvolvable
from agilerl.utils.algo_utils import CosineLRScheduleConfig, VLLMConfig, clone_llm

dist_env = dict(
    ACCELERATE_USE_DEEPSPEED="true",
    MASTER_ADDR="localhost",
    MASTER_PORT="10999",
    RANK="0",
    LOCAL_RANK="0",
    WORLD_SIZE="1",
<<<<<<< HEAD
    # PYTORCH_CUDA_ALLOC_CONF="expandable_segments:True",
=======
    PYTORCH_CUDA_ALLOC_CONF="expandable_segments:True",
>>>>>>> b34151b5
)

deepspeed_base_config = {
    "bf16": {
        "enabled": True,
    },
    "auto_cast": True,
    "gradient_clipping": 0.5,
    "gradient_accumulation_steps": 1,
}

deepspeed_config_stage_1 = deepspeed_base_config | {
    "zero_optimization": {
        "stage": 1,
    },
}

deepspeed_config_stage_2 = deepspeed_base_config | {
    "zero_optimization": {
        "stage": 2,
    },
}

deepspeed_config_stage_3 = deepspeed_base_config | {
    "zero_optimization": {
        "stage": 3,
    },
}

deepspeed_config_stage_1_with_scheduler = deepspeed_base_config | {
    "zero_optimization": {
        "stage": 1,
    },
    "scheduler": {
        "params": {
            "warmup_max_lr": 0.001,
            "num_epochs": 10,
            "warmup_proportion": 0.05,
        }
    },
}


class DummyConfig(PretrainedConfig):
    def __init__(
        self,
        input_size=16,
        max_tokens=8,
        vocab_size=100,
        intermediate_size=128,
        **kwargs,
    ):
        super().__init__(**kwargs)
        self.input_size = input_size
        self.max_tokens = max_tokens
        self.vocab_size = vocab_size
        # self.peft_config = dict(r=16,
        #                 lora_alpha=64,
        #                 target_modules=["linear_1"],
        #                 task_type="CAUSAL_LM",
        #                 lora_dropout=0.05)


class DummyForwardOutput:
    def __init__(self, logits):
        self.logits = logits


class DummyMLPPreTrainedModel(PreTrainedModel):
    config_class = DummyConfig
    base_model_prefix = "dummy_mlp"

    def __init__(self, config: DummyConfig, device="cpu"):
        super().__init__(config)
        self.input_size = config.input_size
        self.max_tokens = config.max_tokens
        self.vocab_size = config.vocab_size
        self.gradient_checkpointing_enabled = False
        self.datatype = (
            torch.bfloat16
            if deepspeed_base_config.get("bf16", {}).get("enabled", False)
            else (
                torch.float16
                if deepspeed_base_config.get("fp16", {}).get("enabled", False)
                else torch.float32
            )
        )
        self.linear_1 = nn.Linear(
            self.input_size + self.max_tokens, 32, device=device, dtype=self.datatype
        )
        self.linear_2 = nn.Linear(
            32,
            (self.input_size + self.max_tokens) * self.vocab_size,
            device=device,
            dtype=self.datatype,
        )

    @property
    def model(self):
        return self

    def forward(
        self, input_ids: Optional[torch.Tensor] = None, *args, **kwargs
    ) -> tuple[torch.Tensor, ...]:
        input_ids = input_ids.to(self.datatype)
        output = self.linear_2(self.linear_1(input_ids)).reshape(
            input_ids.shape[0],
            self.input_size + self.max_tokens,
            self.vocab_size,
        )
        return DummyForwardOutput(
            logits=output,
        )

    def generate(self, *args, **kwargs):
        input_ids = kwargs.get("input_ids")
        if input_ids is None:
            raise ValueError("`input_ids` must be provided for generation.")
        input_shape = input_ids.shape
        group_size = input_shape[0]
        prompt_size = input_shape[1]
        # Simple generation: just return random tokens based on vocab size and desired length
        return torch.randint(
            0, self.vocab_size, (group_size, prompt_size + self.config.max_tokens)
        )

    def gradient_checkpointing_enable(self, *args, **kwargs):
        self.gradient_checkpointing_enabled = True

    def prepare_inputs_for_generation(self, *args, **kwargs):
        return


class DummyHuggingFaceEnv:
    def __init__(self, vocab_size, input_size, data_batch_size, device):
        self.vocab_size = vocab_size
        self.input_size = input_size
        self.data_batch_size = data_batch_size
        self.device = device

    def reset(self, reset_dataloaders=False):
        states = [
            {
                "input_ids": torch.randint(
                    0, self.vocab_size, (1, self.input_size), device=self.device
                ),
                "attention_mask": torch.ones(*(1, self.input_size), device=self.device),
                "text": "Write me a short story about a cat.",
            }
            for _ in range(self.data_batch_size)
        ]
        return states

    def step(self, completion_ids):
        states = [
            {
                "input_ids": torch.randint(
                    0, self.vocab_size, (1, self.input_size), device=self.device
                ),
                "attention_mask": torch.ones(*(1, self.input_size), device=self.device),
                "text": "Write me a short story about a cat.",
            }
            for _ in range(self.data_batch_size)
        ]
        return (
            states,
            torch.cat(
                [
                    torch.tensor([1.0], device=self.device)
                    for _ in range(self.data_batch_size)
                ]
            ),
        )

    @contextmanager
    def eval_mode(self):
        try:
            yield
        finally:
            pass


class DummyVLLM:
    def __init__(self, *args, **kwargs): ...

    def generate(self, prompts, *args, **kwargs):
        """
        This is the behaviour I need to mock:
        all_outputs = self.llm.generate(
            all_prompts_text,
            sampling_params=sampling_params,
            use_tqdm=True,
        )  # Change this to False

        completion_ids = [
            output.token_ids for outputs in all_outputs for output in outputs.outputs
        ]
        """
        num_prompts = len(prompts)

        # Create dummy outputs that match VLLM's expected format
        all_outputs = []

        for i in range(num_prompts):
            # Create a dummy output object with the expected structure
            class DummyOutput:
                def __init__(self, token_ids):
                    self.token_ids = token_ids

            class DummyRequestOutput:
                def __init__(self, outputs):
                    self.outputs = outputs

            # Generate random token IDs for testing
            # Using a reasonable range for token IDs (0-1000 for testing)
            import random

            token_length = random.randint(5, 20)  # Random length between 5-20 tokens
            token_ids = [random.randint(0, 1000) for _ in range(token_length)]

            # Create the output structure that matches VLLM's format
            dummy_output = SimpleNamespace(token_ids=token_ids)
            request_output = SimpleNamespace(outputs=[dummy_output])
            all_outputs.append(request_output)

        return all_outputs

    def reset_prefix_cache(self):
        """Reset the prefix cache - dummy implementation"""
        pass

<<<<<<< HEAD
    def sleep(self, *args, **kwargs):
        pass

    def wake_up(self, *args, **kwargs):
        pass

=======
>>>>>>> b34151b5

def cleanup_vllm_instances():
    """Clean up vLLM LLM instances and engines"""
    import vllm
    import vllm.engine.llm_engine

    # Clean global engine
    if hasattr(vllm, "_global_llm_engine"):
        try:
            vllm._global_llm_engine.shutdown()
        except Exception:
            pass
        del vllm._global_llm_engine

    # Clean any cached engines
    if hasattr(vllm.engine.llm_engine, "_cached_engines"):
        for engine in vllm.engine.llm_engine._cached_engines.values():
            try:
                engine.shutdown()
            except Exception:
                pass
        vllm.engine.llm_engine._cached_engines.clear()

    # Clean LLM class instances
    if hasattr(vllm, "LLM"):
        # Clear any class-level caches
        if hasattr(vllm.LLM, "_instances"):
            for instance in vllm.LLM._instances:
                try:
                    if hasattr(instance, "llm_engine"):
                        instance.llm_engine.shutdown()
                except Exception:
                    pass
            vllm.LLM._instances.clear()


def create_module(input_size, max_tokens, vocab_size, device):
    return DummyMLPPreTrainedModel(
        config=DummyConfig(
            input_size=input_size, max_tokens=max_tokens, vocab_size=vocab_size
        ),
        device=device,
    )


def get_free_port():
    with socket.socket(socket.AF_INET, socket.SOCK_STREAM) as s:
        s.bind(("", 0))
        return s.getsockname()[1]


@pytest.fixture(autouse=True)
def deepspeed_env():
    import os

    dynamic_dist_env = dist_env.copy()
    dynamic_dist_env["MASTER_PORT"] = str(get_free_port())
    existing_vars = {}
    for key, value in dynamic_dist_env.items():
        key = key.upper()
        if key in os.environ:
            existing_vars[key] = os.environ[key]
        os.environ[key] = str(value)

    try:
        yield
    finally:
        for key in dynamic_dist_env:
            key = key.upper()
            if key in existing_vars:
                # restore previous value
                os.environ[key] = existing_vars[key]
            else:
                os.environ.pop(key, None)
        gc.collect()
        torch.cuda.empty_cache()


@pytest.fixture(autouse=True)
def cleanup_after_test():
    yield
    # Force cleanup of all GRPO instances
    gc.collect()
    torch.cuda.empty_cache()
    torch.cuda.synchronize()

    # Reset accelerator state
    AcceleratorState._reset_state(True)

    # Clear any remaining vLLM instances
    cleanup_vllm_instances()


@pytest.fixture(scope="function")
def accelerator_factory():
    def generate_accelerator(use_deepspeed_optimizer, config):
        gc.collect()
        torch.cuda.empty_cache()
        AcceleratorState._reset_state(True)
        if use_deepspeed_optimizer and (config is not None):
            config["optimizer"] = {
                "type": "AdamW",
                "params": {
                    "lr": 1e-4,  # Smaller learning rate
                    "betas": [0.9, 0.999],
                    "eps": 1e-8,
                    "weight_decay": 0.01,
                },
            }
        return (
            Accelerator(deepspeed_plugin=DeepSpeedPlugin(hf_ds_config=config))
            if config is not None
            else None
        )

    return generate_accelerator


@pytest.fixture(scope="function")
def model_factory():
    def generate_model(pretrained_model_name_or_path):
        peft_config = LoraConfig(
            task_type="CAUSAL_LM",
            r=16,
            lora_alpha=64,
            target_modules=[
                "q_proj",
                "k_proj",
                "v_proj",
                "o_proj",
                "gate_proj",
                "up_proj",
                "down_proj",
            ],
        )
        model = AutoModelForCausalLM.from_pretrained(
            pretrained_model_name_or_path=pretrained_model_name_or_path,
            torch_dtype=torch.bfloat16,
            attn_implementation="sdpa",
        )
        model.gradient_checkpointing_enable()
        model = get_peft_model(model, peft_config)
        return model

    return generate_model


@pytest.fixture(scope="function")
def grpo_factory():
    def generate_grpo(
        accelerator_factory,
        model_factory,
        config,
        use_deepspeed_optimizer,
        vocab_size,
        input_size,
        max_tokens,
        group_size,
        use_separate_reference_adapter,
        use_vllm,
        pretrained_model_name_or_path,
        reduce_memory_peak,
        micro_batch_size_per_gpu,
<<<<<<< HEAD
        sleep_mode=False,
=======
>>>>>>> b34151b5
    ):
        gc.collect()
        torch.cuda.empty_cache()
        AcceleratorState._reset_state(True)

        accelerator = accelerator_factory(use_deepspeed_optimizer, config)
        if not use_deepspeed_optimizer and accelerator is not None:
            accelerator.state.deepspeed_plugin.deepspeed_config.pop("optimizer", None)
        observation_space = gym.spaces.Box(low=0, high=vocab_size - 1, shape=(1,))
        action_space = gym.spaces.Box(
            low=0,
            high=vocab_size - 1,
            shape=(20,),
        )
        if use_vllm:
            lora_config = None
<<<<<<< HEAD
            vllm_config = VLLMConfig(
                gpu_memory_utilization=0.05, max_num_seqs=1, sleep_mode=sleep_mode
            )
=======
            vllm_config = VLLMConfig(gpu_memory_utilization=0.05, max_num_seqs=1)
>>>>>>> b34151b5
            actor = model_factory(pretrained_model_name_or_path)
        else:

            if pretrained_model_name_or_path is not None:
                actor = model_factory(pretrained_model_name_or_path)
                target_modules = [
                    "q_proj",
                    "k_proj",
                    "v_proj",
                    "o_proj",
                    "up_proj",
                    "down_proj",
                    "gate_proj",
                ]
            else:
                actor = create_module(
                    input_size=input_size,
                    max_tokens=max_tokens,
                    vocab_size=vocab_size,
                    device="cuda" if torch.cuda.is_available() else "cpu",
                )
                target_modules = ["linear_1"]
            lora_config = LoraConfig(
                r=16,
                lora_alpha=64,
                target_modules=target_modules,
                task_type="CAUSAL_LM",
                lora_dropout=0.05,
            )
            vllm_config = None
        grpo = GRPO(
            observation_space,
            action_space,
            actor_network=actor,
            lr=1e-5,
            pad_token_id=vocab_size - 1,
            pad_token="<pad>",
            device="cuda" if torch.cuda.is_available() else "cpu",
            group_size=group_size,
            lora_config=lora_config,
            cosine_lr_schedule_config=(
                None
                if accelerator is not None
                else CosineLRScheduleConfig(num_epochs=10, warmup_proportion=0.05)
            ),
            accelerator=accelerator,
            use_separate_reference_adapter=use_separate_reference_adapter,
            use_vllm=use_vllm,
            vllm_config=vllm_config,
            max_output_tokens=max_tokens,
            max_model_len=max_tokens + 5,
            reduce_memory_peak=reduce_memory_peak,
            micro_batch_size_per_gpu=micro_batch_size_per_gpu,
        )
        return grpo

    return generate_grpo
    #     yield grpo
    # try:
    #     if accelerator is not None:
    #         AcceleratorState._reset_state(True)
    #         grpo.clean_up()
    # finally:
    #     del accelerator
    #     del actor
    #     del grpo

    #     gc.collect()
    #     torch.cuda.empty_cache()
    #     torch.cuda.synchronize()


@pytest.mark.parametrize("config", [deepspeed_config_stage_2])
@pytest.mark.parametrize("use_deepspeed_optimizer", [True])
@pytest.mark.parametrize("use_separate_reference_adapter", [True])
@pytest.mark.parametrize("vocab_size", [100])
@pytest.mark.parametrize("input_size", [10])
@pytest.mark.parametrize("max_tokens", [20])
@pytest.mark.parametrize("group_size", [5])
@pytest.mark.parametrize(
    "use_vllm, pretrained_model_name_or_path", [(True, "facebook/opt-125m")]
)
@pytest.mark.parametrize("batch_size", [1])
@pytest.mark.parametrize("reduce_memory_peak", [True])
@pytest.mark.parametrize("micro_batch_size_per_gpu", [None])
def test_grpo_clean_up_vllm(
    grpo_factory,
    model_factory,
    accelerator_factory,
    request,
    batch_size,
    config,
    use_deepspeed_optimizer,
    use_separate_reference_adapter,
    vocab_size,
    input_size,
    max_tokens,
    group_size,
    use_vllm,
    pretrained_model_name_or_path,
    reduce_memory_peak,
    micro_batch_size_per_gpu,
):
    grpo = grpo_factory(
        accelerator_factory,
        model_factory,
        config,
        use_deepspeed_optimizer,
        vocab_size,
        input_size,
        max_tokens,
        group_size,
        use_separate_reference_adapter,
        use_vllm,
        pretrained_model_name_or_path,
        reduce_memory_peak,
        micro_batch_size_per_gpu,
    )
    grpo.clean_up()
    assert grpo.actor is None
    assert grpo.optimizer is None
    assert grpo.lr_scheduler is None
    del grpo
    gc.collect()
    torch.cuda.empty_cache()


@pytest.mark.parametrize(
    "config",
    [
        deepspeed_config_stage_2,
    ],
)
@pytest.mark.parametrize("use_deepspeed_optimizer", [False])
@pytest.mark.parametrize("use_separate_reference_adapter", [True])
@pytest.mark.parametrize("vocab_size", [100])
@pytest.mark.parametrize("input_size", [10])
@pytest.mark.parametrize("max_tokens", [20])
@pytest.mark.parametrize("group_size", [5])
@pytest.mark.parametrize(
    "use_vllm, pretrained_model_name_or_path",
    [(True, "facebook/opt-125m")],
)
@pytest.mark.parametrize("reduce_memory_peak", [True])
@pytest.mark.parametrize("micro_batch_size_per_gpu", [None])
def test_grpo_move_model_to_vllm(
    grpo_factory,
    model_factory,
    accelerator_factory,
    config,
    use_deepspeed_optimizer,
    use_separate_reference_adapter,
    vocab_size,
    input_size,
    max_tokens,
    group_size,
    use_vllm,
    pretrained_model_name_or_path,
    reduce_memory_peak,
    micro_batch_size_per_gpu,
):
    grpo = grpo_factory(
        accelerator_factory,
        model_factory,
        config,
        use_deepspeed_optimizer,
        vocab_size,
        input_size,
        max_tokens,
        group_size,
        use_separate_reference_adapter,
        use_vllm,
        pretrained_model_name_or_path,
        reduce_memory_peak,
        micro_batch_size_per_gpu,
    )
    # Change lora B so that the parameters are different
    for name, param in grpo.actor.named_parameters():
        if "lora_B" in name and param is not None:
            param.data.normal_()
    model_ref = grpo.accelerator.unwrap_model(grpo.actor)
    model_ref.set_adapter("actor")
    model_ref.merge_adapter()
    merged_model_ref = copy.deepcopy(model_ref)
    model_ref.unmerge_adapter()
    grpo._move_model_to_vllm()

    llm_prefix = "model.decoder."
    merged_prefix = "base_model.model.model.decoder."

    for (
        name,
        param,
    ) in (
        grpo.llm.llm_engine.model_executor.driver_worker.model_runner.model.named_parameters()
    ):
        name = merged_prefix + name.removeprefix(llm_prefix)
        if name in merged_model_ref.state_dict():
            if param.shape != merged_model_ref.state_dict()[name].shape:
                continue
            assert torch.allclose(
                param.to(torch.bfloat16), merged_model_ref.state_dict()[name]
            )


@pytest.mark.parametrize(
    "config",
    [
        deepspeed_config_stage_2,
    ],
)
@pytest.mark.parametrize("use_deepspeed_optimizer", [False])
@pytest.mark.parametrize("use_separate_reference_adapter", [True])
@pytest.mark.parametrize("vocab_size", [100])
@pytest.mark.parametrize("input_size", [10])
@pytest.mark.parametrize("max_tokens", [20])
@pytest.mark.parametrize("group_size", [5])
@pytest.mark.parametrize(
    "use_vllm, pretrained_model_name_or_path",
    [(True, "facebook/opt-125m")],
)
@pytest.mark.parametrize("reduce_memory_peak", [True])
@pytest.mark.parametrize("micro_batch_size_per_gpu", [None])
def test_grpo_move_model_to_vllm_original_module(
    grpo_factory,
    model_factory,
    accelerator_factory,
    config,
    use_deepspeed_optimizer,
    use_separate_reference_adapter,
    vocab_size,
    input_size,
    max_tokens,
    group_size,
    use_vllm,
    pretrained_model_name_or_path,
    reduce_memory_peak,
    micro_batch_size_per_gpu,
):
    grpo = grpo_factory(
        accelerator_factory,
        model_factory,
        config,
        use_deepspeed_optimizer,
        vocab_size,
        input_size,
        max_tokens,
        group_size,
        use_separate_reference_adapter,
        use_vllm,
        pretrained_model_name_or_path,
        reduce_memory_peak,
        micro_batch_size_per_gpu,
    )
    fake_named_params = [
        (
            "base_model.model.model.decoder.layers.0.self_attn_layer_norm.weight.original_module",
            torch.randn(768),
        ),
    ]
    model_ref = grpo.accelerator.unwrap_model(grpo.actor)
    with patch.object(model_ref, "named_parameters", return_value=fake_named_params):
        grpo._move_model_to_vllm()
    AcceleratorState._reset_state(True)


@pytest.mark.parametrize("config", [deepspeed_config_stage_2])
@pytest.mark.parametrize("use_deepspeed_optimizer", [False])
@pytest.mark.parametrize("use_separate_reference_adapter", [False, True])
@pytest.mark.parametrize("vocab_size", [100])
@pytest.mark.parametrize("input_size", [10])
@pytest.mark.parametrize("max_tokens", [20])
@pytest.mark.parametrize("group_size", [2])
@pytest.mark.parametrize(
    "use_vllm, pretrained_model_name_or_path",
    [
        (False, "trl-internal-testing/tiny-Qwen2ForCausalLM-2.5"),
        (True, "facebook/opt-125m"),
    ],
)
@pytest.mark.parametrize("training", [True, False])
@pytest.mark.parametrize("data_batch_size", [4])
@pytest.mark.parametrize("reduce_memory_peak", [True])
@pytest.mark.parametrize("micro_batch_size_per_gpu", [None])
def test_get_action_grpo(
    grpo_factory,
    accelerator_factory,
    model_factory,
    config,
    use_deepspeed_optimizer,
    use_separate_reference_adapter,
    pretrained_model_name_or_path,
    vocab_size,
    input_size,
    max_tokens,
    group_size,
    use_vllm,
    training,
    data_batch_size,
    reduce_memory_peak,
    micro_batch_size_per_gpu,
):
    grpo = grpo_factory(
        accelerator_factory,
        model_factory,
        config,
        use_deepspeed_optimizer,
        vocab_size,
        input_size,
        max_tokens,
        group_size,
        use_separate_reference_adapter,
        use_vllm,
        pretrained_model_name_or_path,
        reduce_memory_peak,
        micro_batch_size_per_gpu,
    )
    tokenizer = AutoTokenizer.from_pretrained(grpo.pretrained_model_name_or_path)
    input_text = "Write me a short story about a cat."
    tokenized_input = torch.tensor(
        tokenizer.encode(input_text), device=grpo.device
    ).unsqueeze(0)
    states = [
        {
            "input_ids": tokenized_input,
            "attention_mask": torch.ones_like(tokenized_input, device=grpo.device),
            "text": input_text,
        }
        for _ in range(data_batch_size)
    ]
<<<<<<< HEAD
=======

>>>>>>> b34151b5
    completion_ids, _ = grpo.get_action(states, training)
    group_size = 1 if not training else group_size
    for ids in completion_ids:
        assert ids.shape[0] == group_size
        assert ids.shape[1] <= max_tokens + input_size
    if grpo.accelerator is None:
        assert not grpo.actor.training
<<<<<<< HEAD
    grpo.clean_up()
    AcceleratorState._reset_state(True)


@pytest.mark.parametrize("config", [deepspeed_config_stage_2])
@pytest.mark.parametrize("use_deepspeed_optimizer", [False])
@pytest.mark.parametrize("use_separate_reference_adapter", [False, True])
@pytest.mark.parametrize("vocab_size", [100])
@pytest.mark.parametrize("input_size", [10])
@pytest.mark.parametrize("max_tokens", [20])
@pytest.mark.parametrize("group_size", [2])
@pytest.mark.parametrize(
    "use_vllm, pretrained_model_name_or_path",
    [
        (True, "facebook/opt-125m"),
    ],
)
@pytest.mark.parametrize("training", [True, False])
@pytest.mark.parametrize("data_batch_size", [4])
@pytest.mark.parametrize("reduce_memory_peak", [True])
@pytest.mark.parametrize("micro_batch_size_per_gpu", [None])
@pytest.mark.parametrize("sleep_mode", [True])
@patch("agilerl.algorithms.grpo.LLM")
def test_get_action_grpo_vllm_sleep_mode(
    MockLLM,
    grpo_factory,
    accelerator_factory,
    model_factory,
    config,
    use_deepspeed_optimizer,
    use_separate_reference_adapter,
    pretrained_model_name_or_path,
    vocab_size,
    input_size,
    max_tokens,
    group_size,
    use_vllm,
    training,
    data_batch_size,
    reduce_memory_peak,
    micro_batch_size_per_gpu,
    sleep_mode,
):
    mock_instance = MagicMock(spec=vllm.LLM)

    # Configure methods
    mock_instance.generate = MagicMock(
        return_value=[MagicMock(outputs=[MagicMock(text="Generated text")])]
    )
    mock_instance.sleep = MagicMock()
    mock_instance.wake_up = MagicMock()
    mock_instance.shutdown = MagicMock()

    # Make LLM() constructor return mock instance
    MockLLM.return_value = mock_instance

    grpo = grpo_factory(
        accelerator_factory,
        model_factory,
        config,
        use_deepspeed_optimizer,
        vocab_size,
        input_size,
        max_tokens,
        group_size,
        use_separate_reference_adapter,
        use_vllm,
        pretrained_model_name_or_path,
        reduce_memory_peak,
        micro_batch_size_per_gpu,
        sleep_mode,
    )
    with patch.object(
        grpo, "_move_model_to_vllm"
    ) as mock_move_model_to_vllm, patch.object(
        grpo,
        "_generate_with_vllm_colocate",
        return_value=[torch.ones(1, 10), torch.ones(1, 10)],
    ) as mock_generate_with_vllm_colocate:
        grpo.get_action(torch.ones(1, 10), training)
        mock_move_model_to_vllm.assert_called()
        mock_generate_with_vllm_colocate.assert_called()
    mock_instance.sleep.assert_called()
    mock_instance.wake_up.assert_called()
    grpo.clean_up()
=======
>>>>>>> b34151b5
    AcceleratorState._reset_state(True)


@pytest.mark.parametrize("config", [deepspeed_config_stage_2])
@pytest.mark.parametrize("use_deepspeed_optimizer", [True])
<<<<<<< HEAD
@pytest.mark.parametrize("use_separate_reference_adapter", [True])
=======
@pytest.mark.parametrize("use_separate_reference_adapter", [True, False])
>>>>>>> b34151b5
@pytest.mark.parametrize("vocab_size", [1000])
@pytest.mark.parametrize("input_size", [10])
@pytest.mark.parametrize("max_tokens", [20])
@pytest.mark.parametrize("group_size", [5])
@pytest.mark.parametrize(
    "use_vllm, pretrained_model_name_or_path", [(True, "facebook/opt-125m")]
)
@pytest.mark.parametrize("reduce_memory_peak", [True])
@pytest.mark.parametrize("micro_batch_size_per_gpu", [None])
def test_grpo_save_load_checkpoint_vllm(
    grpo_factory,
    accelerator_factory,
    model_factory,
    config,
    use_deepspeed_optimizer,
    use_separate_reference_adapter,
    vocab_size,
    input_size,
    max_tokens,
    group_size,
    use_vllm,
    pretrained_model_name_or_path,
    tmpdir,
    reduce_memory_peak,
    micro_batch_size_per_gpu,
):
    grpo = grpo_factory(
        accelerator_factory,
        model_factory,
        config,
        use_deepspeed_optimizer,
        vocab_size,
        input_size,
        max_tokens,
        group_size,
        use_separate_reference_adapter,
        use_vllm,
        pretrained_model_name_or_path,
        reduce_memory_peak,
        micro_batch_size_per_gpu,
    )
    accelerator = accelerator_factory(use_deepspeed_optimizer, config)
    with tempfile.TemporaryDirectory() as tmpdir:
        grpo.save_checkpoint(tmpdir)
        new_grpo = GRPO(
            gym.spaces.Box(low=0, high=vocab_size - 1, shape=(1,)),
            gym.spaces.Box(low=0, high=vocab_size - 1),
            actor_network=model_factory(pretrained_model_name_or_path),
            pad_token_id=vocab_size - 1,
            pad_token="<pad>",
            device="cuda" if torch.cuda.is_available() else "cpu",
            group_size=group_size,
            cosine_lr_schedule_config=(
                None
                if accelerator is not None
                else CosineLRScheduleConfig(num_epochs=10, warmup_proportion=0.05)
            ),
            use_vllm=use_vllm,
            vllm_config=VLLMConfig(gpu_memory_utilization=0.05, max_num_seqs=1),
            accelerator=accelerator,
            use_separate_reference_adapter=use_separate_reference_adapter,
        )
        new_grpo.load_checkpoint(tmpdir)

<<<<<<< HEAD
=======
        assert isinstance(new_grpo.actor, DeepSpeedEngine)
        assert isinstance(new_grpo.actor.base_model, (PeftModel, LoraModel))

>>>>>>> b34151b5
        for attr in EvolvableAlgorithm.inspect_attributes(grpo):
            if not attr.startswith("_") and not attr.startswith("__"):
                if attr == "rng":
                    assert hasattr(new_grpo, attr)
                elif attr == "actor":
                    for param, new_param in zip(
                        grpo.actor.parameters(), new_grpo.actor.parameters()
                    ):
                        assert torch.equal(param, new_param)
                elif attr == "optimizer":
                    for param, new_param in zip(
                        grpo.optimizer.parameters(), new_grpo.optimizer.parameters()
                    ):
                        assert torch.equal(param, new_param)
                elif attr == "accelerator" or attr == "lr_scheduler":
                    assert (
                        getattr(new_grpo, attr).__class__.__name__
                        == getattr(grpo, attr).__class__.__name__
                    )
                elif attr == "llm":
                    assert hasattr(new_grpo, attr) and isinstance(new_grpo.llm, LLM)
                elif not isinstance(getattr(grpo, attr), torch.Tensor):
                    assert getattr(new_grpo, attr) == getattr(
                        grpo, attr
                    ), f"Attribute {attr} is not equal"
                else:
                    assert torch.equal(getattr(new_grpo, attr), getattr(grpo, attr))


@pytest.mark.parametrize("config", [deepspeed_config_stage_2])
@pytest.mark.parametrize("use_deepspeed_optimizer", [True])
@pytest.mark.parametrize("use_separate_reference_adapter", [True])
@pytest.mark.parametrize("vocab_size", [1000])
@pytest.mark.parametrize("input_size", [10])
@pytest.mark.parametrize("max_tokens", [20])
@pytest.mark.parametrize("group_size", [5])
@pytest.mark.parametrize(
    "use_vllm, pretrained_model_name_or_path", [(True, "facebook/opt-125m")]
)
@pytest.mark.parametrize("batch_size", [1])
@pytest.mark.parametrize("reduce_memory_peak", [True])
@pytest.mark.parametrize("micro_batch_size_per_gpu", [None])
def test_grpo_test_vllm(
    grpo_factory,
    accelerator_factory,
    model_factory,
    config,
    use_deepspeed_optimizer,
    use_separate_reference_adapter,
    vocab_size,
    input_size,
    max_tokens,
    group_size,
    use_vllm,
    pretrained_model_name_or_path,
    batch_size,
    reduce_memory_peak,
    micro_batch_size_per_gpu,
):
    grpo = grpo_factory(
        accelerator_factory,
        model_factory,
        config,
        use_deepspeed_optimizer,
        vocab_size,
        input_size,
        max_tokens,
        group_size,
        use_separate_reference_adapter,
        use_vllm,
        pretrained_model_name_or_path,
        reduce_memory_peak,
        micro_batch_size_per_gpu,
    )
    env = DummyHuggingFaceEnv(vocab_size, input_size, batch_size, device=grpo.device)
    fitnesses = grpo.test(env)
    assert isinstance(fitnesses, torch.Tensor)
    AcceleratorState._reset_state(True)


@pytest.mark.parametrize(
    "config, use_deepspeed_optimizer",
    [
        (deepspeed_config_stage_1, False),
        (deepspeed_config_stage_1, True),
        (deepspeed_config_stage_1_with_scheduler, False),
        (deepspeed_config_stage_1_with_scheduler, True),
        (deepspeed_config_stage_2, False),
        (deepspeed_config_stage_2, True),
    ],
)
@pytest.mark.parametrize("vocab_size", [1000])
@pytest.mark.parametrize("input_size", [10])
@pytest.mark.parametrize("max_tokens", [20])
@pytest.mark.parametrize("group_size", [5])
@pytest.mark.parametrize("use_separate_reference_adapter", [False, True])
@pytest.mark.parametrize(
    "use_vllm, pretrained_model_name_or_path",
    [(False, "trl-internal-testing/tiny-Qwen2ForCausalLM-2.5")],
)
@pytest.mark.parametrize(
    "reduce_memory_peak, micro_batch_size_per_gpu", [(True, None), (False, 2)]
)
def test_init_grpo_with_accelerator(
    grpo_factory,
    accelerator_factory,
    model_factory,
    config,
    use_deepspeed_optimizer,
    vocab_size,
    input_size,
    max_tokens,
    group_size,
    use_separate_reference_adapter,
    use_vllm,
    pretrained_model_name_or_path,
    reduce_memory_peak,
    micro_batch_size_per_gpu,
):
    grpo = grpo_factory(
        accelerator_factory,
        model_factory,
        config,
        use_deepspeed_optimizer,
        vocab_size,
        input_size,
        max_tokens,
        group_size,
        use_separate_reference_adapter,
        use_vllm,
        pretrained_model_name_or_path,
        reduce_memory_peak,
        micro_batch_size_per_gpu,
    )

    accelerator = accelerator_factory(use_deepspeed_optimizer, config)
    assert isinstance(grpo.observation_space, gym.spaces.Box)
    assert isinstance(grpo.action_space, gym.spaces.Box)
    assert grpo.batch_size_per_process == 16 if not reduce_memory_peak else 1
    assert grpo.beta == 0.001
    assert grpo.lr == 1e-4 if use_deepspeed_optimizer else 1e-5, grpo.lr == 1e-4
    assert grpo.clip_coef == 0.2
    assert grpo.max_grad_norm is None
    assert grpo.update_epochs == 1
    assert grpo.group_size == group_size
    assert grpo.temperature == 0.9
    assert grpo.calc_position_embeddings
    assert grpo.device == accelerator.device
    assert grpo.index == 0
    assert grpo.scores == []
    assert grpo.fitness == []
    assert grpo.steps == [0]
    assert 3 > grpo.zero_stage >= 1
    assert isinstance(grpo.generation_config, GenerationConfig)
    assert isinstance(grpo.actor, DeepSpeedEngine)
    assert grpo.pad_token_id == 999
    assert grpo.pad_token == "<pad>"
    if not use_deepspeed_optimizer:
        if accelerator is None:
            assert isinstance(
                grpo.lr_scheduler, AcceleratedScheduler
            ), grpo.lr_scheduler
            assert isinstance(
                grpo.cosine_lr_schedule_config, CosineLRScheduleConfig
            ), type(grpo.cosine_lr_schedule_config)
        assert isinstance(grpo.optimizer, OptimizerWrapper)
        assert isinstance(grpo.optimizer.optimizer, DeepSpeedOptimizerWrapper)
    else:
        assert isinstance(grpo.optimizer, OptimizerWrapper)
        assert isinstance(grpo.optimizer.optimizer, DeepSpeedZeroOptimizer)
        assert isinstance(grpo.actor.optimizer, DeepSpeedZeroOptimizer)
        assert grpo.lr_scheduler is None
        assert grpo.cosine_lr_schedule_config is None

    if use_vllm:
        assert grpo.use_vllm
        assert isinstance(grpo.vllm_config, VLLMConfig)
        assert isinstance(grpo.llm, LLM)
<<<<<<< HEAD
    AcceleratorState._reset_state(True)


@pytest.mark.parametrize("config", [deepspeed_config_stage_2])
@pytest.mark.parametrize("use_deepspeed_optimizer", [False])
@pytest.mark.parametrize("use_vllm", [True])
@pytest.mark.parametrize(
    "pretrained_model_name_or_path", ["trl-internal-testing/tiny-Qwen2ForCausalLM-2.5"]
)
@pytest.mark.parametrize("vocab_size", [1000])
@pytest.mark.parametrize("input_size", [10])
@pytest.mark.parametrize("max_tokens", [20])
@pytest.mark.parametrize("group_size", [5])
@pytest.mark.parametrize("use_separate_reference_adapter", [True])
@pytest.mark.parametrize(
    "reduce_memory_peak, micro_batch_size_per_gpu", [(True, None), (False, 2)]
)
def test_init_grpo_vllm_with_tp_gt_one(
    accelerator_factory,
    model_factory,
    vocab_size,
    input_size,
    max_tokens,
    group_size,
    use_separate_reference_adapter,
    use_vllm,
    pretrained_model_name_or_path,
    use_deepspeed_optimizer,
    config,
    reduce_memory_peak,
    micro_batch_size_per_gpu,
):
    accelerator = accelerator_factory(use_deepspeed_optimizer, config)
    with patch.object(
        torch.distributed,
        "new_subgroups_by_enumeration",
        return_value=("tp_group_calculated", None),
    ), patch(
        "accelerate.Accelerator.num_processes",
        new_callable=PropertyMock,
        return_value=2,
    ), patch.object(
        vllm.LLM, "__init__", return_value=None
    ):
        grpo = GRPO(
            gym.spaces.Box(low=0, high=vocab_size - 1, shape=(1,)),
            gym.spaces.Box(low=0, high=vocab_size - 1),
            actor_network=model_factory(pretrained_model_name_or_path),
            pad_token_id=vocab_size - 1,
            pad_token="<pad>",
            device="cuda" if torch.cuda.is_available() else "cpu",
            group_size=group_size,
            cosine_lr_schedule_config=(
                None
                if accelerator is not None
                else CosineLRScheduleConfig(num_epochs=10, warmup_proportion=0.05)
            ),
            use_vllm=use_vllm,
            vllm_config=VLLMConfig(
                gpu_memory_utilization=0.05, tensor_parallel_size=2, max_num_seqs=1
            ),
            accelerator=accelerator,
            use_separate_reference_adapter=use_separate_reference_adapter,
        )
        assert grpo.tp_group == "tp_group_calculated"
    AcceleratorState._reset_state(True)


@pytest.mark.parametrize("config", [deepspeed_config_stage_2])
@pytest.mark.parametrize("use_deepspeed_optimizer", [False])
@pytest.mark.parametrize("use_vllm", [True])
@pytest.mark.parametrize(
    "pretrained_model_name_or_path", ["trl-internal-testing/tiny-Qwen2ForCausalLM-2.5"]
)
@pytest.mark.parametrize("vocab_size", [1000])
@pytest.mark.parametrize("input_size", [10])
@pytest.mark.parametrize("max_tokens", [20])
@pytest.mark.parametrize("group_size", [5])
@pytest.mark.parametrize("use_separate_reference_adapter", [True])
@pytest.mark.parametrize("reduce_memory_peak", [True])
@pytest.mark.parametrize("micro_batch_size_per_gpu", [None])
def test_init_grpo_vllm_tp_value_error(
    accelerator_factory,
    model_factory,
    vocab_size,
    input_size,
    max_tokens,
    group_size,
    use_separate_reference_adapter,
    use_vllm,
    pretrained_model_name_or_path,
    use_deepspeed_optimizer,
    config,
    reduce_memory_peak,
    micro_batch_size_per_gpu,
):
    accelerator = accelerator_factory(use_deepspeed_optimizer, config)
    with patch.object(
        torch.distributed,
        "new_subgroups_by_enumeration",
        return_value=("tp_group_calculated", None),
    ), patch.object(vllm.LLM, "__init__", return_value=None), pytest.raises(ValueError):
        GRPO(
            gym.spaces.Box(low=0, high=vocab_size - 1, shape=(1,)),
            gym.spaces.Box(low=0, high=vocab_size - 1),
            actor_network=model_factory(pretrained_model_name_or_path),
            pad_token_id=vocab_size - 1,
            pad_token="<pad>",
            device="cuda" if torch.cuda.is_available() else "cpu",
            group_size=group_size,
            cosine_lr_schedule_config=(
                None
                if accelerator is not None
                else CosineLRScheduleConfig(num_epochs=10, warmup_proportion=0.05)
            ),
            use_vllm=use_vllm,
            vllm_config=VLLMConfig(
                gpu_memory_utilization=0.05, tensor_parallel_size=2, max_num_seqs=1
            ),
            accelerator=accelerator,
            use_separate_reference_adapter=use_separate_reference_adapter,
        )
=======
>>>>>>> b34151b5
    AcceleratorState._reset_state(True)


@pytest.mark.parametrize("config", [deepspeed_config_stage_2])
@pytest.mark.parametrize("use_deepspeed_optimizer", [False])
@pytest.mark.parametrize("use_vllm", [True])
@pytest.mark.parametrize(
    "pretrained_model_name_or_path", ["trl-internal-testing/tiny-Qwen2ForCausalLM-2.5"]
)
@pytest.mark.parametrize("vocab_size", [1000])
@pytest.mark.parametrize("input_size", [10])
@pytest.mark.parametrize("max_tokens", [20])
@pytest.mark.parametrize("group_size", [5])
@pytest.mark.parametrize("use_separate_reference_adapter", [True])
<<<<<<< HEAD
=======
@pytest.mark.parametrize(
    "reduce_memory_peak, micro_batch_size_per_gpu", [(True, None), (False, 2)]
)
def test_init_grpo_vllm_with_tp_gt_one(
    accelerator_factory,
    model_factory,
    vocab_size,
    input_size,
    max_tokens,
    group_size,
    use_separate_reference_adapter,
    use_vllm,
    pretrained_model_name_or_path,
    use_deepspeed_optimizer,
    config,
    reduce_memory_peak,
    micro_batch_size_per_gpu,
):
    accelerator = accelerator_factory(use_deepspeed_optimizer, config)
    with patch.object(
        torch.distributed,
        "new_subgroups_by_enumeration",
        return_value=("tp_group_calculated", None),
    ), patch(
        "accelerate.Accelerator.num_processes",
        new_callable=PropertyMock,
        return_value=2,
    ), patch.object(
        vllm.LLM, "__init__", return_value=None
    ):
        grpo = GRPO(
            gym.spaces.Box(low=0, high=vocab_size - 1, shape=(1,)),
            gym.spaces.Box(low=0, high=vocab_size - 1),
            actor_network=model_factory(pretrained_model_name_or_path),
            pad_token_id=vocab_size - 1,
            pad_token="<pad>",
            device="cuda" if torch.cuda.is_available() else "cpu",
            group_size=group_size,
            cosine_lr_schedule_config=(
                None
                if accelerator is not None
                else CosineLRScheduleConfig(num_epochs=10, warmup_proportion=0.05)
            ),
            use_vllm=use_vllm,
            vllm_config=VLLMConfig(
                gpu_memory_utilization=0.05, tensor_parallel_size=2, max_num_seqs=1
            ),
            accelerator=accelerator,
            use_separate_reference_adapter=use_separate_reference_adapter,
        )
        assert grpo.tp_group == "tp_group_calculated"
    AcceleratorState._reset_state(True)


@pytest.mark.parametrize("config", [deepspeed_config_stage_2])
@pytest.mark.parametrize("use_deepspeed_optimizer", [False])
@pytest.mark.parametrize("use_vllm", [True])
@pytest.mark.parametrize(
    "pretrained_model_name_or_path", ["trl-internal-testing/tiny-Qwen2ForCausalLM-2.5"]
)
@pytest.mark.parametrize("vocab_size", [1000])
@pytest.mark.parametrize("input_size", [10])
@pytest.mark.parametrize("max_tokens", [20])
@pytest.mark.parametrize("group_size", [5])
@pytest.mark.parametrize("use_separate_reference_adapter", [True])
@pytest.mark.parametrize("reduce_memory_peak", [True])
@pytest.mark.parametrize("micro_batch_size_per_gpu", [None])
def test_init_grpo_vllm_tp_value_error(
    accelerator_factory,
    model_factory,
    vocab_size,
    input_size,
    max_tokens,
    group_size,
    use_separate_reference_adapter,
    use_vllm,
    pretrained_model_name_or_path,
    use_deepspeed_optimizer,
    config,
    reduce_memory_peak,
    micro_batch_size_per_gpu,
):
    accelerator = accelerator_factory(use_deepspeed_optimizer, config)
    with patch.object(
        torch.distributed,
        "new_subgroups_by_enumeration",
        return_value=("tp_group_calculated", None),
    ), patch.object(vllm.LLM, "__init__", return_value=None), pytest.raises(ValueError):
        GRPO(
            gym.spaces.Box(low=0, high=vocab_size - 1, shape=(1,)),
            gym.spaces.Box(low=0, high=vocab_size - 1),
            actor_network=model_factory(pretrained_model_name_or_path),
            pad_token_id=vocab_size - 1,
            pad_token="<pad>",
            device="cuda" if torch.cuda.is_available() else "cpu",
            group_size=group_size,
            cosine_lr_schedule_config=(
                None
                if accelerator is not None
                else CosineLRScheduleConfig(num_epochs=10, warmup_proportion=0.05)
            ),
            use_vllm=use_vllm,
            vllm_config=VLLMConfig(
                gpu_memory_utilization=0.05, tensor_parallel_size=2, max_num_seqs=1
            ),
            accelerator=accelerator,
            use_separate_reference_adapter=use_separate_reference_adapter,
        )
    AcceleratorState._reset_state(True)


@pytest.mark.parametrize("config", [deepspeed_config_stage_2])
@pytest.mark.parametrize("use_deepspeed_optimizer", [False])
@pytest.mark.parametrize("use_vllm", [True])
@pytest.mark.parametrize(
    "pretrained_model_name_or_path", ["trl-internal-testing/tiny-Qwen2ForCausalLM-2.5"]
)
@pytest.mark.parametrize("vocab_size", [1000])
@pytest.mark.parametrize("input_size", [10])
@pytest.mark.parametrize("max_tokens", [20])
@pytest.mark.parametrize("group_size", [5])
@pytest.mark.parametrize("use_separate_reference_adapter", [True])
>>>>>>> b34151b5
@pytest.mark.parametrize("reduce_memory_peak", [True])
@pytest.mark.parametrize("micro_batch_size_per_gpu", [None])
def test_init_grpo_vllm_tp_warning(
    accelerator_factory,
    model_factory,
    vocab_size,
    input_size,
    max_tokens,
    group_size,
    use_separate_reference_adapter,
    use_vllm,
    pretrained_model_name_or_path,
    use_deepspeed_optimizer,
    config,
    reduce_memory_peak,
    micro_batch_size_per_gpu,
):
    accelerator = accelerator_factory(use_deepspeed_optimizer, config)
    with patch.object(
        torch.distributed,
        "new_subgroups_by_enumeration",
        return_value=("tp_group_calculated", None),
    ), patch.object(vllm.LLM, "__init__", return_value=None), pytest.warns(UserWarning):
        GRPO(
            gym.spaces.Box(low=0, high=vocab_size - 1, shape=(1,)),
            gym.spaces.Box(low=0, high=vocab_size - 1),
            actor_network=model_factory(pretrained_model_name_or_path),
            pad_token_id=vocab_size - 1,
            pad_token="<pad>",
            device="cuda" if torch.cuda.is_available() else "cpu",
            group_size=group_size,
            cosine_lr_schedule_config=(
                None
                if accelerator is not None
                else CosineLRScheduleConfig(num_epochs=10, warmup_proportion=0.05)
            ),
            use_vllm=use_vllm,
            accelerator=accelerator,
            use_separate_reference_adapter=use_separate_reference_adapter,
        )
    AcceleratorState._reset_state(True)


@pytest.mark.parametrize("vocab_size", [1000])
@pytest.mark.parametrize("group_size", [5])
@pytest.mark.parametrize("use_separate_reference_adapter", [False])
@pytest.mark.parametrize(
    "use_vllm, pretrained_model_name_or_path",
    [(False, "trl-internal-testing/tiny-Qwen2ForCausalLM-2.5")],
)
@pytest.mark.parametrize("reduce_memory_peak", [True])
def test_init_grpo_scheduler_warning_no_accelerator(
    model_factory,
    vocab_size,
    group_size,
    use_separate_reference_adapter,
    use_vllm,
    pretrained_model_name_or_path,
    reduce_memory_peak,
):
    with pytest.warns(UserWarning):
        GRPO(
            gym.spaces.Box(low=0, high=vocab_size - 1, shape=(1,)),
            gym.spaces.Box(low=0, high=vocab_size - 1),
            actor_network=model_factory(pretrained_model_name_or_path),
            pad_token_id=vocab_size - 1,
            pad_token="<pad>",
            device="cuda" if torch.cuda.is_available() else "cpu",
            group_size=group_size,
            cosine_lr_schedule_config=CosineLRScheduleConfig(
                num_epochs=10, warmup_proportion=0.05
            ),
            use_vllm=use_vllm,
            accelerator=None,
            use_separate_reference_adapter=use_separate_reference_adapter,
            reduce_memory_peak=reduce_memory_peak,
        )
    AcceleratorState._reset_state(True)


@pytest.mark.parametrize("config", [deepspeed_config_stage_2])
@pytest.mark.parametrize("use_deepspeed_optimizer", [False])
@pytest.mark.parametrize("vocab_size", [1000])
@pytest.mark.parametrize("input_size", [10])
@pytest.mark.parametrize("max_tokens", [20])
@pytest.mark.parametrize("group_size", [5])
@pytest.mark.parametrize("use_separate_reference_adapter", [False])
@pytest.mark.parametrize(
    "use_vllm, pretrained_model_name_or_path",
    [(False, "trl-internal-testing/tiny-Qwen2ForCausalLM-2.5")],
)
@pytest.mark.parametrize("reduce_memory_peak", [True, False])
@pytest.mark.parametrize("micro_batch_size_per_gpu", [None])
def test_init_grpo_batch_size_value_error(
    accelerator_factory,
    model_factory,
    config,
    use_deepspeed_optimizer,
    vocab_size,
    input_size,
    max_tokens,
    group_size,
    use_separate_reference_adapter,
    use_vllm,
    pretrained_model_name_or_path,
    reduce_memory_peak,
    micro_batch_size_per_gpu,
):
    accelerator = accelerator_factory(use_deepspeed_optimizer, config)
    with pytest.raises(ValueError), patch(
        "accelerate.Accelerator.num_processes",
        new_callable=PropertyMock,
        return_value=2,
    ):
        GRPO(
            gym.spaces.Box(low=0, high=vocab_size - 1, shape=(1,)),
            gym.spaces.Box(low=0, high=vocab_size - 1),
            actor_network=model_factory(pretrained_model_name_or_path),
            pad_token_id=vocab_size - 1,
            batch_size=17,
            pad_token="<pad>",
            accelerator=accelerator,
            device="cuda" if torch.cuda.is_available() else "cpu",
            group_size=group_size,
            cosine_lr_schedule_config=CosineLRScheduleConfig(
                num_epochs=10, warmup_proportion=0.05
            ),
            use_vllm=use_vllm,
            use_separate_reference_adapter=use_separate_reference_adapter,
            reduce_memory_peak=reduce_memory_peak,
        )
    AcceleratorState._reset_state(True)


@pytest.mark.parametrize("config", [deepspeed_config_stage_2])
@pytest.mark.parametrize("use_deepspeed_optimizer", [False])
@pytest.mark.parametrize("vocab_size", [1000])
@pytest.mark.parametrize("input_size", [10])
@pytest.mark.parametrize("max_tokens", [20])
@pytest.mark.parametrize("group_size", [5])
@pytest.mark.parametrize("use_separate_reference_adapter", [False])
@pytest.mark.parametrize(
    "use_vllm, pretrained_model_name_or_path",
    [(False, "trl-internal-testing/tiny-Qwen2ForCausalLM-2.5")],
)
@pytest.mark.parametrize("reduce_memory_peak", [False])
@pytest.mark.parametrize("micro_batch_size_per_gpu", [None])
def test_init_grpo_batch_size_grad_accum_error(
    accelerator_factory,
    model_factory,
    config,
    use_deepspeed_optimizer,
    vocab_size,
    input_size,
    max_tokens,
    group_size,
    use_separate_reference_adapter,
    use_vllm,
    pretrained_model_name_or_path,
    reduce_memory_peak,
    micro_batch_size_per_gpu,
):
    accelerator = accelerator_factory(use_deepspeed_optimizer, config)
    with pytest.raises(ValueError), patch(
        "accelerate.Accelerator.num_processes",
        new_callable=PropertyMock,
        return_value=2,
    ):
        accelerator.state.deepspeed_plugin.deepspeed_config[
            "gradient_accumulation_steps"
        ] = 7
        GRPO(
            gym.spaces.Box(low=0, high=vocab_size - 1, shape=(1,)),
            gym.spaces.Box(low=0, high=vocab_size - 1),
            actor_network=model_factory(pretrained_model_name_or_path),
            pad_token_id=vocab_size - 1,
            batch_size=16,
            pad_token="<pad>",
            device="cuda" if torch.cuda.is_available() else "cpu",
            group_size=group_size,
            cosine_lr_schedule_config=CosineLRScheduleConfig(
                num_epochs=10, warmup_proportion=0.05
            ),
            use_vllm=use_vllm,
            accelerator=accelerator,
            use_separate_reference_adapter=use_separate_reference_adapter,
            reduce_memory_peak=reduce_memory_peak,
        )
    AcceleratorState._reset_state(True)


@pytest.mark.parametrize(
    "config, use_deepspeed_optimizer",
    [
        (None, False),
    ],
)
@pytest.mark.parametrize("vocab_size", [1000])
@pytest.mark.parametrize("input_size", [10])
@pytest.mark.parametrize("max_tokens", [20])
@pytest.mark.parametrize("group_size", [5])
@pytest.mark.parametrize("use_separate_reference_adapter", [False, True])
@pytest.mark.parametrize(
    "use_vllm, pretrained_model_name_or_path",
    [(False, "trl-internal-testing/tiny-Qwen2ForCausalLM-2.5")],
)
@pytest.mark.parametrize("reduce_memory_peak", [True])
@pytest.mark.parametrize("micro_batch_size_per_gpu", [None])
def test_init_grpo_with_no_accelerator(
    grpo_factory,
    accelerator_factory,
    model_factory,
    config,
    use_deepspeed_optimizer,
    vocab_size,
    input_size,
    max_tokens,
    group_size,
    use_separate_reference_adapter,
    use_vllm,
    pretrained_model_name_or_path,
    reduce_memory_peak,
    micro_batch_size_per_gpu,
):
    grpo = grpo_factory(
        accelerator_factory,
        model_factory,
        config,
        use_deepspeed_optimizer,
        vocab_size,
        input_size,
        max_tokens,
        group_size,
        use_separate_reference_adapter,
        use_vllm,
        pretrained_model_name_or_path,
        reduce_memory_peak,
        micro_batch_size_per_gpu,
    )
    assert isinstance(grpo.observation_space, gym.spaces.Box)
    assert isinstance(grpo.action_space, gym.spaces.Box)
    assert grpo.batch_size_per_process == 16
    assert grpo.beta == 0.001
    assert grpo.lr == 1e-5
    assert grpo.clip_coef == 0.2
    assert grpo.max_grad_norm == 0.1
    assert grpo.update_epochs == 1
    assert grpo.group_size == 5
    assert grpo.temperature == 0.9
    assert grpo.calc_position_embeddings
    assert isinstance(grpo.cosine_lr_schedule_config, CosineLRScheduleConfig), type(
        grpo.cosine_lr_schedule_config
    )
    assert grpo.device == "cuda"
    assert grpo.index == 0
    assert grpo.scores == []
    assert grpo.fitness == []
    assert grpo.steps == [0]
    assert grpo.pad_token_id == 999
    assert grpo.pad_token == "<pad>"
    assert isinstance(grpo.generation_config, GenerationConfig)
    assert isinstance(grpo.actor, DummyEvolvable)
    assert isinstance(grpo.optimizer, OptimizerWrapper)
    assert isinstance(grpo.lr_scheduler, SequentialLR), grpo.lr_scheduler
    AcceleratorState._reset_state(True)


@pytest.mark.parametrize("config", [deepspeed_config_stage_3])
@pytest.mark.parametrize("use_deepspeed_optimizer", [False])
@pytest.mark.parametrize("use_separate_reference_adapter", [False, True])
def test_init_grpo_zero3_warning(
    accelerator_factory, config, use_deepspeed_optimizer, use_separate_reference_adapter
):
    accelerator = accelerator_factory(use_deepspeed_optimizer, config)
<<<<<<< HEAD
    with pytest.warns(UserWarning):
        gc.collect()
        vocab_size = 1000
        input_size = 10
        max_tokens = 20
        group_size = 5
        observation_space = gym.spaces.Box(low=0, high=vocab_size - 1, shape=(1,))
        action_space = gym.spaces.Box(
            low=0,
            high=vocab_size - 1,
            shape=(20,),
        )
        GRPO(
            observation_space,
            action_space,
            actor_network=create_module(
                input_size=input_size,
                max_tokens=max_tokens,
                vocab_size=vocab_size,
                device="cuda" if torch.cuda.is_available() else "cpu",
            ),
            lr=0.1,
            pad_token_id=vocab_size - 1,
            pad_token="<pad>",
            device="cuda" if torch.cuda.is_available() else "cpu",
            group_size=group_size,
            lora_config=LoraConfig(
                r=16,
                lora_alpha=64,
                target_modules=["linear_1"],
                task_type="CAUSAL_LM",
                lora_dropout=0.05,
            ),
            cosine_lr_schedule_config=(
                None
                if accelerator is not None
                else CosineLRScheduleConfig(num_epochs=10, warmup_proportion=0.05)
            ),
            accelerator=accelerator,
            use_separate_reference_adapter=use_separate_reference_adapter,
        )
        gc.collect()
        torch.cuda.empty_cache()
    AcceleratorState._reset_state(True)


@pytest.mark.parametrize("config", [deepspeed_config_stage_2])
@pytest.mark.parametrize("use_deepspeed_optimizer", [False])
@pytest.mark.parametrize("use_separate_reference_adapter", [False, True])
def test_init_grpo_lr_warning(
    accelerator_factory, config, use_deepspeed_optimizer, use_separate_reference_adapter
):
    accelerator = accelerator_factory(use_deepspeed_optimizer, config)
    with pytest.warns(UserWarning):
=======
    with pytest.raises(NotImplementedError):
>>>>>>> b34151b5
        gc.collect()
        vocab_size = 1000
        input_size = 10
        max_tokens = 20
        group_size = 5
        observation_space = gym.spaces.Box(low=0, high=vocab_size - 1, shape=(1,))
        action_space = gym.spaces.Box(
            low=0,
            high=vocab_size - 1,
            shape=(20,),
        )
        lora_config = LoraConfig(
            r=16,
            lora_alpha=64,
            target_modules=["linear_1"],
            task_type="CAUSAL_LM",
            lora_dropout=0.05,
        )
        grpo = GRPO(
            observation_space,
            action_space,
            actor_network=create_module(
                input_size=input_size,
                max_tokens=max_tokens,
                vocab_size=vocab_size,
                device="cuda" if torch.cuda.is_available() else "cpu",
            ),
            lr=0.1,
            pad_token_id=vocab_size - 1,
            pad_token="<pad>",
            device="cuda" if torch.cuda.is_available() else "cpu",
            group_size=group_size,
            lora_config=lora_config,
            cosine_lr_schedule_config=(
                None
                if accelerator is not None
                else CosineLRScheduleConfig(num_epochs=10, warmup_proportion=0.05)
            ),
            max_grad_norm=0.1,
            accelerator=accelerator,
            use_separate_reference_adapter=use_separate_reference_adapter,
        )
        gc.collect()
        torch.cuda.empty_cache()
    assert grpo.lr == 1e-4 if use_deepspeed_optimizer else 0.1
    AcceleratorState._reset_state(True)


@pytest.mark.parametrize("config", [deepspeed_config_stage_2])
@pytest.mark.parametrize("use_deepspeed_optimizer", [False])
@pytest.mark.parametrize("use_separate_reference_adapter", [False, True])
<<<<<<< HEAD
def test_init_grpo_max_grad_norm_warning(
=======
def test_init_grpo_lr_warning(
>>>>>>> b34151b5
    accelerator_factory, config, use_deepspeed_optimizer, use_separate_reference_adapter
):
    accelerator = accelerator_factory(use_deepspeed_optimizer, config)
    with pytest.warns(UserWarning):
        gc.collect()
        vocab_size = 1000
        input_size = 10
        max_tokens = 20
        group_size = 5
        observation_space = gym.spaces.Box(low=0, high=vocab_size - 1, shape=(1,))
        action_space = gym.spaces.Box(
            low=0,
            high=vocab_size - 1,
            shape=(20,),
        )
        lora_config = LoraConfig(
            r=16,
            lora_alpha=64,
            target_modules=["linear_1"],
            task_type="CAUSAL_LM",
            lora_dropout=0.05,
        )
        GRPO(
            observation_space,
            action_space,
            actor_network=create_module(
                input_size=input_size,
                max_tokens=max_tokens,
                vocab_size=vocab_size,
                device="cuda" if torch.cuda.is_available() else "cpu",
            ),
            lr=0.1,
            pad_token_id=vocab_size - 1,
            pad_token="<pad>",
            device="cuda" if torch.cuda.is_available() else "cpu",
            group_size=group_size,
            lora_config=lora_config,
            cosine_lr_schedule_config=(
                None
                if accelerator is not None
                else CosineLRScheduleConfig(num_epochs=10, warmup_proportion=0.05)
            ),
            max_grad_norm=0.1,
            accelerator=accelerator,
            use_separate_reference_adapter=use_separate_reference_adapter,
        )
        gc.collect()
        torch.cuda.empty_cache()
    assert grpo.lr == 1e-4 if use_deepspeed_optimizer else 0.1
    AcceleratorState._reset_state(True)


<<<<<<< HEAD
@pytest.mark.parametrize("config", [deepspeed_config_stage_1_with_scheduler])
@pytest.mark.parametrize("use_deepspeed_optimizer", [True])
@pytest.mark.parametrize("use_separate_reference_adapter", [False, True])
def test_init_grpo_scheduler_warning(
=======
@pytest.mark.parametrize("config", [deepspeed_config_stage_2])
@pytest.mark.parametrize("use_deepspeed_optimizer", [False])
@pytest.mark.parametrize("use_separate_reference_adapter", [False, True])
def test_init_grpo_max_grad_norm_warning(
>>>>>>> b34151b5
    accelerator_factory, config, use_deepspeed_optimizer, use_separate_reference_adapter
):
    accelerator = accelerator_factory(use_deepspeed_optimizer, config)
    with pytest.warns(UserWarning):
        gc.collect()
        vocab_size = 1000
        input_size = 10
        max_tokens = 20
        group_size = 5
        observation_space = gym.spaces.Box(low=0, high=vocab_size - 1, shape=(1,))
        action_space = gym.spaces.Box(
            low=0,
            high=vocab_size - 1,
            shape=(20,),
        )
        lora_config = LoraConfig(
            r=16,
            lora_alpha=64,
            target_modules=["linear_1"],
            task_type="CAUSAL_LM",
            lora_dropout=0.05,
        )
        GRPO(
            observation_space,
            action_space,
            actor_network=create_module(
                input_size=input_size,
                max_tokens=max_tokens,
                vocab_size=vocab_size,
                device="cuda" if torch.cuda.is_available() else "cpu",
            ),
            lr=0.1,
            pad_token_id=vocab_size - 1,
            pad_token="<pad>",
            device="cuda" if torch.cuda.is_available() else "cpu",
            group_size=group_size,
            lora_config=lora_config,
            cosine_lr_schedule_config=CosineLRScheduleConfig(
                num_epochs=10, warmup_proportion=0.05
            ),
            max_grad_norm=0.1,
            accelerator=accelerator,
            use_separate_reference_adapter=use_separate_reference_adapter,
        )
        gc.collect()
        torch.cuda.empty_cache()
    AcceleratorState._reset_state(True)


<<<<<<< HEAD
@pytest.mark.parametrize("config", [deepspeed_config_stage_2])
@pytest.mark.parametrize("use_deepspeed_optimizer", [False])
@pytest.mark.parametrize("use_separate_reference_adapter", [False])
@pytest.mark.parametrize("micro_batch_size_per_gpu", [2])
@pytest.mark.parametrize("reduce_memory_peak", [True])
def test_init_grpo_micro_batch_size_per_gpu_value_error(
    accelerator_factory,
    config,
    use_deepspeed_optimizer,
    use_separate_reference_adapter,
    micro_batch_size_per_gpu,
    reduce_memory_peak,
):
    accelerator = accelerator_factory(use_deepspeed_optimizer, config)
    with pytest.raises(ValueError) as e:
=======
@pytest.mark.parametrize("config", [deepspeed_config_stage_1_with_scheduler])
@pytest.mark.parametrize("use_deepspeed_optimizer", [True])
@pytest.mark.parametrize("use_separate_reference_adapter", [False, True])
def test_init_grpo_scheduler_warning(
    accelerator_factory, config, use_deepspeed_optimizer, use_separate_reference_adapter
):
    accelerator = accelerator_factory(use_deepspeed_optimizer, config)
    with pytest.warns(UserWarning):
>>>>>>> b34151b5
        gc.collect()
        vocab_size = 1000
        input_size = 10
        max_tokens = 20
        group_size = 5
        observation_space = gym.spaces.Box(low=0, high=vocab_size - 1, shape=(1,))
        action_space = gym.spaces.Box(
            low=0,
            high=vocab_size - 1,
            shape=(20,),
        )
        lora_config = LoraConfig(
            r=16,
            lora_alpha=64,
            target_modules=["linear_1"],
            task_type="CAUSAL_LM",
            lora_dropout=0.05,
        )
        GRPO(
            observation_space,
            action_space,
            actor_network=create_module(
                input_size=input_size,
                max_tokens=max_tokens,
                vocab_size=vocab_size,
                device="cuda" if torch.cuda.is_available() else "cpu",
            ),
            lr=0.1,
            pad_token_id=vocab_size - 1,
            pad_token="<pad>",
            device="cuda" if torch.cuda.is_available() else "cpu",
            group_size=group_size,
            lora_config=lora_config,
            cosine_lr_schedule_config=CosineLRScheduleConfig(
                num_epochs=10, warmup_proportion=0.05
            ),
            max_grad_norm=0.1,
            accelerator=accelerator,
            use_separate_reference_adapter=use_separate_reference_adapter,
<<<<<<< HEAD
            micro_batch_size_per_gpu=micro_batch_size_per_gpu,
            reduce_memory_peak=reduce_memory_peak,
        )
        assert (
            "Cannot specify micro_batch_size_per_gpu when reduce_memory_peak is True."
            in str(e.value)
=======
>>>>>>> b34151b5
        )
        gc.collect()
        torch.cuda.empty_cache()
    AcceleratorState._reset_state(True)


@pytest.mark.parametrize("config", [deepspeed_config_stage_2])
@pytest.mark.parametrize("use_deepspeed_optimizer", [False])
@pytest.mark.parametrize("use_separate_reference_adapter", [False])
<<<<<<< HEAD
@pytest.mark.parametrize("micro_batch_size_per_gpu", [7])
@pytest.mark.parametrize("reduce_memory_peak", [False])
@pytest.mark.parametrize("batch_size", [16])
def test_init_grpo_micro_batch_size_per_gpu_division_error(
=======
@pytest.mark.parametrize("micro_batch_size_per_gpu", [2])
@pytest.mark.parametrize("reduce_memory_peak", [True])
def test_init_grpo_micro_batch_size_per_gpu_value_error(
>>>>>>> b34151b5
    accelerator_factory,
    config,
    use_deepspeed_optimizer,
    use_separate_reference_adapter,
    micro_batch_size_per_gpu,
    reduce_memory_peak,
<<<<<<< HEAD
    batch_size,
=======
>>>>>>> b34151b5
):
    accelerator = accelerator_factory(use_deepspeed_optimizer, config)
    with pytest.raises(ValueError) as e:
        gc.collect()
        vocab_size = 1000
        input_size = 10
        max_tokens = 20
        group_size = 5
        observation_space = gym.spaces.Box(low=0, high=vocab_size - 1, shape=(1,))
        action_space = gym.spaces.Box(
            low=0,
            high=vocab_size - 1,
            shape=(20,),
        )
        lora_config = LoraConfig(
            r=16,
            lora_alpha=64,
            target_modules=["linear_1"],
            task_type="CAUSAL_LM",
            lora_dropout=0.05,
        )
        GRPO(
            observation_space,
            action_space,
            actor_network=create_module(
                input_size=input_size,
                max_tokens=max_tokens,
                vocab_size=vocab_size,
                device="cuda" if torch.cuda.is_available() else "cpu",
            ),
            lr=0.1,
            pad_token_id=vocab_size - 1,
            pad_token="<pad>",
            device="cuda" if torch.cuda.is_available() else "cpu",
            group_size=group_size,
            lora_config=lora_config,
            cosine_lr_schedule_config=CosineLRScheduleConfig(
                num_epochs=10, warmup_proportion=0.05
            ),
<<<<<<< HEAD
            batch_size=batch_size,
=======
>>>>>>> b34151b5
            max_grad_norm=0.1,
            accelerator=accelerator,
            use_separate_reference_adapter=use_separate_reference_adapter,
            micro_batch_size_per_gpu=micro_batch_size_per_gpu,
            reduce_memory_peak=reduce_memory_peak,
        )
<<<<<<< HEAD
    assert (
        f"When specifying micro_batch_size_per_gpu, batch_size ({batch_size}) must be divisible by the product of the number of processes ({accelerator.num_processes}) and micro_batch_size_per_gpu ({micro_batch_size_per_gpu})."
        in str(e.value)
    )
    gc.collect()
    torch.cuda.empty_cache()
    AcceleratorState._reset_state(True)


@pytest.mark.parametrize("config", [deepspeed_config_stage_2])
@pytest.mark.parametrize("use_deepspeed_optimizer", [False])
@pytest.mark.parametrize("use_separate_reference_adapter", [True])
@pytest.mark.parametrize("vocab_size", [1000])
@pytest.mark.parametrize("input_size", [10])
@pytest.mark.parametrize("max_tokens", [20])
@pytest.mark.parametrize("group_size", [5])
@pytest.mark.parametrize(
    "use_vllm, pretrained_model_name_or_path", [(True, "facebook/opt-125m")]
)
@pytest.mark.parametrize("training", [True, False])
@pytest.mark.parametrize("data_batch_size", [8])
@pytest.mark.parametrize("tensor_parallel_size", [1, 2])
def test_get_action_grpo_vllm_multiple_gpus(
    accelerator_factory,
    model_factory,
    config,
    use_deepspeed_optimizer,
    use_separate_reference_adapter,
    vocab_size,
    input_size,
    max_tokens,
    group_size,
    use_vllm,
    training,
    data_batch_size,
    pretrained_model_name_or_path,
    tensor_parallel_size,
):

    def mock_all_gather_object(gathered_prompts_ids, prompts_ids, group):
        for idx, _ in enumerate(gathered_prompts_ids):
            gathered_prompts_ids[idx] = prompts_ids

    accelerator = accelerator_factory(use_deepspeed_optimizer, config)

    with patch("agilerl.algorithms.grpo.LLM", DummyVLLM), patch.object(
        torch.distributed,
        "new_subgroups_by_enumeration",
        return_value=("tp_group_calculated", None),
    ), patch(
        "accelerate.Accelerator.num_processes",
        new_callable=PropertyMock,
        return_value=2,
    ), patch(
        "accelerate.Accelerator.num_processes",
        new_callable=PropertyMock,
        return_value=2,
    ), patch.object(
        torch.distributed,
        "new_subgroups_by_enumeration",
        return_value=("tp_group_calculated", None),
    ), patch(
        "accelerate.Accelerator.num_processes",
        new_callable=PropertyMock,
        return_value=2,
    ), patch(
        "agilerl.algorithms.grpo.GRPO._move_model_to_vllm", return_value=None
    ), patch.object(
        torch.distributed, "all_gather_object", side_effect=mock_all_gather_object
    ), patch.object(
        torch.distributed, "get_rank", return_value=0
    ):

        grpo = GRPO(
            gym.spaces.Box(low=0, high=vocab_size - 1, shape=(1,)),
            gym.spaces.Box(low=0, high=vocab_size - 1),
            actor_network=model_factory(pretrained_model_name_or_path),
            lr=0.1,
            pad_token_id=vocab_size - 1,
            pad_token="<pad>",
            device="cuda" if torch.cuda.is_available() else "cpu",
            group_size=group_size,
            cosine_lr_schedule_config=CosineLRScheduleConfig(
                num_epochs=10, warmup_proportion=0.05
            ),
            use_vllm=use_vllm,
            vllm_config=VLLMConfig(
                gpu_memory_utilization=0.05, tensor_parallel_size=tensor_parallel_size
            ),
            max_grad_norm=0.1,
            accelerator=accelerator,
            use_separate_reference_adapter=use_separate_reference_adapter,
        )
        tokenizer = AutoTokenizer.from_pretrained(grpo.pretrained_model_name_or_path)
        input_text = "Write me a short story about a cat."
        tokenized_input = torch.tensor(
            tokenizer.encode(input_text), device=grpo.device
        ).unsqueeze(0)
        states = [
            {
                "input_ids": tokenized_input,
                "attention_mask": torch.ones_like(tokenized_input, device=grpo.device),
                "text": input_text,
            }
            for _ in range(data_batch_size)
        ]
        completion_ids, _ = grpo.get_action(states, training)
        group_size = 1 if not training else group_size
        for ids in completion_ids:
            assert ids.shape[0] == group_size
            assert ids.shape[1] <= max_tokens + input_size
        if grpo.accelerator is None:
            assert not grpo.actor.training
    grpo.clean_up()
=======
        assert (
            "Cannot specify micro_batch_size_per_gpu when reduce_memory_peak is True."
            in str(e.value)
        )
        gc.collect()
        torch.cuda.empty_cache()
>>>>>>> b34151b5
    AcceleratorState._reset_state(True)


@pytest.mark.parametrize("config", [deepspeed_config_stage_2])
@pytest.mark.parametrize("use_deepspeed_optimizer", [False])
<<<<<<< HEAD
=======
@pytest.mark.parametrize("use_separate_reference_adapter", [False])
@pytest.mark.parametrize("micro_batch_size_per_gpu", [7])
@pytest.mark.parametrize("reduce_memory_peak", [False])
@pytest.mark.parametrize("batch_size", [16])
def test_init_grpo_micro_batch_size_per_gpu_division_error(
    accelerator_factory,
    config,
    use_deepspeed_optimizer,
    use_separate_reference_adapter,
    micro_batch_size_per_gpu,
    reduce_memory_peak,
    batch_size,
):
    accelerator = accelerator_factory(use_deepspeed_optimizer, config)
    with pytest.raises(ValueError) as e:
        gc.collect()
        vocab_size = 1000
        input_size = 10
        max_tokens = 20
        group_size = 5
        observation_space = gym.spaces.Box(low=0, high=vocab_size - 1, shape=(1,))
        action_space = gym.spaces.Box(
            low=0,
            high=vocab_size - 1,
            shape=(20,),
        )
        lora_config = LoraConfig(
            r=16,
            lora_alpha=64,
            target_modules=["linear_1"],
            task_type="CAUSAL_LM",
            lora_dropout=0.05,
        )
        GRPO(
            observation_space,
            action_space,
            actor_network=create_module(
                input_size=input_size,
                max_tokens=max_tokens,
                vocab_size=vocab_size,
                device="cuda" if torch.cuda.is_available() else "cpu",
            ),
            lr=0.1,
            pad_token_id=vocab_size - 1,
            pad_token="<pad>",
            device="cuda" if torch.cuda.is_available() else "cpu",
            group_size=group_size,
            lora_config=lora_config,
            cosine_lr_schedule_config=CosineLRScheduleConfig(
                num_epochs=10, warmup_proportion=0.05
            ),
            batch_size=batch_size,
            max_grad_norm=0.1,
            accelerator=accelerator,
            use_separate_reference_adapter=use_separate_reference_adapter,
            micro_batch_size_per_gpu=micro_batch_size_per_gpu,
            reduce_memory_peak=reduce_memory_peak,
        )
    assert (
        f"When specifying micro_batch_size_per_gpu, batch_size ({batch_size}) must be divisible by the product of the number of processes ({accelerator.num_processes}) and micro_batch_size_per_gpu ({micro_batch_size_per_gpu})."
        in str(e.value)
    )
    gc.collect()
    torch.cuda.empty_cache()
    AcceleratorState._reset_state(True)


@pytest.mark.parametrize("config", [deepspeed_config_stage_2])
@pytest.mark.parametrize("use_deepspeed_optimizer", [False])
@pytest.mark.parametrize("use_separate_reference_adapter", [True])
@pytest.mark.parametrize("vocab_size", [1000])
@pytest.mark.parametrize("input_size", [10])
@pytest.mark.parametrize("max_tokens", [20])
@pytest.mark.parametrize("group_size", [5])
@pytest.mark.parametrize(
    "use_vllm, pretrained_model_name_or_path", [(True, "facebook/opt-125m")]
)
@pytest.mark.parametrize("training", [True, False])
@pytest.mark.parametrize("data_batch_size", [8])
@pytest.mark.parametrize("tensor_parallel_size", [1, 2])
def test_get_action_grpo_vllm(
    accelerator_factory,
    model_factory,
    config,
    use_deepspeed_optimizer,
    use_separate_reference_adapter,
    vocab_size,
    input_size,
    max_tokens,
    group_size,
    use_vllm,
    training,
    data_batch_size,
    pretrained_model_name_or_path,
    tensor_parallel_size,
):

    def mock_all_gather_object(gathered_prompts_ids, prompts_ids, group):
        for idx, _ in enumerate(gathered_prompts_ids):
            gathered_prompts_ids[idx] = prompts_ids

    accelerator = accelerator_factory(use_deepspeed_optimizer, config)

    with patch("agilerl.algorithms.grpo.LLM", DummyVLLM), patch.object(
        torch.distributed,
        "new_subgroups_by_enumeration",
        return_value=("tp_group_calculated", None),
    ), patch(
        "accelerate.Accelerator.num_processes",
        new_callable=PropertyMock,
        return_value=2,
    ), patch(
        "accelerate.Accelerator.num_processes",
        new_callable=PropertyMock,
        return_value=2,
    ), patch.object(
        torch.distributed,
        "new_subgroups_by_enumeration",
        return_value=("tp_group_calculated", None),
    ), patch(
        "accelerate.Accelerator.num_processes",
        new_callable=PropertyMock,
        return_value=2,
    ), patch(
        "agilerl.algorithms.grpo.GRPO._move_model_to_vllm", return_value=None
    ), patch.object(
        torch.distributed, "all_gather_object", side_effect=mock_all_gather_object
    ), patch.object(
        torch.distributed, "get_rank", return_value=0
    ):

        grpo = GRPO(
            gym.spaces.Box(low=0, high=vocab_size - 1, shape=(1,)),
            gym.spaces.Box(low=0, high=vocab_size - 1),
            actor_network=model_factory(pretrained_model_name_or_path),
            lr=0.1,
            pad_token_id=vocab_size - 1,
            pad_token="<pad>",
            device="cuda" if torch.cuda.is_available() else "cpu",
            group_size=group_size,
            cosine_lr_schedule_config=CosineLRScheduleConfig(
                num_epochs=10, warmup_proportion=0.05
            ),
            use_vllm=use_vllm,
            vllm_config=VLLMConfig(
                gpu_memory_utilization=0.05, tensor_parallel_size=tensor_parallel_size
            ),
            max_grad_norm=0.1,
            accelerator=accelerator,
            use_separate_reference_adapter=use_separate_reference_adapter,
        )
        tokenizer = AutoTokenizer.from_pretrained(grpo.pretrained_model_name_or_path)
        input_text = "Write me a short story about a cat."
        tokenized_input = torch.tensor(
            tokenizer.encode(input_text), device=grpo.device
        ).unsqueeze(0)
        states = [
            {
                "input_ids": tokenized_input,
                "attention_mask": torch.ones_like(tokenized_input, device=grpo.device),
                "text": input_text,
            }
            for _ in range(data_batch_size)
        ]
        completion_ids, _ = grpo.get_action(states, training)
        group_size = 1 if not training else group_size
        for ids in completion_ids:
            assert ids.shape[0] == group_size
            assert ids.shape[1] <= max_tokens + input_size
        if grpo.accelerator is None:
            assert not grpo.actor.training
    AcceleratorState._reset_state(True)


@pytest.mark.parametrize("config", [deepspeed_config_stage_2])
@pytest.mark.parametrize("use_deepspeed_optimizer", [False])
>>>>>>> b34151b5
@pytest.mark.parametrize("use_separate_reference_adapter", [False, True])
@pytest.mark.parametrize("vocab_size", [1000])
@pytest.mark.parametrize("input_size", [10])
@pytest.mark.parametrize("max_tokens", [20])
@pytest.mark.parametrize("group_size", [5])
@pytest.mark.parametrize(
    "use_vllm, pretrained_model_name_or_path",
    [(False, "trl-internal-testing/tiny-Qwen2ForCausalLM-2.5")],
)
@pytest.mark.parametrize("reduce_memory_peak", [True])
@pytest.mark.parametrize(
    "rewards",
    [
        torch.tensor([[2, 4, 6, 8, 20], [3, 6, 9, 12, 15]], dtype=torch.float32),
        torch.tensor([3, 6], dtype=torch.float32),
    ],
)
@pytest.mark.parametrize("micro_batch_size_per_gpu", [None])
def test_calculate_advantage(
    grpo_factory,
    accelerator_factory,
    model_factory,
    config,
    use_deepspeed_optimizer,
    use_separate_reference_adapter,
    vocab_size,
    input_size,
    max_tokens,
    group_size,
    use_vllm,
    pretrained_model_name_or_path,
    rewards,
    reduce_memory_peak,
    micro_batch_size_per_gpu,
):
    grpo = grpo_factory(
        accelerator_factory,
        model_factory,
        config,
        use_deepspeed_optimizer,
        vocab_size,
        input_size,
        max_tokens,
        group_size,
        use_separate_reference_adapter,
        use_vllm,
        pretrained_model_name_or_path,
        reduce_memory_peak,
        micro_batch_size_per_gpu,
    )
    calculated_advantage = grpo._calculate_advantage(rewards)
    if len(rewards.shape) == 1:
        rewards = rewards.unsqueeze(0)
    mean_rewards = torch.mean(rewards, dim=1).unsqueeze(1)
    std_rewards = torch.std(rewards, dim=1).unsqueeze(1)
    advantages = (rewards - mean_rewards) / (std_rewards + 1e-8)
    advantages = advantages.flatten().unsqueeze(1)
    assert torch.equal(advantages, calculated_advantage)
    AcceleratorState._reset_state(True)


@pytest.mark.parametrize("config", [deepspeed_config_stage_2])
@pytest.mark.parametrize("use_deepspeed_optimizer", [False])
@pytest.mark.parametrize("use_separate_reference_adapter", [False, True])
@pytest.mark.parametrize("vocab_size", [1000])
@pytest.mark.parametrize("input_size", [10])
@pytest.mark.parametrize("max_tokens", [20])
@pytest.mark.parametrize("group_size", [5])
@pytest.mark.parametrize(
    "use_vllm, pretrained_model_name_or_path",
    [(False, "trl-internal-testing/tiny-Qwen2ForCausalLM-2.5")],
)
@pytest.mark.parametrize("batch_size", [1])
@pytest.mark.parametrize("reduce_memory_peak", [True])
@pytest.mark.parametrize("micro_batch_size_per_gpu", [None])
def test_calculate_kl_divergence(
    grpo_factory,
    accelerator_factory,
    model_factory,
    config,
    use_deepspeed_optimizer,
    use_separate_reference_adapter,
    vocab_size,
    input_size,
    max_tokens,
    group_size,
    use_vllm,
    pretrained_model_name_or_path,
    batch_size,
    reduce_memory_peak,
    micro_batch_size_per_gpu,
):
    grpo = grpo_factory(
        accelerator_factory,
        model_factory,
        config,
        use_deepspeed_optimizer,
        vocab_size,
        input_size,
        max_tokens,
        group_size,
        use_separate_reference_adapter,
        use_vllm,
        pretrained_model_name_or_path,
        reduce_memory_peak,
        micro_batch_size_per_gpu,
    )
    normal_dist = torch.distributions.normal.Normal(0.0, 1.0)
    reference_log_probs = normal_dist.log_prob(torch.randn(batch_size))
    log_probs = normal_dist.log_prob(torch.randn(batch_size))
    kl = grpo._calculate_kl_divergence(log_probs, reference_log_probs)
    assert torch.all(kl >= 0.0)
    assert isinstance(kl, torch.Tensor)
    assert kl.shape == log_probs.shape
    assert kl.shape == reference_log_probs.shape
    AcceleratorState._reset_state(True)


@pytest.mark.parametrize("config", [deepspeed_config_stage_2])
@pytest.mark.parametrize("use_deepspeed_optimizer", [False])
@pytest.mark.parametrize("use_separate_reference_adapter", [False, True])
@pytest.mark.parametrize("vocab_size", [1000])
@pytest.mark.parametrize("input_size", [10])
@pytest.mark.parametrize("max_tokens", [20])
@pytest.mark.parametrize("group_size", [5])
@pytest.mark.parametrize(
    "use_vllm, pretrained_model_name_or_path",
    [(False, "trl-internal-testing/tiny-Qwen2ForCausalLM-2.5")],
)
@pytest.mark.parametrize("reduce_memory_peak", [True])
@pytest.mark.parametrize("micro_batch_size_per_gpu", [None])
def test_grpo_loss(
    grpo_factory,
    accelerator_factory,
    model_factory,
    config,
    use_deepspeed_optimizer,
    use_separate_reference_adapter,
    vocab_size,
    input_size,
    max_tokens,
    group_size,
    use_vllm,
    pretrained_model_name_or_path,
    reduce_memory_peak,
    micro_batch_size_per_gpu,
):
    grpo = grpo_factory(
        accelerator_factory,
        model_factory,
        config,
        use_deepspeed_optimizer,
        vocab_size,
        input_size,
        max_tokens,
        group_size,
        use_separate_reference_adapter,
        use_vllm,
        pretrained_model_name_or_path,
        reduce_memory_peak,
        micro_batch_size_per_gpu,
    )
    advantages = torch.arange(0, 10).unsqueeze(1)
    normal_dist = torch.distributions.normal.Normal(0.0, 1.0)
    reference_log_probs = normal_dist.log_prob(torch.randn(200)).reshape(10, -1)
    old_log_probs = normal_dist.log_prob(torch.randn(200)).reshape(10, -1)
    log_probs = normal_dist.log_prob(torch.randn(200)).reshape(10, -1)
    mask = torch.ones_like(log_probs)
    mask[:, -3:] = 0
    mask = mask.to(torch.bool)
    loss, kl = grpo._grpo_loss(
        mask, log_probs, old_log_probs, reference_log_probs, advantages
    )
    assert loss != 0
    assert kl != 0
    AcceleratorState._reset_state(True)


@pytest.mark.parametrize("config", [deepspeed_config_stage_2])
@pytest.mark.parametrize("use_deepspeed_optimizer", [False])
@pytest.mark.parametrize("use_separate_reference_adapter", [False, True])
@pytest.mark.parametrize("vocab_size", [1000])
@pytest.mark.parametrize("input_size", [10])
@pytest.mark.parametrize("max_tokens", [20])
@pytest.mark.parametrize("group_size", [5])
@pytest.mark.parametrize(
    "use_vllm, pretrained_model_name_or_path, reduce_memory_peak",
    [(False, "trl-internal-testing/tiny-Qwen2ForCausalLM-2.5", True)],
)
@pytest.mark.parametrize("batch_size", [4])
@pytest.mark.parametrize("micro_batch_size_per_gpu", [None])
def test_grpo_learn(
    grpo_factory,
    accelerator_factory,
    model_factory,
    config,
    use_deepspeed_optimizer,
    use_separate_reference_adapter,
    vocab_size,
    input_size,
    max_tokens,
    group_size,
    use_vllm,
    pretrained_model_name_or_path,
    batch_size,
    reduce_memory_peak,
    micro_batch_size_per_gpu,
):
    grpo = grpo_factory(
        accelerator_factory,
        model_factory,
        config,
        use_deepspeed_optimizer,
        vocab_size,
        input_size,
        max_tokens,
        group_size,
        use_separate_reference_adapter,
        use_vllm,
        pretrained_model_name_or_path,
        reduce_memory_peak,
        micro_batch_size_per_gpu,
    )
    completions = [
        torch.randint(
            0, vocab_size, (group_size, input_size + max_tokens), device=grpo.device
        )
        for _ in range(batch_size)
    ]
    action_masks = [
        torch.ones((group_size, input_size + max_tokens - 1), device=grpo.device)
        for _ in range(batch_size)
    ]
    rewards = torch.stack(
        [
            torch.rand(group_size, dtype=torch.float32)
            # Use larger, more differentiated rewards to produce meaningful advantages
            for _ in range(batch_size)
        ],
        dim=0,
    )

    for name, param in grpo.actor.named_parameters():
        if "lora_B" in name and param is not None:
            param.data.normal_()

    pre_learn_actor_state_dict = copy.deepcopy(grpo.actor.state_dict())
    mean_loss, mean_kl = grpo.learn((completions, action_masks, rewards))
    assert isinstance(mean_loss, float)
    assert isinstance(mean_kl, float)

    # Check that the actor network is updated
    for (param_name, param), (_, pre_learn_param) in zip(
        grpo.actor.state_dict().items(),
        pre_learn_actor_state_dict.items(),
    ):
        if "actor" in param_name:
            assert not torch.equal(param, pre_learn_param)

        elif "reference" in param_name:
            assert torch.equal(param, pre_learn_param)

        else:
            assert torch.equal(param, pre_learn_param)
    AcceleratorState._reset_state(True)


@pytest.mark.parametrize("config", [deepspeed_config_stage_2])
@pytest.mark.parametrize("use_deepspeed_optimizer", [False])
@pytest.mark.parametrize("use_separate_reference_adapter", [False, True])
@pytest.mark.parametrize("vocab_size", [1000])
@pytest.mark.parametrize("input_size", [10])
@pytest.mark.parametrize("max_tokens", [20])
@pytest.mark.parametrize("group_size", [5])
@pytest.mark.parametrize(
    "use_vllm, pretrained_model_name_or_path, reduce_memory_peak",
    [
        (False, "trl-internal-testing/tiny-Qwen2ForCausalLM-2.5", True),
        (False, None, False),
    ],
)
@pytest.mark.parametrize("batch_size", [1])
@pytest.mark.parametrize("micro_batch_size_per_gpu", [None])
def test_get_logprobs(
    grpo_factory,
    accelerator_factory,
    model_factory,
    config,
    use_deepspeed_optimizer,
    use_separate_reference_adapter,
    vocab_size,
    input_size,
    max_tokens,
    group_size,
    use_vllm,
    pretrained_model_name_or_path,
    batch_size,
    reduce_memory_peak,
    micro_batch_size_per_gpu,
):
    grpo = grpo_factory(
        accelerator_factory,
        model_factory,
        config,
        use_deepspeed_optimizer,
        vocab_size,
        input_size,
        max_tokens,
        group_size,
        use_separate_reference_adapter,
        use_vllm,
        pretrained_model_name_or_path,
        reduce_memory_peak,
        micro_batch_size_per_gpu,
    )
    ids = torch.randint(0, vocab_size, (batch_size, input_size + max_tokens)).to(
        grpo.device
    )

    log_probs = grpo._get_logprobs(ids=ids, batch_size=1)
    assert log_probs.shape == (ids.shape[0], ids.shape[1] - 1)
    AcceleratorState._reset_state(True)


@pytest.mark.parametrize("config", [None])
@pytest.mark.parametrize("use_deepspeed_optimizer", [False])
@pytest.mark.parametrize("use_separate_reference_adapter", [False, True])
@pytest.mark.parametrize("vocab_size", [1000])
@pytest.mark.parametrize("input_size", [10])
@pytest.mark.parametrize("max_tokens", [20])
@pytest.mark.parametrize("group_size", [5])
@pytest.mark.parametrize(
    "use_vllm, pretrained_model_name_or_path, reduce_memory_peak",
    [(False, None, False)],
<<<<<<< HEAD
)
@pytest.mark.parametrize("batch_size", [1])
@pytest.mark.parametrize("micro_batch_size_per_gpu", [None])
def test_get_backward_pass_with_scheduler(
    grpo_factory,
    accelerator_factory,
    model_factory,
    config,
    use_deepspeed_optimizer,
    use_separate_reference_adapter,
    vocab_size,
    input_size,
    max_tokens,
    group_size,
    use_vllm,
    pretrained_model_name_or_path,
    batch_size,
    reduce_memory_peak,
    micro_batch_size_per_gpu,
):
    grpo = grpo_factory(
        accelerator_factory,
        model_factory,
        config,
        use_deepspeed_optimizer,
        vocab_size,
        input_size,
        max_tokens,
        group_size,
        use_separate_reference_adapter,
        use_vllm,
        pretrained_model_name_or_path,
        reduce_memory_peak,
        micro_batch_size_per_gpu,
    )
    ids = torch.randint(0, vocab_size, (batch_size, input_size + max_tokens)).to(
        grpo.device
    )
    loss = grpo.actor.forward(ids).logits.mean()
    grpo._backward_pass(loss)


@pytest.mark.parametrize("config", [deepspeed_config_stage_2])
@pytest.mark.parametrize("use_deepspeed_optimizer", [False])
@pytest.mark.parametrize("use_separate_reference_adapter", [False, True])
@pytest.mark.parametrize("vocab_size", [1000])
@pytest.mark.parametrize("input_size", [10])
@pytest.mark.parametrize("max_tokens", [20])
@pytest.mark.parametrize("group_size", [5])
@pytest.mark.parametrize(
    "use_vllm, pretrained_model_name_or_path",
    [(False, "trl-internal-testing/tiny-Qwen2ForCausalLM-2.5")],
)
@pytest.mark.parametrize("batch_size", [1])
=======
)
@pytest.mark.parametrize("batch_size", [1])
@pytest.mark.parametrize("micro_batch_size_per_gpu", [None])
def test_get_backward_pass_with_scheduler(
    grpo_factory,
    accelerator_factory,
    model_factory,
    config,
    use_deepspeed_optimizer,
    use_separate_reference_adapter,
    vocab_size,
    input_size,
    max_tokens,
    group_size,
    use_vllm,
    pretrained_model_name_or_path,
    batch_size,
    reduce_memory_peak,
    micro_batch_size_per_gpu,
):
    grpo = grpo_factory(
        accelerator_factory,
        model_factory,
        config,
        use_deepspeed_optimizer,
        vocab_size,
        input_size,
        max_tokens,
        group_size,
        use_separate_reference_adapter,
        use_vllm,
        pretrained_model_name_or_path,
        reduce_memory_peak,
        micro_batch_size_per_gpu,
    )
    ids = torch.randint(0, vocab_size, (batch_size, input_size + max_tokens)).to(
        grpo.device
    )
    loss = grpo.actor.forward(ids).logits.mean()
    grpo._backward_pass(loss)


@pytest.mark.parametrize("config", [deepspeed_config_stage_2])
@pytest.mark.parametrize("use_deepspeed_optimizer", [False])
@pytest.mark.parametrize("use_separate_reference_adapter", [False, True])
@pytest.mark.parametrize("vocab_size", [1000])
@pytest.mark.parametrize("input_size", [10])
@pytest.mark.parametrize("max_tokens", [20])
@pytest.mark.parametrize("group_size", [5])
@pytest.mark.parametrize(
    "use_vllm, pretrained_model_name_or_path",
    [(False, "trl-internal-testing/tiny-Qwen2ForCausalLM-2.5")],
)
@pytest.mark.parametrize("batch_size", [1])
>>>>>>> b34151b5
@pytest.mark.parametrize("reduce_memory_peak", [True])
@pytest.mark.parametrize("micro_batch_size_per_gpu", [None])
def test_grpo_value_error_with_nan_loss(
    grpo_factory,
    model_factory,
    accelerator_factory,
    config,
    use_deepspeed_optimizer,
    use_separate_reference_adapter,
    vocab_size,
    input_size,
    max_tokens,
    group_size,
    use_vllm,
    pretrained_model_name_or_path,
    batch_size,
    reduce_memory_peak,
    micro_batch_size_per_gpu,
):
    grpo = grpo_factory(
        accelerator_factory,
        model_factory,
        config,
        use_deepspeed_optimizer,
        vocab_size,
        input_size,
        max_tokens,
        group_size,
        use_separate_reference_adapter,
        use_vllm,
        pretrained_model_name_or_path,
        reduce_memory_peak,
        micro_batch_size_per_gpu,
    )
    completions = [
        torch.randint(
            0, vocab_size, (group_size, input_size + max_tokens), device=grpo.device
        )
        for _ in range(batch_size)
    ]
    action_masks = [
        torch.randint(
            0, 2, (group_size, input_size + max_tokens - 1), device=grpo.device
        ).bool()
        for _ in range(batch_size)
    ]
    rewards = torch.stack([torch.ones(group_size) for _ in range(batch_size)], dim=0)

    def mock_grpo_loss(*args, **kwargs):
        return torch.tensor(float("nan")), torch.tensor(1.0)

    with patch.object(grpo, "_grpo_loss", side_effect=mock_grpo_loss), pytest.raises(
        ValueError
    ) as value_error:
        grpo.learn((completions, action_masks, rewards))

    assert "Loss is not finite" in str(value_error.value)


def test_grpo_load():
    with pytest.raises(NotImplementedError):
        GRPO.load("path")


@pytest.mark.parametrize(
    "config, use_deepspeed_optimizer",
    [(deepspeed_config_stage_2, True), (None, False), (deepspeed_config_stage_1, True)],
)
@pytest.mark.parametrize("use_separate_reference_adapter", [False, True])
@pytest.mark.parametrize("vocab_size", [1000])
@pytest.mark.parametrize("input_size", [10])
@pytest.mark.parametrize("max_tokens", [20])
@pytest.mark.parametrize("group_size", [5])
@pytest.mark.parametrize(
    "use_vllm, pretrained_model_name_or_path",
    [(False, "trl-internal-testing/tiny-Qwen2ForCausalLM-2.5")],
)
@pytest.mark.parametrize("reduce_memory_peak", [True])
@pytest.mark.parametrize("micro_batch_size_per_gpu", [None])
@pytest.mark.parametrize("weights_only", [False, True])
def test_grpo_save_load_checkpoint(
    grpo_factory,
    accelerator_factory,
    model_factory,
    config,
    use_deepspeed_optimizer,
    use_separate_reference_adapter,
    vocab_size,
    input_size,
    max_tokens,
    group_size,
    use_vllm,
    pretrained_model_name_or_path,
    tmpdir,
    reduce_memory_peak,
    micro_batch_size_per_gpu,
    weights_only,
):
    grpo = grpo_factory(
        accelerator_factory,
        model_factory,
        config,
        use_deepspeed_optimizer,
        vocab_size,
        input_size,
        max_tokens,
        group_size,
        use_separate_reference_adapter,
        use_vllm,
        pretrained_model_name_or_path,
        reduce_memory_peak,
        micro_batch_size_per_gpu,
    )
    accelerator = accelerator_factory(use_deepspeed_optimizer, config)
    with tempfile.TemporaryDirectory() as tmpdir:
        grpo.save_checkpoint(tmpdir, weights_only=weights_only)
        new_grpo = GRPO(
            gym.spaces.Box(low=0, high=vocab_size - 1, shape=(1,)),
            gym.spaces.Box(low=0, high=vocab_size - 1),
            actor_network=model_factory(pretrained_model_name_or_path),
            pad_token_id=vocab_size - 1,
            pad_token="<pad>",
            device="cuda" if torch.cuda.is_available() else "cpu",
            group_size=group_size,
            cosine_lr_schedule_config=(
                None
                if accelerator is not None
                else CosineLRScheduleConfig(num_epochs=10, warmup_proportion=0.05)
            ),
            use_vllm=use_vllm,
            accelerator=accelerator,
            use_separate_reference_adapter=use_separate_reference_adapter,
        )
        new_grpo.load_checkpoint(tmpdir)

        for attr in EvolvableAlgorithm.inspect_attributes(grpo):
            if not attr.startswith("_") and not attr.startswith("__"):
                if attr == "rng":
                    assert hasattr(new_grpo, attr)
                elif attr == "actor":
                    for (name, param), (new_name, new_param) in zip(
                        grpo.actor.named_parameters(), new_grpo.actor.named_parameters()
                    ):
<<<<<<< HEAD
                        assert torch.allclose(
                            param, new_param
                        ), f"Parameter {name} is not equal (new_name: {new_name})"
=======
                        print(
                            "USE SEPARATE REFERENCE ADAPTER",
                            use_separate_reference_adapter,
                        )
                        print("use deepspeed optimizer", use_deepspeed_optimizer)
                        print("PARAMT TYPE", param.dtype, new_param.dtype)
                        assert torch.allclose(param, new_param)
>>>>>>> b34151b5
                elif attr == "optimizer":
                    for param, new_param in zip(
                        grpo.optimizer.parameters(), new_grpo.optimizer.parameters()
                    ):
                        assert torch.equal(param, new_param)
                elif attr == "accelerator" or attr == "lr_scheduler":
                    assert (
                        getattr(new_grpo, attr).__class__.__name__
                        == getattr(grpo, attr).__class__.__name__
                    )
                elif not isinstance(getattr(grpo, attr), torch.Tensor):
                    assert getattr(new_grpo, attr) == getattr(
                        grpo, attr
                    ), f"Attribute {attr} is not equal"
                else:
                    assert torch.equal(getattr(new_grpo, attr), getattr(grpo, attr))


@pytest.mark.parametrize("config", [None])
@pytest.mark.parametrize("use_deepspeed_optimizer", [False])
@pytest.mark.parametrize("use_separate_reference_adapter", [False])
@pytest.mark.parametrize("vocab_size", [1000])
@pytest.mark.parametrize("input_size", [10])
@pytest.mark.parametrize("max_tokens", [20])
@pytest.mark.parametrize("group_size", [5])
@pytest.mark.parametrize(
    "use_vllm, pretrained_model_name_or_path",
    [(False, "trl-internal-testing/tiny-Qwen2ForCausalLM-2.5")],
)
@pytest.mark.parametrize("batch_size", [1])
@pytest.mark.parametrize("reduce_memory_peak", [True])
@pytest.mark.parametrize("micro_batch_size_per_gpu", [None])
def test_save_load_distributed_actor_no_accelerator(
    grpo_factory,
    model_factory,
    accelerator_factory,
    config,
    use_deepspeed_optimizer,
    use_separate_reference_adapter,
    vocab_size,
    input_size,
    max_tokens,
    group_size,
    use_vllm,
    pretrained_model_name_or_path,
    batch_size,
    tmpdir,
    reduce_memory_peak,
    micro_batch_size_per_gpu,
):
    grpo = grpo_factory(
        accelerator_factory,
        model_factory,
        config,
        use_deepspeed_optimizer,
        vocab_size,
        input_size,
        max_tokens,
        group_size,
        use_separate_reference_adapter,
        use_vllm,
        pretrained_model_name_or_path,
        reduce_memory_peak,
        micro_batch_size_per_gpu,
    )
    checkpoint_path = Path(tmpdir) / "checkpoint.pth"
    with pytest.warns(UserWarning):
        grpo._save_distributed_actor(checkpoint_path)

    with pytest.warns(UserWarning):
        grpo._load_distributed_actor(checkpoint_path)
    AcceleratorState._reset_state(True)


@pytest.mark.parametrize("config", [deepspeed_config_stage_2, deepspeed_config_stage_1])
@pytest.mark.parametrize("use_deepspeed_optimizer", [False, True])
@pytest.mark.parametrize("use_separate_reference_adapter", [False, True])
@pytest.mark.parametrize("vocab_size", [1000])
@pytest.mark.parametrize("input_size", [10])
@pytest.mark.parametrize("max_tokens", [20])
@pytest.mark.parametrize("group_size", [5])
@pytest.mark.parametrize(
    "use_vllm, pretrained_model_name_or_path",
    [(False, "trl-internal-testing/tiny-Qwen2ForCausalLM-2.5")],
<<<<<<< HEAD
)
@pytest.mark.parametrize("reduce_memory_peak", [True])
@pytest.mark.parametrize("micro_batch_size_per_gpu", [None])
def test_grpo_save_load_distributed_actor(
    grpo_factory,
    accelerator_factory,
    model_factory,
    config,
    use_deepspeed_optimizer,
    use_separate_reference_adapter,
    vocab_size,
    input_size,
    max_tokens,
    group_size,
    use_vllm,
    pretrained_model_name_or_path,
    tmpdir,
    reduce_memory_peak,
    micro_batch_size_per_gpu,
):
    grpo = grpo_factory(
        accelerator_factory,
        model_factory,
        config,
        use_deepspeed_optimizer,
        vocab_size,
        input_size,
        max_tokens,
        group_size,
        use_separate_reference_adapter,
        use_vllm,
        pretrained_model_name_or_path,
        reduce_memory_peak,
        micro_batch_size_per_gpu,
    )
    accelerator = accelerator_factory(use_deepspeed_optimizer, config)
    checkpoint_path = Path(tmpdir) / "checkpoint.pth"
    grpo._save_distributed_actor(checkpoint_path)
    grpo_optim_state_dict = (
        grpo.actor.optimizer.state_dict()
        if use_deepspeed_optimizer
        else grpo.optimizer.state_dict()
    )
    grpo_optim_state_dict.pop("loss_scaler", None)
    new_grpo = GRPO(
        gym.spaces.Box(low=0, high=vocab_size - 1, shape=(1,)),
        gym.spaces.Box(low=0, high=vocab_size - 1),
        actor_network=model_factory(pretrained_model_name_or_path),
        pad_token_id=vocab_size - 1,
        pad_token="<pad>",
        device="cuda" if torch.cuda.is_available() else "cpu",
        group_size=group_size,
        lora_config=LoraConfig(
            r=16,
            lora_alpha=64,
            target_modules=[
                "q_proj",
                "k_proj",
                "v_proj",
                "o_proj",
                "gate_proj",
                "up_proj",
                "down_proj",
            ],
            task_type="CAUSAL_LM",
            lora_dropout=0.05,
        ),
        cosine_lr_schedule_config=(
            None
            if accelerator is not None
            else CosineLRScheduleConfig(num_epochs=10, warmup_proportion=0.05)
        ),
        accelerator=accelerator,
        use_separate_reference_adapter=use_separate_reference_adapter,
    )
    new_grpo._load_distributed_actor(checkpoint_path)

    if use_deepspeed_optimizer:
        opt = grpo.actor.optimizer
        new_opt = new_grpo.actor.optimizer
    else:
        opt = grpo.optimizer
        new_opt = new_grpo.optimizer

    if not use_deepspeed_optimizer and accelerator is None:
        assert (
            new_opt.optimizer.loss_scaler.cur_scale
            == opt.optimizer.loss_scaler.cur_scale
        )
    assert new_opt.state_dict().keys() == opt.state_dict().keys()

    # Check that the actor network is updated and the reference actor is not
    for param, pre_learn_param in zip(
        new_grpo.actor.parameters(), grpo.actor.parameters()
    ):
        assert torch.equal(param, pre_learn_param)

    for key in new_opt.state_dict().keys():
        if key == "loss_scaler":
            continue
        assert str(new_opt.state_dict()[key]) == str(grpo_optim_state_dict[key])
    AcceleratorState._reset_state(True)


@pytest.mark.skip(
    reason="This line adds no additional coverage, methods not dependent on vllm."
)
@pytest.mark.parametrize("config", [deepspeed_config_stage_2])
@pytest.mark.parametrize("use_deepspeed_optimizer", [True])
@pytest.mark.parametrize("use_separate_reference_adapter", [True])
@pytest.mark.parametrize("vocab_size", [1000])
@pytest.mark.parametrize("input_size", [10])
@pytest.mark.parametrize("max_tokens", [20])
@pytest.mark.parametrize("group_size", [5])
@pytest.mark.parametrize(
    "use_vllm, pretrained_model_name_or_path", [(True, "facebook/opt-125m")]
)
@pytest.mark.parametrize("reduce_memory_peak", [True])
@pytest.mark.parametrize("micro_batch_size_per_gpu", [None])
def test_grpo_save_load_distributed_actor_vllm(
=======
)
@pytest.mark.parametrize("reduce_memory_peak", [True])
@pytest.mark.parametrize("micro_batch_size_per_gpu", [None])
def test_grpo_save_load_distributed_actor(
>>>>>>> b34151b5
    grpo_factory,
    accelerator_factory,
    model_factory,
    config,
    use_deepspeed_optimizer,
    use_separate_reference_adapter,
    vocab_size,
    input_size,
    max_tokens,
    group_size,
    use_vllm,
    pretrained_model_name_or_path,
    tmpdir,
    reduce_memory_peak,
    micro_batch_size_per_gpu,
):
    grpo = grpo_factory(
        accelerator_factory,
        model_factory,
        config,
        use_deepspeed_optimizer,
        vocab_size,
        input_size,
        max_tokens,
        group_size,
        use_separate_reference_adapter,
        use_vllm,
        pretrained_model_name_or_path,
        reduce_memory_peak,
        micro_batch_size_per_gpu,
    )
    accelerator = accelerator_factory(use_deepspeed_optimizer, config)
    checkpoint_path = Path(tmpdir) / "checkpoint.pth"
    grpo._save_distributed_actor(checkpoint_path)
    grpo_optim_state_dict = (
        grpo.actor.optimizer.state_dict()
        if use_deepspeed_optimizer
        else grpo.optimizer.state_dict()
    )
    grpo_optim_state_dict.pop("loss_scaler", None)
    new_grpo = GRPO(
        gym.spaces.Box(low=0, high=vocab_size - 1, shape=(1,)),
        gym.spaces.Box(low=0, high=vocab_size - 1),
        actor_network=model_factory(pretrained_model_name_or_path),
        pad_token_id=vocab_size - 1,
        pad_token="<pad>",
        device="cuda" if torch.cuda.is_available() else "cpu",
        group_size=group_size,
        lora_config=LoraConfig(
            r=16,
            lora_alpha=64,
            target_modules=[
                "q_proj",
                "k_proj",
                "v_proj",
                "o_proj",
                "gate_proj",
                "up_proj",
                "down_proj",
            ],
            task_type="CAUSAL_LM",
            lora_dropout=0.05,
        ),
        cosine_lr_schedule_config=(
            None
            if accelerator is not None
            else CosineLRScheduleConfig(num_epochs=10, warmup_proportion=0.05)
        ),
        accelerator=accelerator,
        use_separate_reference_adapter=use_separate_reference_adapter,
    )
    new_grpo._load_distributed_actor(checkpoint_path)

    if use_deepspeed_optimizer:
        opt = grpo.actor.optimizer
        new_opt = new_grpo.actor.optimizer
    else:
        opt = grpo.optimizer
        new_opt = new_grpo.optimizer

    if not use_deepspeed_optimizer and accelerator is None:
        assert (
            new_opt.optimizer.loss_scaler.cur_scale
            == opt.optimizer.loss_scaler.cur_scale
        )
    assert new_opt.state_dict().keys() == opt.state_dict().keys()

    # Check that the actor network is updated and the reference actor is not
    for param, pre_learn_param in zip(
        new_grpo.actor.parameters(), grpo.actor.parameters()
    ):
        assert torch.equal(param, pre_learn_param)

    for key in new_opt.state_dict().keys():
        if key == "loss_scaler":
            continue
        assert str(new_opt.state_dict()[key]) == str(grpo_optim_state_dict[key])
    AcceleratorState._reset_state(True)


<<<<<<< HEAD
@pytest.mark.parametrize("config", [deepspeed_config_stage_2, deepspeed_config_stage_1])
@pytest.mark.parametrize("use_deepspeed_optimizer", [False, True])
@pytest.mark.parametrize("use_separate_reference_adapter", [False, True])
=======
@pytest.mark.skip(
    reason="This line adds no additional coverage, methods not dependent on vllm."
)
@pytest.mark.parametrize("config", [deepspeed_config_stage_2])
@pytest.mark.parametrize("use_deepspeed_optimizer", [True])
@pytest.mark.parametrize("use_separate_reference_adapter", [True])
>>>>>>> b34151b5
@pytest.mark.parametrize("vocab_size", [1000])
@pytest.mark.parametrize("input_size", [10])
@pytest.mark.parametrize("max_tokens", [20])
@pytest.mark.parametrize("group_size", [5])
@pytest.mark.parametrize(
<<<<<<< HEAD
=======
    "use_vllm, pretrained_model_name_or_path", [(True, "facebook/opt-125m")]
)
@pytest.mark.parametrize("reduce_memory_peak", [True])
@pytest.mark.parametrize("micro_batch_size_per_gpu", [None])
def test_grpo_save_load_distributed_actor_vllm(
    grpo_factory,
    accelerator_factory,
    model_factory,
    config,
    use_deepspeed_optimizer,
    use_separate_reference_adapter,
    vocab_size,
    input_size,
    max_tokens,
    group_size,
    use_vllm,
    pretrained_model_name_or_path,
    tmpdir,
    reduce_memory_peak,
    micro_batch_size_per_gpu,
):
    grpo = grpo_factory(
        accelerator_factory,
        model_factory,
        config,
        use_deepspeed_optimizer,
        vocab_size,
        input_size,
        max_tokens,
        group_size,
        use_separate_reference_adapter,
        use_vllm,
        pretrained_model_name_or_path,
        reduce_memory_peak,
        micro_batch_size_per_gpu,
    )
    accelerator = accelerator_factory(use_deepspeed_optimizer, config)
    checkpoint_path = Path(tmpdir) / "checkpoint.pth"
    grpo._save_distributed_actor(checkpoint_path)
    grpo_optim_state_dict = (
        grpo.actor.optimizer.state_dict()
        if use_deepspeed_optimizer
        else grpo.optimizer.state_dict()
    )
    grpo_optim_state_dict.pop("loss_scaler", None)
    new_grpo = GRPO(
        gym.spaces.Box(low=0, high=vocab_size - 1, shape=(1,)),
        gym.spaces.Box(low=0, high=vocab_size - 1),
        actor_network=model_factory(pretrained_model_name_or_path),
        pad_token_id=vocab_size - 1,
        pad_token="<pad>",
        device="cuda" if torch.cuda.is_available() else "cpu",
        group_size=group_size,
        lora_config=LoraConfig(
            r=16,
            lora_alpha=64,
            target_modules=[
                "q_proj",
                "k_proj",
                "v_proj",
                "o_proj",
                "gate_proj",
                "up_proj",
                "down_proj",
            ],
            task_type="CAUSAL_LM",
            lora_dropout=0.05,
        ),
        cosine_lr_schedule_config=(
            None
            if accelerator is not None
            else CosineLRScheduleConfig(num_epochs=10, warmup_proportion=0.05)
        ),
        accelerator=accelerator,
        use_separate_reference_adapter=use_separate_reference_adapter,
    )
    new_grpo._load_distributed_actor(checkpoint_path)

    if use_deepspeed_optimizer:
        opt = grpo.actor.optimizer
        new_opt = new_grpo.actor.optimizer
    else:
        opt = grpo.optimizer
        new_opt = new_grpo.optimizer

    if not use_deepspeed_optimizer and accelerator is None:
        assert (
            new_opt.optimizer.loss_scaler.cur_scale
            == opt.optimizer.loss_scaler.cur_scale
        )
    assert new_opt.state_dict().keys() == opt.state_dict().keys()

    # Check that the actor network is updated and the reference actor is not
    for param, pre_learn_param in zip(
        new_grpo.actor.parameters(), grpo.actor.parameters()
    ):
        assert torch.equal(param, pre_learn_param)

    for key in new_opt.state_dict().keys():
        if key == "loss_scaler":
            continue
        assert str(new_opt.state_dict()[key]) == str(grpo_optim_state_dict[key])
    AcceleratorState._reset_state(True)


@pytest.mark.parametrize("config", [deepspeed_config_stage_2, deepspeed_config_stage_1])
@pytest.mark.parametrize("use_deepspeed_optimizer", [False, True])
@pytest.mark.parametrize("use_separate_reference_adapter", [False, True])
@pytest.mark.parametrize("vocab_size", [1000])
@pytest.mark.parametrize("input_size", [10])
@pytest.mark.parametrize("max_tokens", [20])
@pytest.mark.parametrize("group_size", [5])
@pytest.mark.parametrize(
>>>>>>> b34151b5
    "use_vllm, pretrained_model_name_or_path",
    [(False, "trl-internal-testing/tiny-Qwen2ForCausalLM-2.5")],
)
@pytest.mark.parametrize("reduce_memory_peak", [True])
@pytest.mark.parametrize("micro_batch_size_per_gpu", [None])
def test_grpo_clone_with_accelerator(
    grpo_factory,
    accelerator_factory,
    model_factory,
    config,
    use_deepspeed_optimizer,
    use_separate_reference_adapter,
    vocab_size,
    input_size,
    max_tokens,
    group_size,
    use_vllm,
    pretrained_model_name_or_path,
    tmpdir,
    reduce_memory_peak,
    micro_batch_size_per_gpu,
):
    grpo = grpo_factory(
        accelerator_factory,
        model_factory,
        config,
        use_deepspeed_optimizer,
        vocab_size,
        input_size,
        max_tokens,
        group_size,
        use_separate_reference_adapter,
        use_vllm,
        pretrained_model_name_or_path,
        reduce_memory_peak,
        micro_batch_size_per_gpu,
    )
    grpo_accelerator = grpo.accelerator
    grpo_lr_scheduler = grpo.lr_scheduler
    grpo.fitness = [1, 2, 3]
    original_actor_state_dict = (
        grpo.actor.state_dict()
        if grpo.accelerator is None
        else grpo.accelerator.unwrap_model(grpo.actor).state_dict()
    )
    new_grpo = grpo.clone(index=1)

    # Check that the actor network is updated and the reference actor is not
    for (name, cloned_param), param in zip(
        new_grpo.actor.state_dict().items(),
        original_actor_state_dict.values(),
    ):
        assert torch.equal(cloned_param, param)

    assert new_grpo.index == 1
    if grpo.accelerator is not None:
        assert new_grpo.accelerator != grpo_accelerator
    if grpo.lr_scheduler is not None:
        assert new_grpo.lr_scheduler != grpo_lr_scheduler

    if use_deepspeed_optimizer:
        opt = grpo.actor.optimizer
        new_opt = new_grpo.actor.optimizer
    else:
        opt = grpo.optimizer
        new_opt = new_grpo.optimizer

    for pg1, pg2 in zip(
        opt.param_groups,
        new_opt.param_groups,
    ):
        assert pg1["lr"] == pg2["lr"]
        assert pg1["weight_decay"] == pg2["weight_decay"]
        assert pg1["betas"] == pg2["betas"]
        assert pg1["eps"] == pg2["eps"]

    assert new_grpo.lr == grpo.lr
    assert new_grpo.batch_size_per_process == grpo.batch_size_per_process
    assert new_grpo.clip_coef == grpo.clip_coef
    assert new_grpo.update_epochs == grpo.update_epochs
    assert new_grpo.group_size == grpo.group_size
    assert new_grpo.beta == grpo.beta
    assert new_grpo.pad_token_id == grpo.pad_token_id
    assert new_grpo.calc_position_embeddings == grpo.calc_position_embeddings
    assert new_grpo.generation_config == grpo.generation_config
    assert new_grpo.cosine_lr_schedule_config == grpo.cosine_lr_schedule_config
    assert new_grpo.wrap == grpo.wrap
    assert new_grpo.device == grpo.device
    assert new_grpo.fitness == grpo.fitness
    AcceleratorState._reset_state(True)
    gc.collect()
    torch.cuda.empty_cache()


@pytest.mark.parametrize("config", [deepspeed_config_stage_2])
@pytest.mark.parametrize("use_deepspeed_optimizer", [True])
@pytest.mark.parametrize("use_separate_reference_adapter", [True])
@pytest.mark.parametrize("vocab_size", [1000])
@pytest.mark.parametrize("input_size", [10])
@pytest.mark.parametrize("max_tokens", [20])
@pytest.mark.parametrize("group_size", [5])
@pytest.mark.parametrize(
    "use_vllm, pretrained_model_name_or_path", [(True, "facebook/opt-125m")]
)
@pytest.mark.parametrize("reduce_memory_peak", [True])
@pytest.mark.parametrize("micro_batch_size_per_gpu", [None])
@patch("agilerl.algorithms.grpo.LLM", DummyVLLM)
def test_grpo_clone_with_accelerator_vllm(
    grpo_factory,
    accelerator_factory,
    model_factory,
    config,
    use_deepspeed_optimizer,
    use_separate_reference_adapter,
    vocab_size,
    input_size,
    max_tokens,
    group_size,
    use_vllm,
    pretrained_model_name_or_path,
    tmpdir,
    reduce_memory_peak,
    micro_batch_size_per_gpu,
):
    grpo = grpo_factory(
        accelerator_factory,
        model_factory,
        config,
        use_deepspeed_optimizer,
        vocab_size,
        input_size,
        max_tokens,
        group_size,
        use_separate_reference_adapter,
        use_vllm,
        pretrained_model_name_or_path,
        reduce_memory_peak,
        micro_batch_size_per_gpu,
    )
    grpo_accelerator = grpo.accelerator
    grpo_lr_scheduler = grpo.lr_scheduler
    grpo.fitness = [1, 2, 3]
    original_actor_state_dict = (
        grpo.actor.state_dict()
        if grpo.accelerator is None
        else grpo.accelerator.unwrap_model(grpo.actor).state_dict()
    )
    new_grpo = grpo.clone(index=1)

    # Check that the actor network is updated and the reference actor is not
    for (name, cloned_param), param in zip(
        new_grpo.actor.state_dict().items(),
        original_actor_state_dict.values(),
    ):
        assert torch.equal(cloned_param, param)

    assert new_grpo.index == 1
    if grpo.accelerator is not None:
        assert new_grpo.accelerator != grpo_accelerator
    if grpo.lr_scheduler is not None:
        assert new_grpo.lr_scheduler != grpo_lr_scheduler

    if use_deepspeed_optimizer:
        opt = grpo.actor.optimizer
        new_opt = new_grpo.actor.optimizer
    else:
        opt = grpo.optimizer
        new_opt = new_grpo.optimizer

    for pg1, pg2 in zip(
        opt.param_groups,
        new_opt.param_groups,
    ):
        assert pg1["lr"] == pg2["lr"]
        assert pg1["weight_decay"] == pg2["weight_decay"]
        assert pg1["betas"] == pg2["betas"]
        assert pg1["eps"] == pg2["eps"]

    assert new_grpo.lr == grpo.lr
    assert new_grpo.batch_size_per_process == grpo.batch_size_per_process
    assert new_grpo.clip_coef == grpo.clip_coef
    assert new_grpo.update_epochs == grpo.update_epochs
    assert new_grpo.group_size == grpo.group_size
    assert new_grpo.beta == grpo.beta
    assert new_grpo.pad_token_id == grpo.pad_token_id
    assert new_grpo.calc_position_embeddings == grpo.calc_position_embeddings
    assert new_grpo.generation_config == grpo.generation_config
    assert new_grpo.cosine_lr_schedule_config == grpo.cosine_lr_schedule_config
    assert new_grpo.wrap == grpo.wrap
    assert new_grpo.device == grpo.device
    assert new_grpo.fitness == grpo.fitness
    assert isinstance(new_grpo.llm, DummyVLLM)
    AcceleratorState._reset_state(True)
    gc.collect()
    torch.cuda.empty_cache()


@pytest.mark.parametrize(
    "config", [None, deepspeed_config_stage_2, deepspeed_config_stage_1]
)
@pytest.mark.parametrize("use_deepspeed_optimizer", [False, True])
@pytest.mark.parametrize("use_separate_reference_adapter", [False, True])
@pytest.mark.parametrize("vocab_size", [1000])
@pytest.mark.parametrize("input_size", [10])
@pytest.mark.parametrize("max_tokens", [20])
@pytest.mark.parametrize("group_size", [5])
@pytest.mark.parametrize(
    "use_vllm, pretrained_model_name_or_path",
    [(False, "trl-internal-testing/tiny-Qwen2ForCausalLM-2.5")],
)
@pytest.mark.parametrize("batch_size", [1])
@pytest.mark.parametrize("reduce_memory_peak", [True])
@pytest.mark.parametrize("micro_batch_size_per_gpu", [None])
def test_grpo_test(
    grpo_factory,
    accelerator_factory,
    model_factory,
    config,
    use_deepspeed_optimizer,
    use_separate_reference_adapter,
    vocab_size,
    input_size,
    max_tokens,
    group_size,
    use_vllm,
    pretrained_model_name_or_path,
    batch_size,
    reduce_memory_peak,
    micro_batch_size_per_gpu,
):
    grpo = grpo_factory(
        accelerator_factory,
        model_factory,
        config,
        use_deepspeed_optimizer,
        vocab_size,
        input_size,
        max_tokens,
        group_size,
        use_separate_reference_adapter,
        use_vllm,
        pretrained_model_name_or_path,
        reduce_memory_peak,
        micro_batch_size_per_gpu,
    )
    env = DummyHuggingFaceEnv(vocab_size, input_size, batch_size, device=grpo.device)
    fitnesses = grpo.test(env)
    assert isinstance(fitnesses, torch.Tensor)
    AcceleratorState._reset_state(True)


@pytest.mark.parametrize("vocab_size", [1000])
@pytest.mark.parametrize("input_size", [10])
@pytest.mark.parametrize("max_tokens", [20])
def test_clone_llm_peft(vocab_size, input_size, max_tokens):
    # Create a dummy config
    config = DummyConfig(
        input_size=input_size,
        max_tokens=max_tokens,
        vocab_size=vocab_size,
        intermediate_size=128,
    )

    # Create the base model
    base_model = DummyMLPPreTrainedModel(config)

    # Create PEFT config
    peft_config = LoraConfig(
        r=8,
        lora_alpha=16,
        target_modules=["linear_1", "linear_2"],
        lora_dropout=0.1,
        bias="none",
        task_type="CAUSAL_LM",
    )

    # Create PEFT model
    peft_model = get_peft_model(base_model, peft_config)

    # Clone the PEFT model
    cloned_model = clone_llm(peft_model, peft_model.state_dict())

    # Verify the cloned model is a PEFT model
    assert isinstance(cloned_model, type(peft_model))

    # Verify the configurations match
    assert cloned_model.config == peft_model.config
    assert cloned_model.peft_config == peft_model.peft_config

    # Verify the parameters match
    for (name1, param1), (name2, param2) in zip(
        cloned_model.named_parameters(), peft_model.named_parameters()
    ):
        assert name1 == name2
        assert torch.equal(param1, param2)

    # Verify the model structure
    assert isinstance(cloned_model.model, type(base_model))

    # Verify the PEFT adapter is properly cloned
    assert cloned_model.active_adapter == peft_model.active_adapter
    assert cloned_model.peft_config[cloned_model.active_adapter] == peft_config


<<<<<<< HEAD
=======
def test_clone_llm_peft_raises_error():
    with pytest.raises(ValueError) as e:
        clone_llm(1)
    assert "Invalid 'original_model' type: <class 'int'>" in str(e.value)


>>>>>>> b34151b5
@pytest.mark.parametrize(
    "config", [None, deepspeed_config_stage_2, deepspeed_config_stage_1]
)
@pytest.mark.parametrize("use_deepspeed_optimizer", [False, True])
@pytest.mark.parametrize("use_separate_reference_adapter", [False, True])
@pytest.mark.parametrize("vocab_size", [1000])
@pytest.mark.parametrize("input_size", [10])
@pytest.mark.parametrize("max_tokens", [20])
@pytest.mark.parametrize("group_size", [5])
@pytest.mark.parametrize(
    "use_vllm, pretrained_model_name_or_path",
    [(False, "trl-internal-testing/tiny-Qwen2ForCausalLM-2.5")],
)
@pytest.mark.parametrize("reduce_memory_peak", [True])
@pytest.mark.parametrize("batch_size", [1])
@pytest.mark.parametrize("micro_batch_size_per_gpu", [None])
def test_grpo_clean_up(
    grpo_factory,
    model_factory,
    accelerator_factory,
    request,
    batch_size,
    config,
    use_deepspeed_optimizer,
    use_separate_reference_adapter,
    vocab_size,
    input_size,
    max_tokens,
    group_size,
    use_vllm,
    pretrained_model_name_or_path,
    reduce_memory_peak,
    micro_batch_size_per_gpu,
):
    grpo = grpo_factory(
        accelerator_factory,
        model_factory,
        config,
        use_deepspeed_optimizer,
        vocab_size,
        input_size,
        max_tokens,
        group_size,
        use_separate_reference_adapter,
        use_vllm,
        pretrained_model_name_or_path,
        reduce_memory_peak,
        micro_batch_size_per_gpu,
    )
    grpo.clean_up()
    assert grpo.actor is None
    assert grpo.optimizer is None
    assert grpo.lr_scheduler is None
    del grpo
    gc.collect()
    torch.cuda.empty_cache()


@pytest.mark.parametrize("config", [None])
@pytest.mark.parametrize("use_deepspeed_optimizer", [False, True])
@pytest.mark.parametrize("use_separate_reference_adapter", [False, True])
@pytest.mark.parametrize("vocab_size", [1000])
@pytest.mark.parametrize("input_size", [10])
@pytest.mark.parametrize("max_tokens", [20])
@pytest.mark.parametrize("group_size", [5])
@pytest.mark.parametrize(
    "use_vllm, pretrained_model_name_or_path",
    [(False, "trl-internal-testing/tiny-Qwen2ForCausalLM-2.5")],
)
@pytest.mark.parametrize("batch_size", [1])
@pytest.mark.parametrize("reduce_memory_peak", [True])
@pytest.mark.parametrize("micro_batch_size_per_gpu", [None])
def test_grpo_preprocess_observation(
    grpo_factory,
    model_factory,
    accelerator_factory,
    request,
    batch_size,
    config,
    use_deepspeed_optimizer,
    use_separate_reference_adapter,
    vocab_size,
    input_size,
    max_tokens,
    group_size,
    use_vllm,
    pretrained_model_name_or_path,
    reduce_memory_peak,
    micro_batch_size_per_gpu,
):
    grpo = grpo_factory(
        accelerator_factory,
        model_factory,
        config,
        use_deepspeed_optimizer,
        vocab_size,
        input_size,
        max_tokens,
        group_size,
        use_separate_reference_adapter,
        use_vllm,
        pretrained_model_name_or_path,
        reduce_memory_peak,
        micro_batch_size_per_gpu,
    )
    obs = grpo.preprocess_observation(
        orig_obs := torch.tensor([0, 1, 2, 3, 4, 5, 6, 7, 8, 9])
    )
    assert torch.equal(obs, orig_obs)


@pytest.mark.parametrize("config", [None])
@pytest.mark.parametrize("use_deepspeed_optimizer", [False, True])
@pytest.mark.parametrize("use_separate_reference_adapter", [False, True])
@pytest.mark.parametrize("vocab_size", [1000])
@pytest.mark.parametrize("input_size", [10])
@pytest.mark.parametrize("max_tokens", [20])
@pytest.mark.parametrize("group_size", [5])
@pytest.mark.parametrize(
    "use_vllm, pretrained_model_name_or_path",
    [(False, "trl-internal-testing/tiny-Qwen2ForCausalLM-2.5")],
)
@pytest.mark.parametrize("batch_size", [1])
@pytest.mark.parametrize("reduce_memory_peak", [True])
@pytest.mark.parametrize("micro_batch_size_per_gpu", [None])
def test_load_distributed_actor_warning(
    grpo_factory,
    model_factory,
    accelerator_factory,
    request,
    batch_size,
    config,
    use_deepspeed_optimizer,
    use_separate_reference_adapter,
    vocab_size,
    input_size,
    max_tokens,
    group_size,
    use_vllm,
    pretrained_model_name_or_path,
    reduce_memory_peak,
    micro_batch_size_per_gpu,
):
    grpo = grpo_factory(
        accelerator_factory,
        model_factory,
        config,
        use_deepspeed_optimizer,
        vocab_size,
        input_size,
        max_tokens,
        group_size,
        use_separate_reference_adapter,
        use_vllm,
        pretrained_model_name_or_path,
        reduce_memory_peak,
        micro_batch_size_per_gpu,
    )
    accelerator = MagicMock(spec=Accelerator)
    accelerator.state = MagicMock(spec=AcceleratorState)
    grpo.accelerator = accelerator
    with pytest.raises(ValueError):
        grpo._load_distributed_actor(None)


@pytest.mark.parametrize("use_deepspeed_optimizer", [False])
@pytest.mark.parametrize("config", [None])
def test_init_grpo_lora_config_warning(
    accelerator_factory, config, use_deepspeed_optimizer
):
    accelerator = accelerator_factory(use_deepspeed_optimizer, config)
    with pytest.warns(UserWarning):
        gc.collect()
        vocab_size = 1000
        input_size = 10
        max_tokens = 20
        group_size = 5
        observation_space = gym.spaces.Box(low=0, high=vocab_size - 1, shape=(1,))
        action_space = gym.spaces.Box(
            low=0,
            high=vocab_size - 1,
            shape=(20,),
        )
        with pytest.raises(ValueError):
            GRPO(
                observation_space,
                action_space,
                actor_network=create_module(
                    input_size=input_size,
                    max_tokens=max_tokens,
                    vocab_size=vocab_size,
                    device="cuda" if torch.cuda.is_available() else "cpu",
                ),
                lr=0.1,
                pad_token_id=vocab_size - 1,
                pad_token="<pad>",
                device="cuda" if torch.cuda.is_available() else "cpu",
                group_size=group_size,
                cosine_lr_schedule_config=(
                    None
                    if accelerator is not None
                    else CosineLRScheduleConfig(num_epochs=10, warmup_proportion=0.05)
                ),
                accelerator=accelerator,
            )
        gc.collect()
        torch.cuda.empty_cache()
    AcceleratorState._reset_state(True)


<<<<<<< HEAD
@pytest.mark.parametrize(
    "config",
    [
        deepspeed_config_stage_2,
        deepspeed_config_stage_1,
        deepspeed_config_stage_1_with_scheduler,
    ],
)
@pytest.mark.parametrize("use_deepspeed_optimizer", [False, True])
@pytest.mark.parametrize("use_separate_reference_adapter", [False, True])
@pytest.mark.parametrize("vocab_size", [1000])
@pytest.mark.parametrize("input_size", [10])
@pytest.mark.parametrize("max_tokens", [20])
@pytest.mark.parametrize("group_size", [5])
@pytest.mark.parametrize(
    "use_vllm, pretrained_model_name_or_path",
    [(False, "trl-internal-testing/tiny-Qwen2ForCausalLM-2.5")],
)
=======
@pytest.mark.parametrize("use_deepspeed_optimizer", [False])
@pytest.mark.parametrize("config", [None])
def test_init_grpo_multiple_adapters(
    accelerator_factory, config, use_deepspeed_optimizer
):
    """Test GRPO initialization with a PEFT model containing multiple adapters."""
    accelerator = accelerator_factory(use_deepspeed_optimizer, config)
    with pytest.warns(
        UserWarning, match="AgileRL RL finetuning is only compatible with one adapter."
    ):

        # Clean up GPU memory
        gc.collect()
        torch.cuda.empty_cache()

        # Set up test parameters
        vocab_size = 1000
        input_size = 10
        max_tokens = 20
        group_size = 5

        # Create spaces
        observation_space = gym.spaces.Box(low=0, high=vocab_size - 1, shape=(1,))
        action_space = gym.spaces.Box(
            low=0,
            high=vocab_size - 1,
            shape=(20,),
        )

        # Create base model
        base_model = create_module(
            input_size=input_size,
            max_tokens=max_tokens,
            vocab_size=vocab_size,
            device="cuda" if torch.cuda.is_available() else "cpu",
        )

        # Create first adapter
        lora_config_1 = LoraConfig(
            r=16,
            lora_alpha=64,
            target_modules=["linear_1"],
            task_type="CAUSAL_LM",
            lora_dropout=0.05,
        )
        peft_model = get_peft_model(base_model, lora_config_1, adapter_name="adapter1")

        # Add second adapter
        lora_config_2 = LoraConfig(
            r=8,
            lora_alpha=32,
            target_modules=["linear_1"],
            task_type="CAUSAL_LM",
            lora_dropout=0.05,
        )
        peft_model.add_adapter(adapter_name="adapter2", peft_config=lora_config_2)

        # Initialize GRPO with the multi-adapter model
        grpo = GRPO(
            observation_space,
            action_space,
            actor_network=peft_model,
            lr=0.1,
            pad_token_id=vocab_size - 1,
            pad_token="<pad>",
            device="cuda" if torch.cuda.is_available() else "cpu",
            group_size=group_size,
            cosine_lr_schedule_config=(
                None
                if accelerator is not None
                else CosineLRScheduleConfig(num_epochs=10, warmup_proportion=0.05)
            ),
            accelerator=accelerator,
            clone=False,
        )

        # Verify that only the first adapter is used
        assert len(grpo.actor.peft_config) == 1
        assert "actor" in grpo.actor.peft_config
        assert (
            grpo.actor.peft_config["actor"].r == lora_config_1.r
        )  # Check that first adapter's config is used

        # Test that the model still functions
        test_input = torch.randint(0, vocab_size - 1, (1, input_size))
        test_attention_mask = torch.ones_like(test_input)
        test_state = {"input_ids": test_input, "attention_mask": test_attention_mask}

        # Test get_action
        completion_ids, masks = grpo.get_action([test_state], training=True)
        assert isinstance(completion_ids, list)
        assert len(completion_ids) == 1
        assert len(masks) == 1
        assert masks[0].shape == (5, input_size + max_tokens - 1)
        assert completion_ids[0].shape == (5, max_tokens + input_size)

        # Clean up
        gc.collect()
        torch.cuda.empty_cache()
        AcceleratorState._reset_state(True)


@pytest.mark.parametrize(
    "config",
    [
        deepspeed_config_stage_2,
        deepspeed_config_stage_1,
        deepspeed_config_stage_1_with_scheduler,
    ],
)
@pytest.mark.parametrize("use_deepspeed_optimizer", [False, True])
@pytest.mark.parametrize("use_separate_reference_adapter", [False, True])
@pytest.mark.parametrize("vocab_size", [1000])
@pytest.mark.parametrize("input_size", [10])
@pytest.mark.parametrize("max_tokens", [20])
@pytest.mark.parametrize("group_size", [5])
@pytest.mark.parametrize(
    "use_vllm, pretrained_model_name_or_path",
    [(False, "trl-internal-testing/tiny-Qwen2ForCausalLM-2.5")],
)
>>>>>>> b34151b5
@pytest.mark.parametrize("reduce_memory_peak", [True])
@pytest.mark.parametrize("micro_batch_size_per_gpu", [None])
def test_grpo_update_lr(
    grpo_factory,
    model_factory,
    accelerator_factory,
    config,
    use_deepspeed_optimizer,
    use_separate_reference_adapter,
    vocab_size,
    input_size,
    max_tokens,
    group_size,
    use_vllm,
    pretrained_model_name_or_path,
    reduce_memory_peak,
    micro_batch_size_per_gpu,
):
    grpo = grpo_factory(
        accelerator_factory,
        model_factory,
        config,
        use_deepspeed_optimizer,
        vocab_size,
        input_size,
        max_tokens,
        group_size,
        use_separate_reference_adapter,
        use_vllm,
        pretrained_model_name_or_path,
        reduce_memory_peak,
        micro_batch_size_per_gpu,
    )
    opt = (
        grpo.optimizer.optimizer
        if not use_deepspeed_optimizer
        else grpo.actor.optimizer
    )
    grpo.accelerator, grpo.lr_scheduler = LLMAlgorithm.update_lr(
        opt, 0.5, grpo.accelerator, grpo.cosine_lr_schedule_config
    )
    for param_group in opt.param_groups:
        assert param_group["lr"] == 0.5

    if use_deepspeed_optimizer:
        grpo.accelerator.deepspeed_plugin.deepspeed_config["optimizer"]["params"][
            "lr"
        ] = 0.5

        if (
            grpo.accelerator.deepspeed_plugin.deepspeed_config.get("scheduler", None)
            is not None
        ):
            grpo.accelerator.deepspeed_plugin.deepspeed_config["scheduler"]["params"][
                "warmup_max_lr"
            ] = 0.5
            grpo.accelerator.deepspeed_plugin.deepspeed_config["scheduler"]["params"][
                "num_epochs"
            ] = 10
            grpo.accelerator.deepspeed_plugin.deepspeed_config["scheduler"]["params"][
                "warmup_proportion"
            ] = 0.05


@pytest.mark.parametrize(
    "config", [None, deepspeed_config_stage_2, deepspeed_config_stage_1]
)
@pytest.mark.parametrize("use_deepspeed_optimizer", [False, True])
@pytest.mark.parametrize("use_separate_reference_adapter", [False, True])
@pytest.mark.parametrize("vocab_size", [1000])
@pytest.mark.parametrize("input_size", [10])
@pytest.mark.parametrize("max_tokens", [20])
@pytest.mark.parametrize("group_size", [5])
@pytest.mark.parametrize(
    "use_vllm, pretrained_model_name_or_path",
    [(False, "trl-internal-testing/tiny-Qwen2ForCausalLM-2.5")],
)
@pytest.mark.parametrize("reduce_memory_peak", [True])
@pytest.mark.parametrize("micro_batch_size_per_gpu", [None])
def test_set_reference_policy(
    grpo_factory,
    model_factory,
    accelerator_factory,
    config,
    use_deepspeed_optimizer,
    use_separate_reference_adapter,
    vocab_size,
    input_size,
    max_tokens,
    group_size,
    use_vllm,
    pretrained_model_name_or_path,
    reduce_memory_peak,
    micro_batch_size_per_gpu,
):
    grpo = grpo_factory(
        accelerator_factory,
        model_factory,
        config,
        use_deepspeed_optimizer,
        vocab_size,
        input_size,
        max_tokens,
        group_size,
        use_separate_reference_adapter,
        use_vllm,
        pretrained_model_name_or_path,
        reduce_memory_peak,
        micro_batch_size_per_gpu,
    )
    reference_update_tracker = 0
    grpo.set_reference_policy(reference_update_tracker)
    input_ids = torch.tensor([[i + 1 for i in range(input_size + max_tokens)]]).to(
        grpo.device
    )
    action_masks = torch.tensor([[1 for _ in range(input_size + max_tokens)]]).to(
        grpo.device
    )
    output_before = grpo.actor(
        **{
            "input_ids": input_ids,
            "attention_mask": action_masks,
        }
    ).logits
    assert grpo.reference_update_tracker == reference_update_tracker
    reference_update_tracker += 1
    grpo.set_reference_policy(reference_update_tracker)

    output_after = grpo.actor(
        **{
            "input_ids": input_ids,
            "attention_mask": action_masks,
        }
    ).logits
    assert torch.allclose(output_before, output_after)
    assert grpo.reference_update_tracker == reference_update_tracker


@pytest.mark.parametrize(
    "config", [None, deepspeed_config_stage_2, deepspeed_config_stage_1]
)
@pytest.mark.parametrize("use_deepspeed_optimizer", [False, True])
@pytest.mark.parametrize("use_separate_reference_adapter", [False, True])
@pytest.mark.parametrize("vocab_size", [1000])
@pytest.mark.parametrize("input_size", [10])
@pytest.mark.parametrize("max_tokens", [20])
@pytest.mark.parametrize("group_size", [5])
@pytest.mark.parametrize(
    "use_vllm, pretrained_model_name_or_path",
    [(False, "trl-internal-testing/tiny-Qwen2ForCausalLM-2.5")],
)
@pytest.mark.parametrize("reduce_memory_peak", [True])
@pytest.mark.parametrize("micro_batch_size_per_gpu", [None])
def test_grpo_ref_actor_is_same_as_actor_after_learning_reference_adapater(
    grpo_factory,
    model_factory,
    accelerator_factory,
    config,
    use_deepspeed_optimizer,
    use_separate_reference_adapter,
    vocab_size,
    input_size,
    max_tokens,
    group_size,
    use_vllm,
    pretrained_model_name_or_path,
    reduce_memory_peak,
    micro_batch_size_per_gpu,
):
    grpo = grpo_factory(
        accelerator_factory,
        model_factory,
        config,
        use_deepspeed_optimizer,
        vocab_size,
        input_size,
        max_tokens,
        group_size,
        use_separate_reference_adapter,
        use_vllm,
        pretrained_model_name_or_path,
        reduce_memory_peak,
        micro_batch_size_per_gpu,
    )
    accelerator = accelerator_factory(use_deepspeed_optimizer, config)
    gc.collect()
    observation_space = gym.spaces.Box(low=0, high=vocab_size - 1, shape=(1,))
    action_space = gym.spaces.Box(
        low=0,
        high=vocab_size - 1,
        shape=(20,),
    )
    grpo = GRPO(
        observation_space,
        action_space,
        actor_network=create_module(
            input_size=input_size,
            max_tokens=max_tokens,
            vocab_size=vocab_size,
            device="cuda" if torch.cuda.is_available() else "cpu",
        ),
        lr=0.1,
        pad_token_id=vocab_size - 1,
        pad_token="<pad>",
        device="cuda" if torch.cuda.is_available() else "cpu",
        group_size=group_size,
        lora_config=LoraConfig(
            r=16,
            lora_alpha=64,
            target_modules=["linear_1"],
            task_type="CAUSAL_LM",
            lora_dropout=0.05,
        ),
        cosine_lr_schedule_config=(
            None
            if accelerator is not None
            else CosineLRScheduleConfig(num_epochs=10, warmup_proportion=0.05)
        ),
        accelerator=accelerator,
        use_separate_reference_adapter=True,
    )

    # Ensure adapters have different params
    grpo.actor.set_adapter("actor")
    for name, param in grpo.actor.named_parameters():
        if "actor" in name:
            param.data *= 2
    assert not check_ref_adapater_is_same_as_actor_after_learning(grpo)
    grpo.set_reference_policy(reference_update_tracker=1)
    assert check_ref_adapater_is_same_as_actor_after_learning(grpo)
    AcceleratorState._reset_state(True)


@pytest.mark.parametrize(
    "config", [None, deepspeed_config_stage_2, deepspeed_config_stage_1]
)
@pytest.mark.parametrize("use_deepspeed_optimizer", [False, True])
@pytest.mark.parametrize("use_separate_reference_adapter", [False, True])
@pytest.mark.parametrize("vocab_size", [1000])
@pytest.mark.parametrize("input_size", [10])
@pytest.mark.parametrize("max_tokens", [20])
@pytest.mark.parametrize("group_size", [5])
@pytest.mark.parametrize(
    "use_vllm, pretrained_model_name_or_path",
    [(False, "trl-internal-testing/tiny-Qwen2ForCausalLM-2.5")],
)
@pytest.mark.parametrize("reduce_memory_peak", [True])
def test_grpo_set_reference_policy_with_wrong_adapter_name(
    accelerator_factory,
    config,
    use_deepspeed_optimizer,
    use_separate_reference_adapter,
    vocab_size,
    input_size,
    max_tokens,
    group_size,
    use_vllm,
    pretrained_model_name_or_path,
    reduce_memory_peak,
):
    accelerator = accelerator_factory(use_deepspeed_optimizer, config)
    with pytest.raises(ValueError):
        gc.collect()
        vocab_size = 1000
        input_size = 10
        max_tokens = 20
        group_size = 5
        observation_space = gym.spaces.Box(low=0, high=vocab_size - 1, shape=(1,))
        action_space = gym.spaces.Box(
            low=0,
            high=vocab_size - 1,
            shape=(20,),
        )
        lora_config = LoraConfig(
            r=16,
            lora_alpha=64,
            target_modules=["linear_1"],
            task_type="CAUSAL_LM",
            lora_dropout=0.05,
        )
        grpo = GRPO(
            observation_space,
            action_space,
            actor_network=create_module(
                input_size=input_size,
                max_tokens=max_tokens,
                vocab_size=vocab_size,
                device="cuda" if torch.cuda.is_available() else "cpu",
            ),
            lr=0.1,
            pad_token_id=vocab_size - 1,
            pad_token="<pad>",
            device="cuda" if torch.cuda.is_available() else "cpu",
            group_size=group_size,
            lora_config=lora_config,
            cosine_lr_schedule_config=(
                None
                if accelerator is not None
                else CosineLRScheduleConfig(num_epochs=10, warmup_proportion=0.05)
            ),
            accelerator=accelerator,
            use_separate_reference_adapter=True,
        )
        grpo.actor.add_adapter("wrong_adapter", peft_config=lora_config)
        grpo.set_reference_policy(reference_update_tracker=1)
    AcceleratorState._reset_state(True)


@pytest.mark.parametrize("config", [deepspeed_config_stage_2])
@pytest.mark.parametrize("use_deepspeed_optimizer", [False])
@pytest.mark.parametrize("use_separate_reference_adapter", [False])
@pytest.mark.parametrize("vocab_size", [100])
@pytest.mark.parametrize("input_size", [10])
@pytest.mark.parametrize("max_tokens", [20])
@pytest.mark.parametrize("group_size", [2])
@pytest.mark.parametrize(
    "use_vllm, pretrained_model_name_or_path",
    [
        (False, "trl-internal-testing/tiny-Qwen2ForCausalLM-2.5"),
    ],
)
@pytest.mark.parametrize("training", [True, False])
@pytest.mark.parametrize("data_batch_size", [4])
@pytest.mark.parametrize("reduce_memory_peak", [True])
@pytest.mark.parametrize("micro_batch_size_per_gpu", [None])
def test_grpo_exception_on_recompile(
    grpo_factory,
    accelerator_factory,
    model_factory,
    config,
    use_deepspeed_optimizer,
    use_separate_reference_adapter,
    pretrained_model_name_or_path,
    vocab_size,
    input_size,
    max_tokens,
    group_size,
    use_vllm,
    training,
    data_batch_size,
    reduce_memory_peak,
    micro_batch_size_per_gpu,
):
    grpo = grpo_factory(
        accelerator_factory,
        model_factory,
        config,
        use_deepspeed_optimizer,
        vocab_size,
        input_size,
        max_tokens,
        group_size,
        use_separate_reference_adapter,
        use_vllm,
        pretrained_model_name_or_path,
        reduce_memory_peak,
        micro_batch_size_per_gpu,
    )
    with pytest.raises(NotImplementedError):
        grpo.recompile()


def check_ref_adapater_is_same_as_actor_after_learning(grpo):
    ref_param = None
    actor_param = None
    for name, param in grpo.actor.named_parameters():
        if "lora" in name:
            if "reference" in name:
                ref_param = param
            elif "actor" in name:
                actor_param = param
            else:
                pass
        if ref_param is not None and actor_param is not None:
            if not torch.equal(ref_param, actor_param):
                return False
            ref_param = None
            actor_param = None
    return True<|MERGE_RESOLUTION|>--- conflicted
+++ resolved
@@ -5,11 +5,7 @@
 from contextlib import contextmanager
 from pathlib import Path
 from types import SimpleNamespace
-<<<<<<< HEAD
-from typing import Optional, Tuple
-=======
 from typing import Optional
->>>>>>> b34151b5
 from unittest.mock import MagicMock, PropertyMock, patch
 
 import gymnasium as gym
@@ -24,14 +20,7 @@
 from accelerate.utils.deepspeed import DeepSpeedOptimizerWrapper
 from deepspeed.runtime.engine import DeepSpeedEngine
 from deepspeed.runtime.zero.stage_1_and_2 import DeepSpeedZeroOptimizer
-<<<<<<< HEAD
-from peft import (
-    LoraConfig,
-    get_peft_model,
-)
-=======
 from peft import LoraConfig, LoraModel, PeftModel, get_peft_model
->>>>>>> b34151b5
 from torch.optim.lr_scheduler import SequentialLR
 from transformers import AutoModelForCausalLM, AutoTokenizer
 from transformers.configuration_utils import PretrainedConfig
@@ -55,11 +44,7 @@
     RANK="0",
     LOCAL_RANK="0",
     WORLD_SIZE="1",
-<<<<<<< HEAD
-    # PYTORCH_CUDA_ALLOC_CONF="expandable_segments:True",
-=======
     PYTORCH_CUDA_ALLOC_CONF="expandable_segments:True",
->>>>>>> b34151b5
 )
 
 deepspeed_base_config = {
@@ -116,11 +101,6 @@
         self.input_size = input_size
         self.max_tokens = max_tokens
         self.vocab_size = vocab_size
-        # self.peft_config = dict(r=16,
-        #                 lora_alpha=64,
-        #                 target_modules=["linear_1"],
-        #                 task_type="CAUSAL_LM",
-        #                 lora_dropout=0.05)
 
 
 class DummyForwardOutput:
@@ -243,7 +223,9 @@
 
 
 class DummyVLLM:
-    def __init__(self, *args, **kwargs): ...
+    def __init__(self, *args, **kwargs):
+        self.llm_engine = MagicMock()
+        self.llm_engine.model_executor = MagicMock()
 
     def generate(self, prompts, *args, **kwargs):
         """
@@ -291,15 +273,12 @@
         """Reset the prefix cache - dummy implementation"""
         pass
 
-<<<<<<< HEAD
     def sleep(self, *args, **kwargs):
         pass
 
     def wake_up(self, *args, **kwargs):
         pass
 
-=======
->>>>>>> b34151b5
 
 def cleanup_vllm_instances():
     """Clean up vLLM LLM instances and engines"""
@@ -463,10 +442,7 @@
         pretrained_model_name_or_path,
         reduce_memory_peak,
         micro_batch_size_per_gpu,
-<<<<<<< HEAD
         sleep_mode=False,
-=======
->>>>>>> b34151b5
     ):
         gc.collect()
         torch.cuda.empty_cache()
@@ -483,13 +459,10 @@
         )
         if use_vllm:
             lora_config = None
-<<<<<<< HEAD
             vllm_config = VLLMConfig(
                 gpu_memory_utilization=0.05, max_num_seqs=1, sleep_mode=sleep_mode
             )
-=======
-            vllm_config = VLLMConfig(gpu_memory_utilization=0.05, max_num_seqs=1)
->>>>>>> b34151b5
+
             actor = model_factory(pretrained_model_name_or_path)
         else:
 
@@ -547,19 +520,6 @@
         return grpo
 
     return generate_grpo
-    #     yield grpo
-    # try:
-    #     if accelerator is not None:
-    #         AcceleratorState._reset_state(True)
-    #         grpo.clean_up()
-    # finally:
-    #     del accelerator
-    #     del actor
-    #     del grpo
-
-    #     gc.collect()
-    #     torch.cuda.empty_cache()
-    #     torch.cuda.synchronize()
 
 
 @pytest.mark.parametrize("config", [deepspeed_config_stage_2])
@@ -820,10 +780,7 @@
         }
         for _ in range(data_batch_size)
     ]
-<<<<<<< HEAD
-=======
-
->>>>>>> b34151b5
+
     completion_ids, _ = grpo.get_action(states, training)
     group_size = 1 if not training else group_size
     for ids in completion_ids:
@@ -831,7 +788,6 @@
         assert ids.shape[1] <= max_tokens + input_size
     if grpo.accelerator is None:
         assert not grpo.actor.training
-<<<<<<< HEAD
     grpo.clean_up()
     AcceleratorState._reset_state(True)
 
@@ -884,6 +840,8 @@
     mock_instance.sleep = MagicMock()
     mock_instance.wake_up = MagicMock()
     mock_instance.shutdown = MagicMock()
+    mock_instance.llm_engine = MagicMock()
+    mock_instance.llm_engine.model_executor = MagicMock()
 
     # Make LLM() constructor return mock instance
     MockLLM.return_value = mock_instance
@@ -917,18 +875,12 @@
     mock_instance.sleep.assert_called()
     mock_instance.wake_up.assert_called()
     grpo.clean_up()
-=======
->>>>>>> b34151b5
     AcceleratorState._reset_state(True)
 
 
 @pytest.mark.parametrize("config", [deepspeed_config_stage_2])
 @pytest.mark.parametrize("use_deepspeed_optimizer", [True])
-<<<<<<< HEAD
-@pytest.mark.parametrize("use_separate_reference_adapter", [True])
-=======
 @pytest.mark.parametrize("use_separate_reference_adapter", [True, False])
->>>>>>> b34151b5
 @pytest.mark.parametrize("vocab_size", [1000])
 @pytest.mark.parametrize("input_size", [10])
 @pytest.mark.parametrize("max_tokens", [20])
@@ -993,12 +945,9 @@
         )
         new_grpo.load_checkpoint(tmpdir)
 
-<<<<<<< HEAD
-=======
         assert isinstance(new_grpo.actor, DeepSpeedEngine)
         assert isinstance(new_grpo.actor.base_model, (PeftModel, LoraModel))
 
->>>>>>> b34151b5
         for attr in EvolvableAlgorithm.inspect_attributes(grpo):
             if not attr.startswith("_") and not attr.startswith("__"):
                 if attr == "rng":
@@ -1177,7 +1126,6 @@
         assert grpo.use_vllm
         assert isinstance(grpo.vllm_config, VLLMConfig)
         assert isinstance(grpo.llm, LLM)
-<<<<<<< HEAD
     AcceleratorState._reset_state(True)
 
 
@@ -1300,8 +1248,6 @@
             accelerator=accelerator,
             use_separate_reference_adapter=use_separate_reference_adapter,
         )
-=======
->>>>>>> b34151b5
     AcceleratorState._reset_state(True)
 
 
@@ -1316,131 +1262,6 @@
 @pytest.mark.parametrize("max_tokens", [20])
 @pytest.mark.parametrize("group_size", [5])
 @pytest.mark.parametrize("use_separate_reference_adapter", [True])
-<<<<<<< HEAD
-=======
-@pytest.mark.parametrize(
-    "reduce_memory_peak, micro_batch_size_per_gpu", [(True, None), (False, 2)]
-)
-def test_init_grpo_vllm_with_tp_gt_one(
-    accelerator_factory,
-    model_factory,
-    vocab_size,
-    input_size,
-    max_tokens,
-    group_size,
-    use_separate_reference_adapter,
-    use_vllm,
-    pretrained_model_name_or_path,
-    use_deepspeed_optimizer,
-    config,
-    reduce_memory_peak,
-    micro_batch_size_per_gpu,
-):
-    accelerator = accelerator_factory(use_deepspeed_optimizer, config)
-    with patch.object(
-        torch.distributed,
-        "new_subgroups_by_enumeration",
-        return_value=("tp_group_calculated", None),
-    ), patch(
-        "accelerate.Accelerator.num_processes",
-        new_callable=PropertyMock,
-        return_value=2,
-    ), patch.object(
-        vllm.LLM, "__init__", return_value=None
-    ):
-        grpo = GRPO(
-            gym.spaces.Box(low=0, high=vocab_size - 1, shape=(1,)),
-            gym.spaces.Box(low=0, high=vocab_size - 1),
-            actor_network=model_factory(pretrained_model_name_or_path),
-            pad_token_id=vocab_size - 1,
-            pad_token="<pad>",
-            device="cuda" if torch.cuda.is_available() else "cpu",
-            group_size=group_size,
-            cosine_lr_schedule_config=(
-                None
-                if accelerator is not None
-                else CosineLRScheduleConfig(num_epochs=10, warmup_proportion=0.05)
-            ),
-            use_vllm=use_vllm,
-            vllm_config=VLLMConfig(
-                gpu_memory_utilization=0.05, tensor_parallel_size=2, max_num_seqs=1
-            ),
-            accelerator=accelerator,
-            use_separate_reference_adapter=use_separate_reference_adapter,
-        )
-        assert grpo.tp_group == "tp_group_calculated"
-    AcceleratorState._reset_state(True)
-
-
-@pytest.mark.parametrize("config", [deepspeed_config_stage_2])
-@pytest.mark.parametrize("use_deepspeed_optimizer", [False])
-@pytest.mark.parametrize("use_vllm", [True])
-@pytest.mark.parametrize(
-    "pretrained_model_name_or_path", ["trl-internal-testing/tiny-Qwen2ForCausalLM-2.5"]
-)
-@pytest.mark.parametrize("vocab_size", [1000])
-@pytest.mark.parametrize("input_size", [10])
-@pytest.mark.parametrize("max_tokens", [20])
-@pytest.mark.parametrize("group_size", [5])
-@pytest.mark.parametrize("use_separate_reference_adapter", [True])
-@pytest.mark.parametrize("reduce_memory_peak", [True])
-@pytest.mark.parametrize("micro_batch_size_per_gpu", [None])
-def test_init_grpo_vllm_tp_value_error(
-    accelerator_factory,
-    model_factory,
-    vocab_size,
-    input_size,
-    max_tokens,
-    group_size,
-    use_separate_reference_adapter,
-    use_vllm,
-    pretrained_model_name_or_path,
-    use_deepspeed_optimizer,
-    config,
-    reduce_memory_peak,
-    micro_batch_size_per_gpu,
-):
-    accelerator = accelerator_factory(use_deepspeed_optimizer, config)
-    with patch.object(
-        torch.distributed,
-        "new_subgroups_by_enumeration",
-        return_value=("tp_group_calculated", None),
-    ), patch.object(vllm.LLM, "__init__", return_value=None), pytest.raises(ValueError):
-        GRPO(
-            gym.spaces.Box(low=0, high=vocab_size - 1, shape=(1,)),
-            gym.spaces.Box(low=0, high=vocab_size - 1),
-            actor_network=model_factory(pretrained_model_name_or_path),
-            pad_token_id=vocab_size - 1,
-            pad_token="<pad>",
-            device="cuda" if torch.cuda.is_available() else "cpu",
-            group_size=group_size,
-            cosine_lr_schedule_config=(
-                None
-                if accelerator is not None
-                else CosineLRScheduleConfig(num_epochs=10, warmup_proportion=0.05)
-            ),
-            use_vllm=use_vllm,
-            vllm_config=VLLMConfig(
-                gpu_memory_utilization=0.05, tensor_parallel_size=2, max_num_seqs=1
-            ),
-            accelerator=accelerator,
-            use_separate_reference_adapter=use_separate_reference_adapter,
-        )
-    AcceleratorState._reset_state(True)
-
-
-@pytest.mark.parametrize("config", [deepspeed_config_stage_2])
-@pytest.mark.parametrize("use_deepspeed_optimizer", [False])
-@pytest.mark.parametrize("use_vllm", [True])
-@pytest.mark.parametrize(
-    "pretrained_model_name_or_path", ["trl-internal-testing/tiny-Qwen2ForCausalLM-2.5"]
-)
-@pytest.mark.parametrize("vocab_size", [1000])
-@pytest.mark.parametrize("input_size", [10])
-@pytest.mark.parametrize("max_tokens", [20])
-@pytest.mark.parametrize("group_size", [5])
-@pytest.mark.parametrize("use_separate_reference_adapter", [True])
->>>>>>> b34151b5
 @pytest.mark.parametrize("reduce_memory_peak", [True])
 @pytest.mark.parametrize("micro_batch_size_per_gpu", [None])
 def test_init_grpo_vllm_tp_warning(
@@ -1715,7 +1536,6 @@
     accelerator_factory, config, use_deepspeed_optimizer, use_separate_reference_adapter
 ):
     accelerator = accelerator_factory(use_deepspeed_optimizer, config)
-<<<<<<< HEAD
     with pytest.warns(UserWarning):
         gc.collect()
         vocab_size = 1000
@@ -1770,9 +1590,6 @@
 ):
     accelerator = accelerator_factory(use_deepspeed_optimizer, config)
     with pytest.warns(UserWarning):
-=======
-    with pytest.raises(NotImplementedError):
->>>>>>> b34151b5
         gc.collect()
         vocab_size = 1000
         input_size = 10
@@ -1824,11 +1641,7 @@
 @pytest.mark.parametrize("config", [deepspeed_config_stage_2])
 @pytest.mark.parametrize("use_deepspeed_optimizer", [False])
 @pytest.mark.parametrize("use_separate_reference_adapter", [False, True])
-<<<<<<< HEAD
 def test_init_grpo_max_grad_norm_warning(
-=======
-def test_init_grpo_lr_warning(
->>>>>>> b34151b5
     accelerator_factory, config, use_deepspeed_optimizer, use_separate_reference_adapter
 ):
     accelerator = accelerator_factory(use_deepspeed_optimizer, config)
@@ -1881,17 +1694,10 @@
     AcceleratorState._reset_state(True)
 
 
-<<<<<<< HEAD
 @pytest.mark.parametrize("config", [deepspeed_config_stage_1_with_scheduler])
 @pytest.mark.parametrize("use_deepspeed_optimizer", [True])
 @pytest.mark.parametrize("use_separate_reference_adapter", [False, True])
 def test_init_grpo_scheduler_warning(
-=======
-@pytest.mark.parametrize("config", [deepspeed_config_stage_2])
-@pytest.mark.parametrize("use_deepspeed_optimizer", [False])
-@pytest.mark.parametrize("use_separate_reference_adapter", [False, True])
-def test_init_grpo_max_grad_norm_warning(
->>>>>>> b34151b5
     accelerator_factory, config, use_deepspeed_optimizer, use_separate_reference_adapter
 ):
     accelerator = accelerator_factory(use_deepspeed_optimizer, config)
@@ -1941,7 +1747,6 @@
     AcceleratorState._reset_state(True)
 
 
-<<<<<<< HEAD
 @pytest.mark.parametrize("config", [deepspeed_config_stage_2])
 @pytest.mark.parametrize("use_deepspeed_optimizer", [False])
 @pytest.mark.parametrize("use_separate_reference_adapter", [False])
@@ -1957,16 +1762,6 @@
 ):
     accelerator = accelerator_factory(use_deepspeed_optimizer, config)
     with pytest.raises(ValueError) as e:
-=======
-@pytest.mark.parametrize("config", [deepspeed_config_stage_1_with_scheduler])
-@pytest.mark.parametrize("use_deepspeed_optimizer", [True])
-@pytest.mark.parametrize("use_separate_reference_adapter", [False, True])
-def test_init_grpo_scheduler_warning(
-    accelerator_factory, config, use_deepspeed_optimizer, use_separate_reference_adapter
-):
-    accelerator = accelerator_factory(use_deepspeed_optimizer, config)
-    with pytest.warns(UserWarning):
->>>>>>> b34151b5
         gc.collect()
         vocab_size = 1000
         input_size = 10
@@ -2006,15 +1801,12 @@
             max_grad_norm=0.1,
             accelerator=accelerator,
             use_separate_reference_adapter=use_separate_reference_adapter,
-<<<<<<< HEAD
             micro_batch_size_per_gpu=micro_batch_size_per_gpu,
             reduce_memory_peak=reduce_memory_peak,
         )
         assert (
             "Cannot specify micro_batch_size_per_gpu when reduce_memory_peak is True."
             in str(e.value)
-=======
->>>>>>> b34151b5
         )
         gc.collect()
         torch.cuda.empty_cache()
@@ -2024,26 +1816,17 @@
 @pytest.mark.parametrize("config", [deepspeed_config_stage_2])
 @pytest.mark.parametrize("use_deepspeed_optimizer", [False])
 @pytest.mark.parametrize("use_separate_reference_adapter", [False])
-<<<<<<< HEAD
 @pytest.mark.parametrize("micro_batch_size_per_gpu", [7])
 @pytest.mark.parametrize("reduce_memory_peak", [False])
 @pytest.mark.parametrize("batch_size", [16])
 def test_init_grpo_micro_batch_size_per_gpu_division_error(
-=======
-@pytest.mark.parametrize("micro_batch_size_per_gpu", [2])
-@pytest.mark.parametrize("reduce_memory_peak", [True])
-def test_init_grpo_micro_batch_size_per_gpu_value_error(
->>>>>>> b34151b5
     accelerator_factory,
     config,
     use_deepspeed_optimizer,
     use_separate_reference_adapter,
     micro_batch_size_per_gpu,
     reduce_memory_peak,
-<<<<<<< HEAD
     batch_size,
-=======
->>>>>>> b34151b5
 ):
     accelerator = accelerator_factory(use_deepspeed_optimizer, config)
     with pytest.raises(ValueError) as e:
@@ -2083,17 +1866,13 @@
             cosine_lr_schedule_config=CosineLRScheduleConfig(
                 num_epochs=10, warmup_proportion=0.05
             ),
-<<<<<<< HEAD
             batch_size=batch_size,
-=======
->>>>>>> b34151b5
             max_grad_norm=0.1,
             accelerator=accelerator,
             use_separate_reference_adapter=use_separate_reference_adapter,
             micro_batch_size_per_gpu=micro_batch_size_per_gpu,
             reduce_memory_peak=reduce_memory_peak,
         )
-<<<<<<< HEAD
     assert (
         f"When specifying micro_batch_size_per_gpu, batch_size ({batch_size}) must be divisible by the product of the number of processes ({accelerator.num_processes}) and micro_batch_size_per_gpu ({micro_batch_size_per_gpu})."
         in str(e.value)
@@ -2208,198 +1987,11 @@
         if grpo.accelerator is None:
             assert not grpo.actor.training
     grpo.clean_up()
-=======
-        assert (
-            "Cannot specify micro_batch_size_per_gpu when reduce_memory_peak is True."
-            in str(e.value)
-        )
-        gc.collect()
-        torch.cuda.empty_cache()
->>>>>>> b34151b5
     AcceleratorState._reset_state(True)
 
 
 @pytest.mark.parametrize("config", [deepspeed_config_stage_2])
 @pytest.mark.parametrize("use_deepspeed_optimizer", [False])
-<<<<<<< HEAD
-=======
-@pytest.mark.parametrize("use_separate_reference_adapter", [False])
-@pytest.mark.parametrize("micro_batch_size_per_gpu", [7])
-@pytest.mark.parametrize("reduce_memory_peak", [False])
-@pytest.mark.parametrize("batch_size", [16])
-def test_init_grpo_micro_batch_size_per_gpu_division_error(
-    accelerator_factory,
-    config,
-    use_deepspeed_optimizer,
-    use_separate_reference_adapter,
-    micro_batch_size_per_gpu,
-    reduce_memory_peak,
-    batch_size,
-):
-    accelerator = accelerator_factory(use_deepspeed_optimizer, config)
-    with pytest.raises(ValueError) as e:
-        gc.collect()
-        vocab_size = 1000
-        input_size = 10
-        max_tokens = 20
-        group_size = 5
-        observation_space = gym.spaces.Box(low=0, high=vocab_size - 1, shape=(1,))
-        action_space = gym.spaces.Box(
-            low=0,
-            high=vocab_size - 1,
-            shape=(20,),
-        )
-        lora_config = LoraConfig(
-            r=16,
-            lora_alpha=64,
-            target_modules=["linear_1"],
-            task_type="CAUSAL_LM",
-            lora_dropout=0.05,
-        )
-        GRPO(
-            observation_space,
-            action_space,
-            actor_network=create_module(
-                input_size=input_size,
-                max_tokens=max_tokens,
-                vocab_size=vocab_size,
-                device="cuda" if torch.cuda.is_available() else "cpu",
-            ),
-            lr=0.1,
-            pad_token_id=vocab_size - 1,
-            pad_token="<pad>",
-            device="cuda" if torch.cuda.is_available() else "cpu",
-            group_size=group_size,
-            lora_config=lora_config,
-            cosine_lr_schedule_config=CosineLRScheduleConfig(
-                num_epochs=10, warmup_proportion=0.05
-            ),
-            batch_size=batch_size,
-            max_grad_norm=0.1,
-            accelerator=accelerator,
-            use_separate_reference_adapter=use_separate_reference_adapter,
-            micro_batch_size_per_gpu=micro_batch_size_per_gpu,
-            reduce_memory_peak=reduce_memory_peak,
-        )
-    assert (
-        f"When specifying micro_batch_size_per_gpu, batch_size ({batch_size}) must be divisible by the product of the number of processes ({accelerator.num_processes}) and micro_batch_size_per_gpu ({micro_batch_size_per_gpu})."
-        in str(e.value)
-    )
-    gc.collect()
-    torch.cuda.empty_cache()
-    AcceleratorState._reset_state(True)
-
-
-@pytest.mark.parametrize("config", [deepspeed_config_stage_2])
-@pytest.mark.parametrize("use_deepspeed_optimizer", [False])
-@pytest.mark.parametrize("use_separate_reference_adapter", [True])
-@pytest.mark.parametrize("vocab_size", [1000])
-@pytest.mark.parametrize("input_size", [10])
-@pytest.mark.parametrize("max_tokens", [20])
-@pytest.mark.parametrize("group_size", [5])
-@pytest.mark.parametrize(
-    "use_vllm, pretrained_model_name_or_path", [(True, "facebook/opt-125m")]
-)
-@pytest.mark.parametrize("training", [True, False])
-@pytest.mark.parametrize("data_batch_size", [8])
-@pytest.mark.parametrize("tensor_parallel_size", [1, 2])
-def test_get_action_grpo_vllm(
-    accelerator_factory,
-    model_factory,
-    config,
-    use_deepspeed_optimizer,
-    use_separate_reference_adapter,
-    vocab_size,
-    input_size,
-    max_tokens,
-    group_size,
-    use_vllm,
-    training,
-    data_batch_size,
-    pretrained_model_name_or_path,
-    tensor_parallel_size,
-):
-
-    def mock_all_gather_object(gathered_prompts_ids, prompts_ids, group):
-        for idx, _ in enumerate(gathered_prompts_ids):
-            gathered_prompts_ids[idx] = prompts_ids
-
-    accelerator = accelerator_factory(use_deepspeed_optimizer, config)
-
-    with patch("agilerl.algorithms.grpo.LLM", DummyVLLM), patch.object(
-        torch.distributed,
-        "new_subgroups_by_enumeration",
-        return_value=("tp_group_calculated", None),
-    ), patch(
-        "accelerate.Accelerator.num_processes",
-        new_callable=PropertyMock,
-        return_value=2,
-    ), patch(
-        "accelerate.Accelerator.num_processes",
-        new_callable=PropertyMock,
-        return_value=2,
-    ), patch.object(
-        torch.distributed,
-        "new_subgroups_by_enumeration",
-        return_value=("tp_group_calculated", None),
-    ), patch(
-        "accelerate.Accelerator.num_processes",
-        new_callable=PropertyMock,
-        return_value=2,
-    ), patch(
-        "agilerl.algorithms.grpo.GRPO._move_model_to_vllm", return_value=None
-    ), patch.object(
-        torch.distributed, "all_gather_object", side_effect=mock_all_gather_object
-    ), patch.object(
-        torch.distributed, "get_rank", return_value=0
-    ):
-
-        grpo = GRPO(
-            gym.spaces.Box(low=0, high=vocab_size - 1, shape=(1,)),
-            gym.spaces.Box(low=0, high=vocab_size - 1),
-            actor_network=model_factory(pretrained_model_name_or_path),
-            lr=0.1,
-            pad_token_id=vocab_size - 1,
-            pad_token="<pad>",
-            device="cuda" if torch.cuda.is_available() else "cpu",
-            group_size=group_size,
-            cosine_lr_schedule_config=CosineLRScheduleConfig(
-                num_epochs=10, warmup_proportion=0.05
-            ),
-            use_vllm=use_vllm,
-            vllm_config=VLLMConfig(
-                gpu_memory_utilization=0.05, tensor_parallel_size=tensor_parallel_size
-            ),
-            max_grad_norm=0.1,
-            accelerator=accelerator,
-            use_separate_reference_adapter=use_separate_reference_adapter,
-        )
-        tokenizer = AutoTokenizer.from_pretrained(grpo.pretrained_model_name_or_path)
-        input_text = "Write me a short story about a cat."
-        tokenized_input = torch.tensor(
-            tokenizer.encode(input_text), device=grpo.device
-        ).unsqueeze(0)
-        states = [
-            {
-                "input_ids": tokenized_input,
-                "attention_mask": torch.ones_like(tokenized_input, device=grpo.device),
-                "text": input_text,
-            }
-            for _ in range(data_batch_size)
-        ]
-        completion_ids, _ = grpo.get_action(states, training)
-        group_size = 1 if not training else group_size
-        for ids in completion_ids:
-            assert ids.shape[0] == group_size
-            assert ids.shape[1] <= max_tokens + input_size
-        if grpo.accelerator is None:
-            assert not grpo.actor.training
-    AcceleratorState._reset_state(True)
-
-
-@pytest.mark.parametrize("config", [deepspeed_config_stage_2])
-@pytest.mark.parametrize("use_deepspeed_optimizer", [False])
->>>>>>> b34151b5
 @pytest.mark.parametrize("use_separate_reference_adapter", [False, True])
 @pytest.mark.parametrize("vocab_size", [1000])
 @pytest.mark.parametrize("input_size", [10])
@@ -2734,7 +2326,6 @@
 @pytest.mark.parametrize(
     "use_vllm, pretrained_model_name_or_path, reduce_memory_peak",
     [(False, None, False)],
-<<<<<<< HEAD
 )
 @pytest.mark.parametrize("batch_size", [1])
 @pytest.mark.parametrize("micro_batch_size_per_gpu", [None])
@@ -2789,62 +2380,6 @@
     [(False, "trl-internal-testing/tiny-Qwen2ForCausalLM-2.5")],
 )
 @pytest.mark.parametrize("batch_size", [1])
-=======
-)
-@pytest.mark.parametrize("batch_size", [1])
-@pytest.mark.parametrize("micro_batch_size_per_gpu", [None])
-def test_get_backward_pass_with_scheduler(
-    grpo_factory,
-    accelerator_factory,
-    model_factory,
-    config,
-    use_deepspeed_optimizer,
-    use_separate_reference_adapter,
-    vocab_size,
-    input_size,
-    max_tokens,
-    group_size,
-    use_vllm,
-    pretrained_model_name_or_path,
-    batch_size,
-    reduce_memory_peak,
-    micro_batch_size_per_gpu,
-):
-    grpo = grpo_factory(
-        accelerator_factory,
-        model_factory,
-        config,
-        use_deepspeed_optimizer,
-        vocab_size,
-        input_size,
-        max_tokens,
-        group_size,
-        use_separate_reference_adapter,
-        use_vllm,
-        pretrained_model_name_or_path,
-        reduce_memory_peak,
-        micro_batch_size_per_gpu,
-    )
-    ids = torch.randint(0, vocab_size, (batch_size, input_size + max_tokens)).to(
-        grpo.device
-    )
-    loss = grpo.actor.forward(ids).logits.mean()
-    grpo._backward_pass(loss)
-
-
-@pytest.mark.parametrize("config", [deepspeed_config_stage_2])
-@pytest.mark.parametrize("use_deepspeed_optimizer", [False])
-@pytest.mark.parametrize("use_separate_reference_adapter", [False, True])
-@pytest.mark.parametrize("vocab_size", [1000])
-@pytest.mark.parametrize("input_size", [10])
-@pytest.mark.parametrize("max_tokens", [20])
-@pytest.mark.parametrize("group_size", [5])
-@pytest.mark.parametrize(
-    "use_vllm, pretrained_model_name_or_path",
-    [(False, "trl-internal-testing/tiny-Qwen2ForCausalLM-2.5")],
-)
-@pytest.mark.parametrize("batch_size", [1])
->>>>>>> b34151b5
 @pytest.mark.parametrize("reduce_memory_peak", [True])
 @pytest.mark.parametrize("micro_batch_size_per_gpu", [None])
 def test_grpo_value_error_with_nan_loss(
@@ -2988,19 +2523,9 @@
                     for (name, param), (new_name, new_param) in zip(
                         grpo.actor.named_parameters(), new_grpo.actor.named_parameters()
                     ):
-<<<<<<< HEAD
                         assert torch.allclose(
                             param, new_param
                         ), f"Parameter {name} is not equal (new_name: {new_name})"
-=======
-                        print(
-                            "USE SEPARATE REFERENCE ADAPTER",
-                            use_separate_reference_adapter,
-                        )
-                        print("use deepspeed optimizer", use_deepspeed_optimizer)
-                        print("PARAMT TYPE", param.dtype, new_param.dtype)
-                        assert torch.allclose(param, new_param)
->>>>>>> b34151b5
                 elif attr == "optimizer":
                     for param, new_param in zip(
                         grpo.optimizer.parameters(), new_grpo.optimizer.parameters()
@@ -3085,7 +2610,6 @@
 @pytest.mark.parametrize(
     "use_vllm, pretrained_model_name_or_path",
     [(False, "trl-internal-testing/tiny-Qwen2ForCausalLM-2.5")],
-<<<<<<< HEAD
 )
 @pytest.mark.parametrize("reduce_memory_peak", [True])
 @pytest.mark.parametrize("micro_batch_size_per_gpu", [None])
@@ -3206,12 +2730,6 @@
 @pytest.mark.parametrize("reduce_memory_peak", [True])
 @pytest.mark.parametrize("micro_batch_size_per_gpu", [None])
 def test_grpo_save_load_distributed_actor_vllm(
-=======
-)
-@pytest.mark.parametrize("reduce_memory_peak", [True])
-@pytest.mark.parametrize("micro_batch_size_per_gpu", [None])
-def test_grpo_save_load_distributed_actor(
->>>>>>> b34151b5
     grpo_factory,
     accelerator_factory,
     model_factory,
@@ -3312,130 +2830,6 @@
     AcceleratorState._reset_state(True)
 
 
-<<<<<<< HEAD
-@pytest.mark.parametrize("config", [deepspeed_config_stage_2, deepspeed_config_stage_1])
-@pytest.mark.parametrize("use_deepspeed_optimizer", [False, True])
-@pytest.mark.parametrize("use_separate_reference_adapter", [False, True])
-=======
-@pytest.mark.skip(
-    reason="This line adds no additional coverage, methods not dependent on vllm."
-)
-@pytest.mark.parametrize("config", [deepspeed_config_stage_2])
-@pytest.mark.parametrize("use_deepspeed_optimizer", [True])
-@pytest.mark.parametrize("use_separate_reference_adapter", [True])
->>>>>>> b34151b5
-@pytest.mark.parametrize("vocab_size", [1000])
-@pytest.mark.parametrize("input_size", [10])
-@pytest.mark.parametrize("max_tokens", [20])
-@pytest.mark.parametrize("group_size", [5])
-@pytest.mark.parametrize(
-<<<<<<< HEAD
-=======
-    "use_vllm, pretrained_model_name_or_path", [(True, "facebook/opt-125m")]
-)
-@pytest.mark.parametrize("reduce_memory_peak", [True])
-@pytest.mark.parametrize("micro_batch_size_per_gpu", [None])
-def test_grpo_save_load_distributed_actor_vllm(
-    grpo_factory,
-    accelerator_factory,
-    model_factory,
-    config,
-    use_deepspeed_optimizer,
-    use_separate_reference_adapter,
-    vocab_size,
-    input_size,
-    max_tokens,
-    group_size,
-    use_vllm,
-    pretrained_model_name_or_path,
-    tmpdir,
-    reduce_memory_peak,
-    micro_batch_size_per_gpu,
-):
-    grpo = grpo_factory(
-        accelerator_factory,
-        model_factory,
-        config,
-        use_deepspeed_optimizer,
-        vocab_size,
-        input_size,
-        max_tokens,
-        group_size,
-        use_separate_reference_adapter,
-        use_vllm,
-        pretrained_model_name_or_path,
-        reduce_memory_peak,
-        micro_batch_size_per_gpu,
-    )
-    accelerator = accelerator_factory(use_deepspeed_optimizer, config)
-    checkpoint_path = Path(tmpdir) / "checkpoint.pth"
-    grpo._save_distributed_actor(checkpoint_path)
-    grpo_optim_state_dict = (
-        grpo.actor.optimizer.state_dict()
-        if use_deepspeed_optimizer
-        else grpo.optimizer.state_dict()
-    )
-    grpo_optim_state_dict.pop("loss_scaler", None)
-    new_grpo = GRPO(
-        gym.spaces.Box(low=0, high=vocab_size - 1, shape=(1,)),
-        gym.spaces.Box(low=0, high=vocab_size - 1),
-        actor_network=model_factory(pretrained_model_name_or_path),
-        pad_token_id=vocab_size - 1,
-        pad_token="<pad>",
-        device="cuda" if torch.cuda.is_available() else "cpu",
-        group_size=group_size,
-        lora_config=LoraConfig(
-            r=16,
-            lora_alpha=64,
-            target_modules=[
-                "q_proj",
-                "k_proj",
-                "v_proj",
-                "o_proj",
-                "gate_proj",
-                "up_proj",
-                "down_proj",
-            ],
-            task_type="CAUSAL_LM",
-            lora_dropout=0.05,
-        ),
-        cosine_lr_schedule_config=(
-            None
-            if accelerator is not None
-            else CosineLRScheduleConfig(num_epochs=10, warmup_proportion=0.05)
-        ),
-        accelerator=accelerator,
-        use_separate_reference_adapter=use_separate_reference_adapter,
-    )
-    new_grpo._load_distributed_actor(checkpoint_path)
-
-    if use_deepspeed_optimizer:
-        opt = grpo.actor.optimizer
-        new_opt = new_grpo.actor.optimizer
-    else:
-        opt = grpo.optimizer
-        new_opt = new_grpo.optimizer
-
-    if not use_deepspeed_optimizer and accelerator is None:
-        assert (
-            new_opt.optimizer.loss_scaler.cur_scale
-            == opt.optimizer.loss_scaler.cur_scale
-        )
-    assert new_opt.state_dict().keys() == opt.state_dict().keys()
-
-    # Check that the actor network is updated and the reference actor is not
-    for param, pre_learn_param in zip(
-        new_grpo.actor.parameters(), grpo.actor.parameters()
-    ):
-        assert torch.equal(param, pre_learn_param)
-
-    for key in new_opt.state_dict().keys():
-        if key == "loss_scaler":
-            continue
-        assert str(new_opt.state_dict()[key]) == str(grpo_optim_state_dict[key])
-    AcceleratorState._reset_state(True)
-
-
 @pytest.mark.parametrize("config", [deepspeed_config_stage_2, deepspeed_config_stage_1])
 @pytest.mark.parametrize("use_deepspeed_optimizer", [False, True])
 @pytest.mark.parametrize("use_separate_reference_adapter", [False, True])
@@ -3444,7 +2838,6 @@
 @pytest.mark.parametrize("max_tokens", [20])
 @pytest.mark.parametrize("group_size", [5])
 @pytest.mark.parametrize(
->>>>>>> b34151b5
     "use_vllm, pretrained_model_name_or_path",
     [(False, "trl-internal-testing/tiny-Qwen2ForCausalLM-2.5")],
 )
@@ -3749,15 +3142,12 @@
     assert cloned_model.peft_config[cloned_model.active_adapter] == peft_config
 
 
-<<<<<<< HEAD
-=======
 def test_clone_llm_peft_raises_error():
     with pytest.raises(ValueError) as e:
         clone_llm(1)
     assert "Invalid 'original_model' type: <class 'int'>" in str(e.value)
 
 
->>>>>>> b34151b5
 @pytest.mark.parametrize(
     "config", [None, deepspeed_config_stage_2, deepspeed_config_stage_1]
 )
@@ -3968,7 +3358,6 @@
     AcceleratorState._reset_state(True)
 
 
-<<<<<<< HEAD
 @pytest.mark.parametrize(
     "config",
     [
@@ -3987,128 +3376,6 @@
     "use_vllm, pretrained_model_name_or_path",
     [(False, "trl-internal-testing/tiny-Qwen2ForCausalLM-2.5")],
 )
-=======
-@pytest.mark.parametrize("use_deepspeed_optimizer", [False])
-@pytest.mark.parametrize("config", [None])
-def test_init_grpo_multiple_adapters(
-    accelerator_factory, config, use_deepspeed_optimizer
-):
-    """Test GRPO initialization with a PEFT model containing multiple adapters."""
-    accelerator = accelerator_factory(use_deepspeed_optimizer, config)
-    with pytest.warns(
-        UserWarning, match="AgileRL RL finetuning is only compatible with one adapter."
-    ):
-
-        # Clean up GPU memory
-        gc.collect()
-        torch.cuda.empty_cache()
-
-        # Set up test parameters
-        vocab_size = 1000
-        input_size = 10
-        max_tokens = 20
-        group_size = 5
-
-        # Create spaces
-        observation_space = gym.spaces.Box(low=0, high=vocab_size - 1, shape=(1,))
-        action_space = gym.spaces.Box(
-            low=0,
-            high=vocab_size - 1,
-            shape=(20,),
-        )
-
-        # Create base model
-        base_model = create_module(
-            input_size=input_size,
-            max_tokens=max_tokens,
-            vocab_size=vocab_size,
-            device="cuda" if torch.cuda.is_available() else "cpu",
-        )
-
-        # Create first adapter
-        lora_config_1 = LoraConfig(
-            r=16,
-            lora_alpha=64,
-            target_modules=["linear_1"],
-            task_type="CAUSAL_LM",
-            lora_dropout=0.05,
-        )
-        peft_model = get_peft_model(base_model, lora_config_1, adapter_name="adapter1")
-
-        # Add second adapter
-        lora_config_2 = LoraConfig(
-            r=8,
-            lora_alpha=32,
-            target_modules=["linear_1"],
-            task_type="CAUSAL_LM",
-            lora_dropout=0.05,
-        )
-        peft_model.add_adapter(adapter_name="adapter2", peft_config=lora_config_2)
-
-        # Initialize GRPO with the multi-adapter model
-        grpo = GRPO(
-            observation_space,
-            action_space,
-            actor_network=peft_model,
-            lr=0.1,
-            pad_token_id=vocab_size - 1,
-            pad_token="<pad>",
-            device="cuda" if torch.cuda.is_available() else "cpu",
-            group_size=group_size,
-            cosine_lr_schedule_config=(
-                None
-                if accelerator is not None
-                else CosineLRScheduleConfig(num_epochs=10, warmup_proportion=0.05)
-            ),
-            accelerator=accelerator,
-            clone=False,
-        )
-
-        # Verify that only the first adapter is used
-        assert len(grpo.actor.peft_config) == 1
-        assert "actor" in grpo.actor.peft_config
-        assert (
-            grpo.actor.peft_config["actor"].r == lora_config_1.r
-        )  # Check that first adapter's config is used
-
-        # Test that the model still functions
-        test_input = torch.randint(0, vocab_size - 1, (1, input_size))
-        test_attention_mask = torch.ones_like(test_input)
-        test_state = {"input_ids": test_input, "attention_mask": test_attention_mask}
-
-        # Test get_action
-        completion_ids, masks = grpo.get_action([test_state], training=True)
-        assert isinstance(completion_ids, list)
-        assert len(completion_ids) == 1
-        assert len(masks) == 1
-        assert masks[0].shape == (5, input_size + max_tokens - 1)
-        assert completion_ids[0].shape == (5, max_tokens + input_size)
-
-        # Clean up
-        gc.collect()
-        torch.cuda.empty_cache()
-        AcceleratorState._reset_state(True)
-
-
-@pytest.mark.parametrize(
-    "config",
-    [
-        deepspeed_config_stage_2,
-        deepspeed_config_stage_1,
-        deepspeed_config_stage_1_with_scheduler,
-    ],
-)
-@pytest.mark.parametrize("use_deepspeed_optimizer", [False, True])
-@pytest.mark.parametrize("use_separate_reference_adapter", [False, True])
-@pytest.mark.parametrize("vocab_size", [1000])
-@pytest.mark.parametrize("input_size", [10])
-@pytest.mark.parametrize("max_tokens", [20])
-@pytest.mark.parametrize("group_size", [5])
-@pytest.mark.parametrize(
-    "use_vllm, pretrained_model_name_or_path",
-    [(False, "trl-internal-testing/tiny-Qwen2ForCausalLM-2.5")],
-)
->>>>>>> b34151b5
 @pytest.mark.parametrize("reduce_memory_peak", [True])
 @pytest.mark.parametrize("micro_batch_size_per_gpu", [None])
 def test_grpo_update_lr(
