--- conflicted
+++ resolved
@@ -210,7 +210,6 @@
     )
 
 
-<<<<<<< HEAD
 @pytest.fixture(autouse=True)
 def deepspeed_env():
     import os
@@ -236,10 +235,7 @@
         torch.cuda.empty_cache()
 
 
-@pytest.fixture
-=======
 @pytest.fixture(scope="function")
->>>>>>> 08ec224e
 def accelerator(request):
     gc.collect()
     torch.cuda.empty_cache()
@@ -265,8 +261,7 @@
         accelerator.free_memory()
 
 
-<<<<<<< HEAD
-@pytest.fixture
+@pytest.fixture(scope="function")
 def grpo(request, accelerator):
     gc.collect()
     torch.cuda.empty_cache()
@@ -314,53 +309,7 @@
         use_separate_reference_adapter=set_reference_policy_adapter,
     )
     yield grpo
-=======
-@pytest.fixture(scope="function")
-def grpo(request, accelerator, monkeypatch, device):
-    gc.collect()
-    torch.cuda.empty_cache()
-    with mock.patch.dict(os.environ, clear=True):
-        env_vars = {
-            "ACCELERATE_USE_DEEPSPEED": "true",
-            "MASTER_ADDR": "localhost",
-            "MASTER_PORT": "10999",
-            "RANK": "0",
-            "LOCAL_RANK": "0",
-            "WORLD_SIZE": "1",
-        }
-        for key, value in env_vars.items():
-            monkeypatch.setenv(key, value)
-        vocab_size = request.param.get("vocab_size", 1000)
-        input_size = request.param.get("input_size", 10)
-        max_tokens = request.param.get("max_tokens", 20)
-        group_size = request.param.get("group_size", 5)
-        observation_space = gym.spaces.Box(low=0, high=vocab_size - 1, shape=(1,))
-        action_space = gym.spaces.Box(
-            low=0,
-            high=vocab_size - 1,
-            shape=(20,),
-        )
-        grpo = GRPO(
-            observation_space,
-            action_space,
-            actor_network=create_module(
-                input_size=input_size,
-                max_tokens=max_tokens,
-                vocab_size=vocab_size,
-                device=device,
-            ),
-            lr=0.1,
-            pad_token_id=vocab_size - 1,
-            device=device,
-            group_size=group_size,
-            cosine_lr_schedule_config=CosineLRScheduleConfig(
-                num_epochs=10, warmup_proportion=0.05
-            ),
-            accelerator=accelerator,
-        )
-        yield grpo
-        del grpo
->>>>>>> 08ec224e
+    del grpo
 
 
 @pytest.mark.parametrize(
@@ -1975,16 +1924,7 @@
     for key in new_opt.state_dict().keys():
         if key == "loss_scaler":
             continue
-<<<<<<< HEAD
         assert str(new_opt.state_dict()[key]) == str(grpo_optim_state_dict[key])
-=======
-
-        if isinstance(grpo_optim_state_dict[key], torch.Tensor):
-            assert torch.allclose(
-                new_grpo.optimizer.state_dict()[key], grpo_optim_state_dict[key]
-            )
-
->>>>>>> 08ec224e
     AcceleratorState._reset_state(True)
 
 
