--- conflicted
+++ resolved
@@ -509,13 +509,9 @@
     grpo, vocab_size, input_size, max_tokens, group_size, batch_size, use_accelerator
 ):
     env = DummyHuggingFaceEnv(vocab_size, input_size, batch_size)
-<<<<<<< HEAD
     fitnesses = grpo.test(env)
     assert isinstance(fitnesses, torch.Tensor)
-=======
-    mean_fit = grpo.test(env)
-    assert isinstance(mean_fit, float)
->>>>>>> 93e6fac3
+
 
 
 @pytest.mark.parametrize("vocab_size", [1000])
@@ -554,10 +550,8 @@
     grpo, vocab_size, input_size, max_tokens, group_size, batch_size, use_accelerator
 ):
     with pytest.raises(NotImplementedError):
-<<<<<<< HEAD
         grpo.save_checkpoint("path")
-
-
+        
 @pytest.mark.parametrize("vocab_size", [1000])
 @pytest.mark.parametrize("input_size", [10])
 @pytest.mark.parametrize("max_tokens", [20])
@@ -797,7 +791,4 @@
     assert new_grpo.generation_config == grpo.generation_config
     assert new_grpo.cosine_lr_schedule_config == grpo.cosine_lr_schedule_config
     assert new_grpo.wrap == grpo.wrap
-    assert new_grpo.device == grpo.device
-=======
-        grpo.save_checkpoint("path")
->>>>>>> 93e6fac3
+    assert new_grpo.device == grpo.device