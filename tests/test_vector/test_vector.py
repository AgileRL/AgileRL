"""Tests for pz_async_vec_env.py and pz_vec_env.py"""

import multiprocessing as mp
import os
import signal
import time
from multiprocessing import Process
from multiprocessing.sharedctypes import SynchronizedArray
from unittest.mock import patch

import gymnasium as gym
import gymnasium.spaces as spaces
import numpy as np
import pytest
from gymnasium.error import (
    AlreadyPendingCallError,
    ClosedEnvironmentError,
    NoAsyncCallError,
)
from gymnasium.spaces import Box, Discrete, MultiDiscrete
from gymnasium.vector.utils import CloudpickleWrapper
from pettingzoo import ParallelEnv
from pettingzoo.mpe import simple_speaker_listener_v4
from pettingzoo.sisl import pursuit_v4

from agilerl.vector.pz_async_vec_env import (  # PettingZooExperienceSpec,; SharedMemory,
    AsyncPettingZooVecEnv,
    AsyncState,
    Observations,
    _async_worker,
    get_placeholder_value,
    write_to_shared_memory,
)
from agilerl.vector.pz_vec_env import PettingZooVecEnv
from tests.pz_vector_test_utils import GenericTestEnv, term_env


class DummyRecv:
    def __init__(self, cmd, data):
        self.call_count = 0
        self.cmd = cmd
        self.data = data

    def __call__(self, *args, **kwargs):
        self.call_count += 1
        if self.call_count > 1:
            return "close", None
        else:
            return self.cmd, self.data


def actions_to_list_helper(actions):
    passed_actions_list = [[] for _ in list(actions.values())[0]]
    for env_idx, _ in enumerate(list(actions.values())[0]):
        for possible_agent in actions.keys():
            passed_actions_list[env_idx].append(actions[possible_agent][env_idx])

    return passed_actions_list


# @pytest.fixture
# def pz_experience_spec():
#     return PettingZooExperienceSpec(8)


@pytest.fixture(autouse=True)
def clean_process_fixture():
    """Fixture to ensure processes are cleaned up between tests"""
    # Before each test
    yield
    # After each test - forcibly terminate any stray processes
    for p in mp.active_children():
        p.terminate()
        p.join(timeout=1.0)


@pytest.mark.parametrize(
    "env_fns", [[lambda: simple_speaker_listener_v4.parallel_env() for _ in range(8)]]
)
def test_create_async_pz_vector_env(env_fns):
    env = AsyncPettingZooVecEnv(env_fns)
    assert env.single_action_space
    assert env.action_space
    assert env.single_observation_space
    assert env.observation_space
    assert env.num_envs == 8
    for val in env._obs_buffer.values():
        assert isinstance(val, SynchronizedArray)
    assert isinstance(env.observations, Observations)
    assert env.processes
    env.reset()
    env.close()


@pytest.mark.parametrize("seed", [1, None])
@pytest.mark.parametrize(
    "env_fns", [[lambda: simple_speaker_listener_v4.parallel_env() for _ in range(8)]]
)
def test_reset_async_pz_vector_env(seed, env_fns):
    env = AsyncPettingZooVecEnv(env_fns)
    agents = env.possible_agents[:]
    observations, infos = env.reset(seed=seed)
    env.close()
    for agent in agents:
        assert isinstance(env.observation_space(agent), Box)
        assert isinstance(observations[agent], np.ndarray)
        assert observations[agent].dtype == env.observation_space(agent).dtype
        assert (
            observations[agent].shape
            == (8,) + env.single_observation_space(agent).shape
        )
        assert observations[agent].shape == env.observation_space(agent).shape
    assert isinstance(infos, dict)
    assert set(agents).issubset(set(infos.keys()))

    try:
        env_fns = [simple_speaker_listener_v4.parallel_env for _ in range(8)]
        env = AsyncPettingZooVecEnv(env_fns)
    finally:
        env.close()
    for agent in agents:
        assert isinstance(env.observation_space(agent), Box)
        assert isinstance(observations[agent], np.ndarray)
        assert observations[agent].dtype == env.observation_space(agent).dtype
        assert (
            observations[agent].shape
            == (8,) + env.single_observation_space(agent).shape
        )
        assert observations[agent].shape == env.observation_space(agent).shape
        assert set(agents).issubset(set(infos.keys()))


@pytest.mark.parametrize(
    "env_fns",
    [
        [
            lambda: simple_speaker_listener_v4.parallel_env(render_mode="rgb_array")
            for _ in range(8)
        ]
    ],
)
def test_render_async_pz_vector_env(env_fns):
    env = AsyncPettingZooVecEnv(env_fns)
    assert env.render_mode == "rgb_array"

    env.reset()
    rendered_frames = env.render()
    assert isinstance(rendered_frames, tuple)
    assert len(rendered_frames) == env.num_envs
    assert all(isinstance(frame, np.ndarray) for frame in rendered_frames)
    env.close()


@pytest.mark.parametrize("use_single_action_space", [False, True])
@pytest.mark.parametrize(
    "env_fns",
    [
        [
            lambda: simple_speaker_listener_v4.parallel_env(continuous_actions=False)
            for _ in range(8)
        ]
    ],
)
def test_step_async_pz_vector_env(use_single_action_space, env_fns):
    try:
        env_fns = [
            lambda: simple_speaker_listener_v4.parallel_env(continuous_actions=False)
            for _ in range(8)
        ]
        env = AsyncPettingZooVecEnv(env_fns)
        env.reset()
        if use_single_action_space:
            actions = {
                agent: [env.single_action_space(agent).sample() for _ in range(8)]
                for agent in env.agents
            }
        else:
            actions = {agent: env.action_space(agent).sample() for agent in env.agents}
        observations, rewards, terminations, truncations, _ = env.step(actions)
        for agent in env.agents:
            assert isinstance(env.single_action_space(agent), Discrete)
            assert isinstance(env.action_space(agent), MultiDiscrete)
            assert isinstance(env.observation_space(agent), Box)
            assert isinstance(observations[agent], np.ndarray)
            assert observations[agent].dtype == env.observation_space(agent).dtype
            assert (
                observations[agent].shape
                == (8,) + env.single_observation_space(agent).shape
            )
            assert observations[agent].shape == env.observation_space(agent).shape
            assert isinstance(rewards[agent], np.ndarray)
            assert isinstance(rewards[agent][0], (float, np.floating))
            assert rewards[agent].ndim == 1
            assert rewards[agent].size == 8
            assert isinstance(terminations[agent], np.ndarray)
            assert terminations[agent].dtype == np.bool_
            assert terminations[agent].ndim == 1
            assert terminations[agent].size == 8
            assert isinstance(truncations[agent], np.ndarray)
            assert truncations[agent].dtype == np.bool_
            assert truncations[agent].ndim == 1
            assert truncations[agent].size == 8
        env.close()

    except Exception as e:
        env.close()
        raise e


@pytest.mark.parametrize(
    "env_fns",
    [
        [
            lambda: simple_speaker_listener_v4.parallel_env(
                render_mode="rgb_array", continuous_actions=False
            )
            for _ in range(4)
        ]
    ],
)
def test_call_async_pz_vector_env(env_fns):
    env = AsyncPettingZooVecEnv(env_fns)
    env.reset()

    images = env.call("render")
    max_num_agents = env.call("max_num_agents")
    env.close()

    assert isinstance(images, tuple)
    assert len(images) == 4
    for i in range(4):
        assert images[i].shape[-1] == 3
        assert isinstance(images[i][0], np.ndarray)

    assert isinstance(max_num_agents, tuple)
    assert len(max_num_agents) == 4
    for i in range(4):
        assert isinstance(max_num_agents[i], int)
        assert max_num_agents[i] == 2


@pytest.mark.parametrize(
    "env_fns",
    [
        [
            lambda: simple_speaker_listener_v4.parallel_env(continuous_actions=False)
            for _ in range(2)
        ]
    ],
)
def test_get_attr_async_pz_vector_env(env_fns):
    env = AsyncPettingZooVecEnv(env_fns)
    env.set_attr("test_attribute", [1, 2])
    test_attribute = env.get_attr("test_attribute")
    assert test_attribute == (1, 2)
    env.close()


@pytest.mark.parametrize(
    "env_fns",
    [
        [
            lambda: simple_speaker_listener_v4.parallel_env(continuous_actions=False)
            for _ in range(1)
        ]
    ],
)
def test_set_attr_make_values_list(env_fns):
    env = AsyncPettingZooVecEnv(env_fns)
    env.set_attr(name="test", values=1)
    assert env.call("test")[0] == 1
    env.close()


def test_env_order_preserved():
    env_fns = [
        lambda: simple_speaker_listener_v4.parallel_env(continuous_actions=False)
        for _ in range(16)
    ]
    env = AsyncPettingZooVecEnv(env_fns)
    env.reset()
    for obs_view in env.observations.obs_view.values():
        print("obs view", obs_view)
        obs_view[:] = 0
    actions = [0, 1]
    rand_env = np.random.randint(0, 16)
    env.parent_pipes[rand_env].send(("step", actions))
    env.parent_pipes[rand_env].recv()
    for agent in env.agents:
        size = int(np.prod(env.single_observation_space(agent).shape))
        assert not np.array_equal(
            env.observations.obs_view[agent][rand_env * size : (rand_env + 1) * size],
            np.zeros_like(env.single_observation_space(agent).shape),
        )
    env.close()


def raise_error_reset(self, seed=None, options=None):
    if seed == 1:
        raise ValueError("Error in reset")
    return {
        agent: self.observation_space(agent).sample() for agent in self.possible_agents
    }, {agent: {} for agent in self.possible_agents}


def raise_error_step(self, action):
    if list(action.values())[0] >= 1:
        raise ValueError(f"Error in step with {action}")

    def pz_dict(transition, agents):
        return {agent: transition for agent in self.possible_agents}

    return (
        {
            agent: self.observation_space(agent).sample()
            for agent in self.possible_agents
        },
        pz_dict(0, self.possible_agents),
        pz_dict(False, self.possible_agents),
        pz_dict(False, self.possible_agents),
        pz_dict({}, self.possible_agents),
    )


def test_async_vector_subenv_error():
    env_list = [
        lambda: GenericTestEnv(reset_func=raise_error_reset, step_func=raise_error_step)
    ]
    envs = AsyncPettingZooVecEnv(env_list * 2)

    with pytest.raises(ValueError, match="Error in reset"):
        envs.reset(seed=[1, 0])

    envs.close()
    env_list = [
        lambda: GenericTestEnv(reset_func=raise_error_reset, step_func=raise_error_step)
    ]
    envs = AsyncPettingZooVecEnv(env_list * 3)

    with pytest.raises(ValueError, match="Error in step"):
        envs.step({"agent_0": [0, 1, 2]})

    envs.close()


@pytest.mark.parametrize(
    "env_fns", [[lambda: simple_speaker_listener_v4.parallel_env() for _ in range(2)]]
)
def test_reset_async_exception(env_fns):
    env = AsyncPettingZooVecEnv(env_fns)
    env._state = AsyncState.WAITING_RESET
    with pytest.raises(AlreadyPendingCallError):
        env.reset_async()
    env.__del__()


@pytest.mark.parametrize(
    "env_fns", [[lambda: simple_speaker_listener_v4.parallel_env() for _ in range(2)]]
)
def test_reset_wait_exception(env_fns):
    env = AsyncPettingZooVecEnv(env_fns)
    with pytest.raises(NoAsyncCallError):
        env.reset_async()
        env._state = AsyncState.DEFAULT
        env.reset_wait()
    env.__del__()


@pytest.mark.parametrize(
    "env_fns", [[lambda: simple_speaker_listener_v4.parallel_env() for _ in range(2)]]
)
def test_step_async_exception(env_fns):
    env = AsyncPettingZooVecEnv(env_fns)
    env._state = AsyncState.WAITING_RESET
    with pytest.raises(AlreadyPendingCallError):
        env.step_async(actions=None)
    env.__del__()


@pytest.mark.parametrize(
    "env_fns", [[lambda: simple_speaker_listener_v4.parallel_env() for _ in range(2)]]
)
def test_step_wait_exception(env_fns):
    env = AsyncPettingZooVecEnv(env_fns)
    env._state = AsyncState.DEFAULT
    with pytest.raises(NoAsyncCallError):
        env.step_wait()
    env.__del__()


@pytest.mark.parametrize(
    "env_fns", [[lambda: simple_speaker_listener_v4.parallel_env() for _ in range(2)]]
)
def test_call_async_exception(env_fns):
    env = AsyncPettingZooVecEnv(env_fns)
    env._state = AsyncState.WAITING_CALL
    with pytest.raises(AlreadyPendingCallError):
        env.call_async("test")
    env.__del__()


@pytest.mark.parametrize(
    "env_fns", [[lambda: simple_speaker_listener_v4.parallel_env() for _ in range(2)]]
)
def test_call_wait_exception(env_fns):
    env = AsyncPettingZooVecEnv(env_fns)
    env._state = AsyncState.DEFAULT
    with pytest.raises(NoAsyncCallError):
        env.call_wait()
    env.__del__()


@pytest.mark.parametrize(
    "env_fns", [[lambda: simple_speaker_listener_v4.parallel_env() for _ in range(2)]]
)
def test_call_exception_worker(env_fns):
    env = AsyncPettingZooVecEnv(env_fns)
    with pytest.raises(ValueError):
        env.call("reset")
    env.__del__()


@pytest.mark.parametrize(
    "env_fns", [[lambda: simple_speaker_listener_v4.parallel_env() for _ in range(2)]]
)
def test_set_attr_val_error(env_fns):
    env = AsyncPettingZooVecEnv(env_fns)
    with pytest.raises(ValueError):
        env.set_attr("test", values=[1, 2, 3])
    env.__del__()


@pytest.mark.parametrize(
    "env_fns", [[lambda: simple_speaker_listener_v4.parallel_env() for _ in range(2)]]
)
def test_set_attr_exception(env_fns):
    env = AsyncPettingZooVecEnv(env_fns)
    env._state = AsyncState.WAITING_CALL
    with pytest.raises(AlreadyPendingCallError):
        env.set_attr("test", values=[1, 2])
    env.__del__()


@pytest.mark.parametrize(
    "env_fns", [[lambda: simple_speaker_listener_v4.parallel_env() for _ in range(2)]]
)
def test_close_extras_warning(env_fns):
    env = AsyncPettingZooVecEnv(
        env_fns,
    )
    env.reset_async()
    env._state = AsyncState.WAITING_RESET
    with patch.object(gym.logger, "warn") as mock_logger_warn:
        env.close_extras(timeout=None)
        mock_logger_warn.assert_called_once
    env.close()


@pytest.mark.parametrize(
    "env_fns", [[lambda: simple_speaker_listener_v4.parallel_env() for _ in range(2)]]
)
def test_close_extras_terminate(env_fns):
    env = AsyncPettingZooVecEnv(env_fns)
    env.reset_async()
    env._state = AsyncState.WAITING_RESET
    env.close_extras(terminate=True)

    for p in env.processes:
        assert not p.is_alive()


@pytest.mark.parametrize(
    "env_fns", [[lambda: simple_speaker_listener_v4.parallel_env() for _ in range(2)]]
)
def test_poll_pipe_envs(env_fns):
    env = AsyncPettingZooVecEnv(env_fns)
    env.parent_pipes[0] = None
    result = env._poll_pipe_envs(timeout=1)
    assert not result
    env.__del__()


@pytest.mark.parametrize(
    "env_fns", [[lambda: simple_speaker_listener_v4.parallel_env() for _ in range(2)]]
)
def test_assert_is_running(env_fns):
    env = AsyncPettingZooVecEnv(env_fns)
    env.closed = True
    with pytest.raises(ClosedEnvironmentError):
        env._assert_is_running()
    env.__del__()


@pytest.mark.parametrize(
    "env_fns", [[lambda: simple_speaker_listener_v4.parallel_env() for _ in range(2)]]
)
def test_step_wait_timeout_async_pz_vector_env(env_fns):
    env = AsyncPettingZooVecEnv(env_fns)
    env._state = AsyncState.WAITING_STEP
    with pytest.raises(mp.TimeoutError):
        env.parent_pipes[0] = None
        env.step_wait(timeout=1)
        env.close()
    env.__del__()


@pytest.mark.parametrize(
    "env_fns", [[lambda: simple_speaker_listener_v4.parallel_env() for _ in range(2)]]
)
def test_call_wait_timeout_async_pz_vector_env(env_fns):
    env = AsyncPettingZooVecEnv(env_fns)
    env._state = AsyncState.WAITING_CALL
    with pytest.raises(mp.TimeoutError):
        env.parent_pipes[0] = None
        env.call_wait(timeout=1)
        env.close()
    env.__del__()


@pytest.mark.parametrize(
    "transition_name", ["reward", "truncated", "terminated", "info", "observation"]
)
def test_get_placeholder_value(transition_name):
    env_fns = [lambda: simple_speaker_listener_v4.parallel_env() for _ in range(2)]
    env = AsyncPettingZooVecEnv(env_fns)
    if transition_name != "observation":
        val = get_placeholder_value("agent", transition_name)
        if transition_name == "reward":
            assert val == 0
        if transition_name == "truncated":
            assert not val
        if transition_name == "terminated":
            assert val
        if transition_name == "info":
            assert val == {}
    else:
        env.reset()
        output = get_placeholder_value(
            agent="speaker_0",
            transition_name=transition_name,
            obs_space=env._single_observation_spaces,
        )
        assert isinstance(output, np.ndarray)
    env.close()


def test_add_info_dictionaries():
    info_list = [
        {
            "agent_0": {
                "env_defined_actions": np.array([1, 2, 3]),
                "action_mask": np.array([1, 0]),
            },
            "agent_1": {},
        },
        {
            "agent_0": {},
            "agent_1": {
                "env_defined_actions": np.array([5, 6, 7]),
                "action_mask": np.array([0, 1]),
            },
        },
        {"agent_0": {}, "agent_1": {}},
    ]
    env_fns = [lambda: simple_speaker_listener_v4.parallel_env() for _ in range(3)]
    env = AsyncPettingZooVecEnv(env_fns)
    vector_infos = {}
    for i, info in enumerate(info_list):
        vector_infos = env._add_info(vector_infos, info, i)

    assert np.all(
        vector_infos["agent_0"]["env_defined_actions"]
        == np.array([[1, 2, 3], [0, 0, 0], [0, 0, 0]])
    )
    assert np.all(
        vector_infos["agent_0"]["action_mask"] == np.array([[1, 0], [0, 0], [0, 0]])
    )
    assert np.all(
        vector_infos["agent_1"]["env_defined_actions"]
        == np.array([[0, 0, 0], [5, 6, 7], [0, 0, 0]])
    )
    assert np.all(
        vector_infos["agent_1"]["action_mask"] == np.array([[0, 0], [0, 1], [0, 0]])
    )
    env.close()


def test_add_info_int():
    info_list = [
        {"agent_0": 1.0},
        {"agent_1": 1},
    ]
    env_fns = [lambda: GenericTestEnv() for _ in range(3)]
    env = AsyncPettingZooVecEnv(env_fns)
    vector_infos = {"agent_0": {}}
    for i, info in enumerate(info_list):
        vector_infos = env._add_info(vector_infos, info, i)

    env.close()


def test_add_info_unknown_objects():
    info_list = [
        {"agent_0": "string"},
        {"agent_1": "string"},
        {"agent_2": None},
    ]
    env_fns = [lambda: GenericTestEnv() for _ in range(3)]
    env = AsyncPettingZooVecEnv(env_fns)
    vector_infos = {"agent_0": {}}
    for i, info in enumerate(info_list):
        vector_infos = env._add_info(vector_infos, info, i)
    env.close()


def test_worker_reset():
    env_fns = [lambda: simple_speaker_listener_v4.parallel_env() for _ in range(1)]
    env_fn = env_fns[0]
    env = env_fn()
    env.reset()
    vec_env = AsyncPettingZooVecEnv(env_fns)
    parent_pipe, child_pipe = mp.Pipe()
    queue = mp.Queue()
    p = Process(
        target=_async_worker,
        args=(
            0,
            CloudpickleWrapper(env_fn),
            child_pipe,
            parent_pipe,
            vec_env._obs_buffer,
            queue,
            vec_env.agents,
        ),
    )
    p.start()
    child_pipe.close()
    parent_pipe.send(("reset", {}))
    results, success = parent_pipe.recv()
    assert success
    assert len(results) == 2
    assert list(sorted(results.keys())) == sorted(env.aec_env.agents)
    parent_pipe.close()
    p.terminate()
    p.join()


def test_worker_step_simple():
    num_envs = 1
    env_fns = [
        lambda: simple_speaker_listener_v4.parallel_env(continuous_actions=True)
        for _ in range(num_envs)
    ]

    vec_env = AsyncPettingZooVecEnv(env_fns)
    vec_env.reset()

    actions = {agent: vec_env.action_space(agent).sample() for agent in vec_env.agents}
    vec_env.close()
    actions = actions_to_list_helper(actions)
    parent_pipe, child_pipe = mp.Pipe()
    queue = mp.Queue()
    p = Process(
        target=_async_worker,
        args=(
            0,
            CloudpickleWrapper(env_fns[0]),
            child_pipe,
            parent_pipe,
            vec_env._obs_buffer,
            queue,
            vec_env.agents,
        ),
    )
    p.start()
    child_pipe.close()
    # Reset the environment before stepping
    parent_pipe.send(("reset", {}))
    parent_pipe.recv()
    time.sleep(1)

    parent_pipe.send(("step", actions[0]))
    results, success = parent_pipe.recv()
    assert success
    for dic in results:
        assert list(sorted(dic.keys())) == sorted(vec_env.agents)

    rewards, term, trunc, _ = results

    # state check
    assert vec_env.observations["speaker_0"].shape == (num_envs,) + (3,)
    assert vec_env.observations["listener_0"].shape == (num_envs,) + (11,)
    assert isinstance(vec_env.observations["speaker_0"], np.ndarray)
    assert isinstance(vec_env.observations["listener_0"], np.ndarray)

    # rewards check
    assert isinstance(rewards["speaker_0"], float)
    assert isinstance(rewards["listener_0"], float)

    # term check
    assert isinstance(term["speaker_0"], bool)
    assert isinstance(term["listener_0"], bool)

    # trunc check
    assert isinstance(trunc["speaker_0"], bool)
    assert isinstance(trunc["listener_0"], bool)

    parent_pipe.close()
    p.terminate()
    p.join()


def test_worker_step_autoreset():
    num_envs = 1
    env_fns = [lambda: term_env() for _ in range(num_envs)]
    vec_env = AsyncPettingZooVecEnv(env_fns)
    vec_env.reset()
    actions = {
        agent: np.array([vec_env.single_action_space(agent).sample()])
        for agent in vec_env.agents
    }
    vec_env.close()
    actions = actions_to_list_helper(actions)
    parent_pipe, child_pipe = mp.Pipe()
    queue = mp.Queue()
    p = Process(
        target=_async_worker,
        args=(
            0,
            CloudpickleWrapper(env_fns[0]),
            child_pipe,
            parent_pipe,
            vec_env._obs_buffer,
            queue,
            vec_env.agents,
        ),
    )
    p.start()
    child_pipe.close()
    # Reset the environment before stepping
    parent_pipe.send(("reset", {}))
    parent_pipe.recv()
    time.sleep(1)
    parent_pipe.send(("step", actions[0]))
    results, success = parent_pipe.recv()
    assert success
    for dic in results:
        assert list(sorted(dic.keys())) == sorted(vec_env.agents)

    # Send step again and autoreset should be True
    parent_pipe.send(("step", actions[0]))
    parent_pipe.recv()
    parent_pipe.close()
    p.terminate()
    p.join()


def test_worker_runtime_error():
    num_envs = 1
    env_fns = [
        lambda: simple_speaker_listener_v4.parallel_env() for _ in range(num_envs)
    ]
    vec_env = AsyncPettingZooVecEnv(env_fns)
    env_fn = env_fns[0]
    env = env_fn()
    env.reset()
    parent_pipe, child_pipe = mp.Pipe()
    queue = mp.Queue()
    try:
        p = Process(
            target=_async_worker,
            args=(
                0,
                CloudpickleWrapper(env_fn),
                child_pipe,
                parent_pipe,
                vec_env._obs_buffer,
                queue,
                vec_env.agents,
            ),
        )
        p.start()
        child_pipe.close()
        parent_pipe.send(("Unknown", {}))
        _, success = parent_pipe.recv()
        assert not success
        _, exctype, value, _ = queue.get()
        assert exctype.__name__ == "RuntimeError"
        assert isinstance(value, RuntimeError)
        assert (
            str(value)
            == "Received unknown command `Unknown`. Must be one of [`reset`, `step`, `close`, `_call`, `_setattr`, `_check_spaces`]."
        )
    finally:
        # Clean up resources
        os.kill(p.pid, signal.SIGTERM)
        p.join(timeout=1)  # Wait for process to terminate
        if p.is_alive():
            p.kill()  # Force kill if still alive
        p.join()  # Final join

        # Close pipes and queue
        parent_pipe.close()
        queue.close()
        queue.join_thread()


def test_observations_vector():
    num_envs = 1
    agents = ["speaker_0", "listener_0"]
    env_fns = [
        lambda: simple_speaker_listener_v4.parallel_env() for _ in range(num_envs)
    ]
    vec_env = AsyncPettingZooVecEnv(env_fns)
    assert (
        vec_env.observations.__str__()
        == vec_env.observations.__repr__()
        == "{'speaker_0': array([0., 0., 0.], dtype=float32), 'listener_0': array([0., 0., 0., 0., 0., 0., 0., 0., 0., 0., 0.], dtype=float32)}"
    ), vec_env.observations.__str__()
    ob = {"speaker_0": np.ones((1, 3)), "listener_0": np.ones((1, 11))}
<<<<<<< HEAD
    set_env_obs(
        0,
        ob,
        vec_env._obs_buffer,
        vec_env.observation_widths,
        # vec_env.observation_dtypes,
=======
    write_to_shared_memory(
        0, ob, vec_env._obs_buffer, vec_env._single_observation_spaces
>>>>>>> 3c58597c
    )
    assert "speaker_0" in vec_env.observations
    assert len(vec_env.observations) == 2
    keys = []
    vals = []
    for key, val in vec_env.observations.items():
        keys.append(key)
        vals.append(val)
    assert keys == ["speaker_0", "listener_0"]
    assert np.all(np.concatenate(vals, axis=1) == np.ones((1, 14), dtype=np.float32))
    assert list(vec_env.observations.keys()) == agents
    assert np.all(
        np.concatenate(list(vec_env.observations.values()), axis=1)
        == np.ones((1, 14), dtype=np.float32)
    )
    assert np.all(
        vec_env.observations.get("speaker_0") == np.ones((1, 3), dtype=np.float32)
    )
    assert vec_env.observations.get("agent") is None
    assert (
        str(next(iter(vec_env.observations)))
        == "('speaker_0', array([[1., 1., 1.]], dtype=float32))"
    )
    vec_env.close()


def test_observations_image():
    num_envs = 1
    env_fns = [lambda: pursuit_v4.parallel_env() for _ in range(num_envs)]
    vec_env = AsyncPettingZooVecEnv(env_fns)

    for agent in vec_env.agents:
        assert isinstance(vec_env.observations[agent], np.ndarray)
        assert vec_env.observations[agent].shape == (1, 7, 7, 3)
    vec_env.close()


dummy_action_spaces = {"agent_0": gym.spaces.Box(0, 1, (4,))}
dummy_observation_spaces = {"agent_0": gym.spaces.Box(0, 1, (4,))}


# Test for pz_vec_env.py
def test_vec_env_reset():
    vec_env = PettingZooVecEnv(
        3, dummy_observation_spaces, dummy_action_spaces, ["agent_0"]
    )
    vec_env.reset()


def test_vec_env_step():
    vec_env = PettingZooVecEnv(
        3, dummy_observation_spaces, dummy_action_spaces, ["agent_0"]
    )
    vec_env.step_async([])
    vec_env.step_wait()


def test_vec_env_render():
    vec_env = PettingZooVecEnv(
        3, dummy_observation_spaces, dummy_action_spaces, ["agent_0"]
    )
    with pytest.raises(NotImplementedError):
        vec_env.render()


def test_vec_env_closed():
    vec_env = PettingZooVecEnv(
        3, dummy_observation_spaces, dummy_action_spaces, ["agent_0"]
    )
    vec_env.closed = True
    vec_env.close()


def test_vec_env_close_extras():
    vec_env = PettingZooVecEnv(
        3, dummy_observation_spaces, dummy_action_spaces, ["agent_0"]
    )
    vec_env.close_extras()


def test_vec_env_unwrapped():
    vec_env = PettingZooVecEnv(
        3, dummy_observation_spaces, dummy_action_spaces, ["agent_0"]
    )
    vec_env.unwrapped


def test_delete_async_pz_vec_env():
    env_fns = [
        lambda: simple_speaker_listener_v4.parallel_env(continuous_actions=False)
        for _ in range(2)
    ]
    env = AsyncPettingZooVecEnv(env_fns)
    assert len(env.processes) > 0  # Ensure subprocesses were created
    for process in env.processes:
        assert process.is_alive()
    processes = env.processes
    env.__del__()
    for p in processes:
        assert not p.is_alive()


class DictSpaceTestEnv(ParallelEnv):
    """Test environment with dictionary observation spaces"""

    metadata = {"render_modes": ["human", "rgb_array"], "name": "dict_space_test_v0"}

    def __init__(self, render_mode=None):
        self.possible_agents = ["agent_0", "agent_1"]
        self.agents = self.possible_agents.copy()
        self.render_mode = render_mode

    def reset(self, seed=None, options=None):
        self.agents = self.possible_agents.copy()
        observations = {
            "agent_0": {
                "position": np.array([0.1, 0.2, 0.3], dtype=np.float32),
                "velocity": np.array([0.01, 0.02], dtype=np.float32),
            },
            "agent_1": {
                "position": np.array([0.4, 0.5, 0.6], dtype=np.float32),
                "velocity": np.array([0.03, 0.04], dtype=np.float32),
            },
        }
        infos = {agent: {} for agent in self.agents}
        return observations, infos

    def step(self, actions):
        observations = {
            "agent_0": {
                "position": np.array([0.2, 0.3, 0.4], dtype=np.float32),
                "velocity": np.array([0.02, 0.03], dtype=np.float32),
            },
            "agent_1": {
                "position": np.array([0.5, 0.6, 0.7], dtype=np.float32),
                "velocity": np.array([0.04, 0.05], dtype=np.float32),
            },
        }
        rewards = {agent: 1.0 for agent in self.agents}
        terminations = {agent: False for agent in self.agents}
        truncations = {agent: False for agent in self.agents}
        infos = {agent: {} for agent in self.agents}
        return observations, rewards, terminations, truncations, infos

    def observation_space(self, agent):
        return spaces.Dict(
            {
                "position": Box(low=-1.0, high=1.0, shape=(3,), dtype=np.float32),
                "velocity": Box(low=-0.1, high=0.1, shape=(2,), dtype=np.float32),
            }
        )

    def action_space(self, agent):
        return Box(low=-1.0, high=1.0, shape=(2,), dtype=np.float32)

    def render(self):
        if self.render_mode == "rgb_array":
            return np.ones((64, 64, 3), dtype=np.uint8)
        return None

    def close(self):
        pass


class TupleSpaceTestEnv(ParallelEnv):
    """Test environment with tuple observation spaces"""

    metadata = {"render_modes": ["human", "rgb_array"], "name": "tuple_space_test_v0"}

    def __init__(self, render_mode=None):
        self.possible_agents = ["agent_0", "agent_1"]
        self.agents = self.possible_agents.copy()
        self.render_mode = render_mode

    def reset(self, seed=None, options=None):
        self.agents = self.possible_agents.copy()
        observations = {
            "agent_0": (
                np.array([0.1, 0.2, 0.3], dtype=np.float32),
                np.array([0.01, 0.02], dtype=np.float32),
            ),
            "agent_1": (
                np.array([0.4, 0.5, 0.6], dtype=np.float32),
                np.array([0.03, 0.04], dtype=np.float32),
            ),
        }
        infos = {agent: {} for agent in self.agents}
        return observations, infos

    def step(self, actions):
        observations = {
            "agent_0": (
                np.array([0.2, 0.3, 0.4], dtype=np.float32),
                np.array([0.02, 0.03], dtype=np.float32),
            ),
            "agent_1": (
                np.array([0.5, 0.6, 0.7], dtype=np.float32),
                np.array([0.04, 0.05], dtype=np.float32),
            ),
        }
        rewards = {agent: 1.0 for agent in self.agents}
        terminations = {agent: False for agent in self.agents}
        truncations = {agent: False for agent in self.agents}
        infos = {agent: {} for agent in self.agents}
        return observations, rewards, terminations, truncations, infos

    def observation_space(self, agent):
        return spaces.Tuple(
            (
                Box(low=-1.0, high=1.0, shape=(3,), dtype=np.float32),
                Box(low=-0.1, high=0.1, shape=(2,), dtype=np.float32),
            )
        )

    def action_space(self, agent):
        return Box(low=-1.0, high=1.0, shape=(2,), dtype=np.float32)

    def render(self):
        if self.render_mode == "rgb_array":
            return np.ones((64, 64, 3), dtype=np.uint8)
        return None

    def close(self):
        pass


# Tests for Dictionary Observation Spaces


@pytest.mark.parametrize("env_fns", [[lambda: DictSpaceTestEnv() for _ in range(8)]])
def test_create_async_pz_vector_env_dict_space(env_fns):
    env = AsyncPettingZooVecEnv(env_fns)
    assert env.single_action_space
    assert env.action_space
    assert env.single_observation_space
    assert env.observation_space
    assert env.observation_widths
    assert env.observation_boundaries
    assert env.observation_shapes
    assert env.num_envs == 8

    # Test dictionary-specific properties
    for agent in env.possible_agents:
        assert isinstance(env.single_observation_space(agent), spaces.Dict)
        assert isinstance(env.observation_shapes[agent], dict)
        assert "position" in env.observation_shapes[agent]
        assert "velocity" in env.observation_shapes[agent]
        assert env.observation_shapes[agent]["position"] == (3,)
        assert env.observation_shapes[agent]["velocity"] == (2,)

    for val in env._obs_buffer.values():
        assert isinstance(val, SynchronizedArray)
    assert isinstance(env.observations, Observations)
    assert env.processes
    env.reset()
    env.close()


@pytest.mark.parametrize("seed", [1, None])
@pytest.mark.parametrize("env_fns", [[lambda: DictSpaceTestEnv() for _ in range(8)]])
def test_reset_async_pz_vector_env_dict_space(seed, env_fns):
    env = AsyncPettingZooVecEnv(env_fns)
    agents = env.possible_agents[:]
    observations, infos = env.reset(seed=seed)

    for agent in agents:
        assert isinstance(env.observation_space(agent), spaces.Dict)
        assert isinstance(observations[agent], dict)

        # Check position
        assert "position" in observations[agent]
        assert observations[agent]["position"].dtype == np.float32
        assert observations[agent]["position"].shape == (8, 3)

        # Check velocity
        assert "velocity" in observations[agent]
        assert observations[agent]["velocity"].dtype == np.float32
        assert observations[agent]["velocity"].shape == (8, 2)

    assert isinstance(infos, dict)
    assert set(agents).issubset(set(infos.keys()))
    env.close()


@pytest.mark.parametrize(
    "env_fns",
    [[lambda: DictSpaceTestEnv(render_mode="rgb_array") for _ in range(8)]],
)
def test_render_async_pz_vector_env_dict_space(env_fns):
    env = AsyncPettingZooVecEnv(env_fns)
    assert env.render_mode == "rgb_array"

    env.reset()
    rendered_frames = env.render()
    assert isinstance(rendered_frames, tuple)
    assert len(rendered_frames) == env.num_envs
    assert all(isinstance(frame, np.ndarray) for frame in rendered_frames)
    env.close()


@pytest.mark.parametrize("env_fns", [[lambda: DictSpaceTestEnv() for _ in range(4)]])
def test_step_async_pz_vector_env_dict_space(env_fns):
    try:
        env = AsyncPettingZooVecEnv(env_fns)
        env.reset()

        actions = {agent: env.action_space(agent).sample() for agent in env.agents}
        observations, rewards, terminations, truncations, _ = env.step(actions)

        for agent in env.agents:
            assert isinstance(env.observation_space(agent), spaces.Dict)

            # Check position
            assert "position" in observations[agent]
            assert observations[agent]["position"].dtype == np.float32
            assert observations[agent]["position"].shape == (4, 3)

            # Check velocity
            assert "velocity" in observations[agent]
            assert observations[agent]["velocity"].dtype == np.float32
            assert observations[agent]["velocity"].shape == (4, 2)

            # Check rewards, terminations, truncations
            assert isinstance(rewards[agent], np.ndarray)
            assert rewards[agent].ndim == 1
            assert rewards[agent].size == 4

            assert isinstance(terminations[agent], np.ndarray)
            assert terminations[agent].dtype == np.bool_
            assert terminations[agent].ndim == 1
            assert terminations[agent].size == 4

            assert isinstance(truncations[agent], np.ndarray)
            assert truncations[agent].dtype == np.bool_
            assert truncations[agent].ndim == 1
            assert truncations[agent].size == 4

        env.close()
    except Exception as e:
        env.close()
        raise e


# Tests for spaces.Tuple Observation Spaces


@pytest.mark.parametrize("env_fns", [[lambda: TupleSpaceTestEnv() for _ in range(8)]])
def test_create_async_pz_vector_env_tuple_space(env_fns):
    env = AsyncPettingZooVecEnv(env_fns)
    assert env.single_action_space
    assert env.action_space
    assert env.single_observation_space
    assert env.observation_space
    assert env.observation_widths
    assert env.observation_boundaries
    assert env.observation_shapes
    assert env.num_envs == 8

    # Test tuple-specific properties
    for agent in env.possible_agents:
        assert isinstance(env.single_observation_space(agent), spaces.Tuple)
        assert isinstance(env.observation_shapes[agent], list)
        assert len(env.observation_shapes[agent]) == 2
        assert env.observation_shapes[agent][0] == (3,)
        assert env.observation_shapes[agent][1] == (2,)

    for val in env._obs_buffer.values():
        assert isinstance(val, SynchronizedArray)
    assert isinstance(env.observations, Observations)
    assert env.processes
    env.reset()
    env.close()


@pytest.mark.parametrize("seed", [1, None])
@pytest.mark.parametrize("env_fns", [[lambda: TupleSpaceTestEnv() for _ in range(8)]])
def test_reset_async_pz_vector_env_tuple_space(seed, env_fns):
    env = AsyncPettingZooVecEnv(env_fns)
    agents = env.possible_agents[:]
    observations, infos = env.reset(seed=seed)

    for agent in agents:
        assert isinstance(env.observation_space(agent), spaces.Tuple)
        assert isinstance(observations[agent], tuple)
        assert len(observations[agent]) == 2

        # Check first element (position)
        assert observations[agent][0].dtype == np.float32
        assert observations[agent][0].shape == (8, 3)

        # Check second element (velocity)
        assert observations[agent][1].dtype == np.float32
        assert observations[agent][1].shape == (8, 2)

    assert isinstance(infos, dict)
    assert set(agents).issubset(set(infos.keys()))
    env.close()


@pytest.mark.parametrize(
    "env_fns",
    [[lambda: TupleSpaceTestEnv(render_mode="rgb_array") for _ in range(8)]],
)
def test_render_async_pz_vector_env_tuple_space(env_fns):
    env = AsyncPettingZooVecEnv(env_fns)
    assert env.render_mode == "rgb_array"

    env.reset()
    rendered_frames = env.render()
    assert isinstance(rendered_frames, tuple)
    assert len(rendered_frames) == env.num_envs
    assert all(isinstance(frame, np.ndarray) for frame in rendered_frames)
    env.close()


@pytest.mark.parametrize("env_fns", [[lambda: TupleSpaceTestEnv() for _ in range(4)]])
def test_step_async_pz_vector_env_tuple_space(env_fns):
    try:
        env = AsyncPettingZooVecEnv(env_fns)
        env.reset()

        actions = {agent: env.action_space(agent).sample() for agent in env.agents}
        observations, rewards, terminations, truncations, _ = env.step(actions)

        for agent in env.agents:
            assert isinstance(env.observation_space(agent), spaces.Tuple)
            assert isinstance(observations[agent], tuple)
            assert len(observations[agent]) == 2

            # Check first element (position)
            assert observations[agent][0].dtype == np.float32
            assert observations[agent][0].shape == (4, 3)

            # Check second element (velocity)
            assert observations[agent][1].dtype == np.float32
            assert observations[agent][1].shape == (4, 2)

            # Check rewards, terminations, truncations
            assert isinstance(rewards[agent], np.ndarray)
            assert rewards[agent].ndim == 1
            assert rewards[agent].size == 4

            assert isinstance(terminations[agent], np.ndarray)
            assert terminations[agent].dtype == np.bool_
            assert terminations[agent].ndim == 1
            assert terminations[agent].size == 4

            assert isinstance(truncations[agent], np.ndarray)
            assert truncations[agent].dtype == np.bool_
            assert truncations[agent].ndim == 1
            assert truncations[agent].size == 4

        env.close()
    except Exception as e:
        env.close()
        raise e


@pytest.mark.parametrize(
    "env_fns",
    [[lambda: TupleSpaceTestEnv(render_mode="rgb_array") for _ in range(4)]],
)
def test_call_async_pz_vector_env_tuple_space(env_fns):
    env = AsyncPettingZooVecEnv(env_fns)
    env.reset()

    images = env.call("render")
    max_num_agents = env.call("possible_agents")
    env.close()

    assert isinstance(images, tuple)
    assert len(images) == 4
    for i in range(4):
        assert images[i].shape[-1] == 3
        assert isinstance(images[i], np.ndarray)

    assert isinstance(max_num_agents, tuple)
    assert len(max_num_agents) == 4


@pytest.mark.parametrize(
    "env_fns",
    [[lambda: DictSpaceTestEnv(render_mode="rgb_array") for _ in range(4)]],
)
def test_call_async_pz_vector_env_dict_space(env_fns):
    env = AsyncPettingZooVecEnv(env_fns)
    env.reset()

    images = env.call("render")
    max_num_agents = env.call("possible_agents")
    env.close()

    assert isinstance(images, tuple)
    assert len(images) == 4
    for i in range(4):
        assert images[i].shape[-1] == 3
        assert isinstance(images[i], np.ndarray)

    assert isinstance(max_num_agents, tuple)
    assert len(max_num_agents) == 4


@pytest.mark.parametrize(
    "env_fns",
    [[lambda: DictSpaceTestEnv() for _ in range(2)]],
)
def test_get_attr_async_pz_vector_env_dict_space(env_fns):
    env = AsyncPettingZooVecEnv(env_fns)
    env.set_attr("test_attribute", [1, 2])
    test_attribute = env.get_attr("test_attribute")
    assert test_attribute == (1, 2)
    env.close()


@pytest.mark.parametrize(
    "env_fns",
    [[lambda: TupleSpaceTestEnv() for _ in range(2)]],
)
def test_get_attr_async_pz_vector_env_tuple_space(env_fns):
    env = AsyncPettingZooVecEnv(env_fns)
    env.set_attr("test_attribute", [1, 2])
    test_attribute = env.get_attr("test_attribute")
    assert test_attribute == (1, 2)
    env.close()


@pytest.mark.parametrize(
    "env_fns",
    [[lambda: DictSpaceTestEnv() for _ in range(1)]],
)
def test_set_attr_make_values_list_dict_space(env_fns):
    env = AsyncPettingZooVecEnv(env_fns)
    env.set_attr(name="test", values=1)
    assert env.call("test")[0] == 1
    env.close()


@pytest.mark.parametrize(
    "env_fns",
    [[lambda: TupleSpaceTestEnv() for _ in range(1)]],
)
def test_set_attr_make_values_list_tuple_space(env_fns):
    env = AsyncPettingZooVecEnv(env_fns)
    env.set_attr(name="test", values=1)
    assert env.call("test")[0] == 1
    env.close()


# Test placeholder values for dict and tuple spaces
def test_get_placeholder_value_dict_space():
    observation_shapes = {"agent_0": {"position": (3,), "velocity": (2,)}}

    placeholder = get_placeholder_value("agent_0", "observation", observation_shapes)
    assert isinstance(placeholder, dict)
    assert "position" in placeholder
    assert "velocity" in placeholder
    assert placeholder["position"].shape == (3,)
    assert placeholder["velocity"].shape == (2,)
    assert np.all(placeholder["position"] == -1)
    assert np.all(placeholder["velocity"] == -1)


def test_get_placeholder_value_tuple_space():
    observation_shapes = {"agent_0": [(3,), (2,)]}

    placeholder = get_placeholder_value("agent_0", "observation", observation_shapes)
    assert isinstance(placeholder, tuple)
    assert len(placeholder) == 2
    assert placeholder[0].shape == (3,)
    assert placeholder[1].shape == (2,)
    assert np.all(placeholder[0] == -1)
    assert np.all(placeholder[1] == -1)


def test_worker_dict_space():
    """Test worker function with Dict observation spaces"""
    num_envs = 1
    env_fns = [lambda: DictSpaceTestEnv() for _ in range(num_envs)]

    vec_env = AsyncPettingZooVecEnv(env_fns)
    vec_env.reset()

    actions = {agent: vec_env.action_space(agent).sample() for agent in vec_env.agents}
    vec_env.close()
    actions = actions_to_list_helper(actions)
    parent_pipe, child_pipe = mp.Pipe()
    queue = mp.Queue()
    p = Process(
        target=_async_worker,
        args=(
            0,
            CloudpickleWrapper(env_fns[0]),
            child_pipe,
            parent_pipe,
            vec_env._obs_buffer,
            queue,
            vec_env.observation_shapes,
            vec_env.observation_widths,
            vec_env.observation_dtypes,
            vec_env.agents,
        ),
    )
    p.start()
    child_pipe.close()

    # Reset the environment before stepping
    parent_pipe.send(("reset", {}))
    results, success = parent_pipe.recv()
    assert success

    # Step the environment
    parent_pipe.send(("step", actions[0]))
    results, success = parent_pipe.recv()
    assert success

    rewards, term, trunc, _ = results

    # Check observation structure
    for agent in vec_env.agents:
        assert isinstance(vec_env.observation_space(agent), spaces.Dict)

    # Check rewards
    assert isinstance(rewards["agent_0"], float)

    # Check termination/truncation
    assert isinstance(term["agent_0"], bool)
    assert isinstance(trunc["agent_0"], bool)

    parent_pipe.close()
    p.terminate()
    p.join()


def test_worker_tuple_space():
    """Test worker function with Tuple observation spaces"""
    num_envs = 1
    env_fns = [lambda: TupleSpaceTestEnv() for _ in range(num_envs)]

    vec_env = AsyncPettingZooVecEnv(env_fns)
    vec_env.reset()

    actions = {agent: vec_env.action_space(agent).sample() for agent in vec_env.agents}
    vec_env.close()
    actions = actions_to_list_helper(actions)
    parent_pipe, child_pipe = mp.Pipe()
    queue = mp.Queue()
    p = Process(
        target=_async_worker,
        args=(
            0,
            CloudpickleWrapper(env_fns[0]),
            child_pipe,
            parent_pipe,
            vec_env._obs_buffer,
            queue,
            vec_env.observation_shapes,
            vec_env.observation_widths,
            vec_env.observation_dtypes,
            vec_env.agents,
        ),
    )
    p.start()
    child_pipe.close()

    # Reset the environment before stepping
    parent_pipe.send(("reset", {}))
    results, success = parent_pipe.recv()
    assert success

    # Step the environment
    parent_pipe.send(("step", actions[0]))
    results, success = parent_pipe.recv()
    assert success

    rewards, term, trunc, _ = results

    # Check observation structure
    for agent in vec_env.agents:
        assert isinstance(vec_env.observation_space(agent), spaces.Tuple)

    # Check rewards
    assert isinstance(rewards["agent_0"], float)

    # Check termination/truncation
    assert isinstance(term["agent_0"], bool)
    assert isinstance(trunc["agent_0"], bool)

    parent_pipe.close()
    p.terminate()
    p.join()


def test_add_info_dict_space():
    """Test _add_info with dictionary values in info"""
    info_list = [
        {"agent_0": {"metrics": {"distance": 1.5, "energy": 0.5}}},
        {"agent_0": {"metrics": {"distance": 2.0, "energy": 0.3}}},
    ]
    env_fns = [lambda: DictSpaceTestEnv() for _ in range(2)]
    env = AsyncPettingZooVecEnv(env_fns)
    vector_infos = {}

    for i, info in enumerate(info_list):
        vector_infos = env._add_info(vector_infos, info, i)

    assert "agent_0" in vector_infos
    assert "metrics" in vector_infos["agent_0"]
    assert "distance" in vector_infos["agent_0"]["metrics"]
    assert vector_infos["agent_0"]["metrics"]["distance"][0] == 1.5
    assert vector_infos["agent_0"]["metrics"]["distance"][1] == 2.0

    env.close()


def test_observations_dict_buffer():
    """Test Observations class with dictionary spaces"""
    num_envs = 2
    env_fns = [lambda: DictSpaceTestEnv() for _ in range(num_envs)]
    env = AsyncPettingZooVecEnv(env_fns)

    # Test reset to ensure Observations class is working
    observations, _ = env.reset()

    for agent in env.agents:
        # Check that observations are properly structured
        assert isinstance(observations[agent], dict)
        assert "position" in observations[agent]
        assert "velocity" in observations[agent]

        # Check shapes
        assert observations[agent]["position"].shape == (num_envs, 3)
        assert observations[agent]["velocity"].shape == (num_envs, 2)

    # Check the string representation
    obs_string = str(env.observations)
    assert "position" in obs_string
    assert "velocity" in obs_string

    env.close()


def test_observations_tuple_buffer():
    """Test Observations class with tuple spaces"""
    num_envs = 2
    env_fns = [lambda: TupleSpaceTestEnv() for _ in range(num_envs)]
    env = AsyncPettingZooVecEnv(env_fns)

    # Test reset to ensure Observations class is working
    observations, _ = env.reset()

    for agent in env.agents:
        # Check that observations are properly structured
        assert isinstance(observations[agent], tuple)
        assert len(observations[agent]) == 2

        # Check shapes
        assert observations[agent][0].shape == (num_envs, 3)
        assert observations[agent][1].shape == (num_envs, 2)

    # Check the string representation
    obs_string = str(env.observations)
    assert "agent_0" in obs_string
    assert "agent_1" in obs_string

    env.close()


class ComplexDictSpaceTestEnv(ParallelEnv):
    """Test environment with dictionary observation spaces containing both vector and image data"""

    metadata = {
        "render_modes": ["human", "rgb_array"],
        "name": "complex_dict_space_test_v0",
    }

    def __init__(self, render_mode=None):
        self.possible_agents = ["agent_0", "agent_1"]
        self.agents = self.possible_agents.copy()
        self.render_mode = render_mode

    def reset(self, seed=None, options=None):
        self.agents = self.possible_agents.copy()
        observations = {
            "agent_0": {
                "position": np.array([0.1, 0.2, 0.3], dtype=np.float32),
                "velocity": np.array([0.01, 0.02], dtype=np.float32),
                "image": np.ones((16, 16, 3), dtype=np.uint8) * 100,
            },
            "agent_1": {
                "position": np.array([0.4, 0.5, 0.6], dtype=np.float32),
                "velocity": np.array([0.03, 0.04], dtype=np.float32),
                "image": np.ones((16, 16, 3), dtype=np.uint8) * 200,
            },
        }
        infos = {agent: {} for agent in self.agents}
        return observations, infos

    def step(self, actions):
        observations = {
            "agent_0": {
                "position": np.array([0.2, 0.3, 0.4], dtype=np.float32),
                "velocity": np.array([0.02, 0.03], dtype=np.float32),
                "image": np.ones((16, 16, 3), dtype=np.uint8) * 150,
            },
            "agent_1": {
                "position": np.array([0.5, 0.6, 0.7], dtype=np.float32),
                "velocity": np.array([0.04, 0.05], dtype=np.float32),
                "image": np.ones((16, 16, 3), dtype=np.uint8) * 250,
            },
        }
        rewards = {agent: 1.0 for agent in self.agents}
        terminations = {agent: False for agent in self.agents}
        truncations = {agent: False for agent in self.agents}
        infos = {agent: {} for agent in self.agents}
        return observations, rewards, terminations, truncations, infos

    def observation_space(self, agent):
        return spaces.Dict(
            {
                "position": Box(low=-1.0, high=1.0, shape=(3,), dtype=np.float32),
                "velocity": Box(low=-0.1, high=0.1, shape=(2,), dtype=np.float32),
                "image": Box(low=0, high=255, shape=(16, 16, 3), dtype=np.uint8),
            }
        )

    def action_space(self, agent):
        return Box(low=-1.0, high=1.0, shape=(2,), dtype=np.float32)

    def render(self):
        if self.render_mode == "rgb_array":
            return np.ones((64, 64, 3), dtype=np.uint8)
        return None

    def close(self):
        pass


class ComplexTupleSpaceTestEnv(ParallelEnv):
    """Test environment with tuple observation spaces containing both vector and image data"""

    metadata = {
        "render_modes": ["human", "rgb_array"],
        "name": "complex_tuple_space_test_v0",
    }

    def __init__(self, render_mode=None):
        self.possible_agents = ["agent_0", "agent_1"]
        self.agents = self.possible_agents.copy()
        self.render_mode = render_mode

    def reset(self, seed=None, options=None):
        self.agents = self.possible_agents.copy()
        observations = {
            "agent_0": (
                np.array([0.1, 0.2, 0.3], dtype=np.float32),
                np.array([0.01, 0.02], dtype=np.float32),
                np.ones((16, 16, 3), dtype=np.uint8) * 100,
            ),
            "agent_1": (
                np.array([0.4, 0.5, 0.6], dtype=np.float32),
                np.array([0.03, 0.04], dtype=np.float32),
                np.ones((16, 16, 3), dtype=np.uint8) * 200,
            ),
        }
        infos = {agent: {} for agent in self.agents}
        return observations, infos

    def step(self, actions):
        observations = {
            "agent_0": (
                np.array([0.2, 0.3, 0.4], dtype=np.float32),
                np.array([0.02, 0.03], dtype=np.float32),
                np.ones((16, 16, 3), dtype=np.uint8) * 150,
            ),
            "agent_1": (
                np.array([0.5, 0.6, 0.7], dtype=np.float32),
                np.array([0.04, 0.05], dtype=np.float32),
                np.ones((16, 16, 3), dtype=np.uint8) * 250,
            ),
        }
        rewards = {agent: 1.0 for agent in self.agents}
        terminations = {agent: False for agent in self.agents}
        truncations = {agent: False for agent in self.agents}
        infos = {agent: {} for agent in self.agents}
        return observations, rewards, terminations, truncations, infos

    def observation_space(self, agent):
        return spaces.Tuple(
            (
                Box(low=-1.0, high=1.0, shape=(3,), dtype=np.float32),
                Box(low=-0.1, high=0.1, shape=(2,), dtype=np.float32),
                Box(low=0, high=255, shape=(16, 16, 3), dtype=np.uint8),
            )
        )

    def action_space(self, agent):
        return Box(low=-1.0, high=1.0, shape=(2,), dtype=np.float32)

    def render(self):
        if self.render_mode == "rgb_array":
            return np.ones((64, 64, 3), dtype=np.uint8)
        return None

    def close(self):
        pass


# Tests for Complex Dict Space (vector + image)
@pytest.mark.parametrize(
    "env_fns", [[lambda: ComplexDictSpaceTestEnv() for _ in range(4)]]
)
def test_create_async_pz_vector_env_complex_dict_space(env_fns):
    env = AsyncPettingZooVecEnv(env_fns)
    assert env.single_action_space
    assert env.action_space
    assert env.single_observation_space
    assert env.observation_space
    assert env.observation_widths
    assert env.observation_boundaries
    assert env.observation_shapes
    assert env.num_envs == 4

    # Test dictionary-specific properties
    for agent in env.possible_agents:
        assert isinstance(env.single_observation_space(agent), spaces.Dict)
        assert isinstance(env.observation_shapes[agent], dict)

        # Check vector parts
        assert "position" in env.observation_shapes[agent]
        assert "velocity" in env.observation_shapes[agent]
        assert env.observation_shapes[agent]["position"] == (3,)
        assert env.observation_shapes[agent]["velocity"] == (2,)

        # Check image part
        assert "image" in env.observation_shapes[agent]
        assert env.observation_shapes[agent]["image"] == (16, 16, 3)

    for val in env._obs_buffer.values():
        assert isinstance(val, SynchronizedArray)
    assert isinstance(env.observations, Observations)
    assert env.processes
    env.reset()
    env.close()


@pytest.mark.parametrize("seed", [1, None])
@pytest.mark.parametrize(
    "env_fns", [[lambda: ComplexDictSpaceTestEnv() for _ in range(4)]]
)
def test_reset_async_pz_vector_env_complex_dict_space(seed, env_fns):
    env = AsyncPettingZooVecEnv(env_fns)
    agents = env.possible_agents[:]
    observations, infos = env.reset(seed=seed)

    for agent in agents:
        assert isinstance(env.observation_space(agent), spaces.Dict)
        assert isinstance(observations[agent], dict)

        # Check position
        assert "position" in observations[agent]
        assert observations[agent]["position"].dtype == np.float32
        assert observations[agent]["position"].shape == (4, 3)

        # Check velocity
        assert "velocity" in observations[agent]
        assert observations[agent]["velocity"].dtype == np.float32
        assert observations[agent]["velocity"].shape == (4, 2)

        # Check image
        assert "image" in observations[agent]
        assert observations[agent]["image"].shape == (4, 16, 16, 3)

    assert isinstance(infos, dict)
    assert set(agents).issubset(set(infos.keys()))
    env.close()


@pytest.mark.parametrize(
    "env_fns", [[lambda: ComplexDictSpaceTestEnv() for _ in range(3)]]
)
def test_step_async_pz_vector_env_complex_dict_space(env_fns):
    try:
        env = AsyncPettingZooVecEnv(env_fns)
        env.reset()

        actions = {agent: env.action_space(agent).sample() for agent in env.agents}
        observations, rewards, terminations, truncations, _ = env.step(actions)

        for agent in env.agents:
            assert isinstance(env.observation_space(agent), spaces.Dict)

            # Check position
            assert "position" in observations[agent]
            assert observations[agent]["position"].dtype == np.float32
            assert observations[agent]["position"].shape == (3, 3)

            # Check velocity
            assert "velocity" in observations[agent]
            assert observations[agent]["velocity"].dtype == np.float32
            assert observations[agent]["velocity"].shape == (3, 2)

            # Check image
            assert "image" in observations[agent]
            assert observations[agent]["image"].shape == (3, 16, 16, 3)

            # Check rewards, terminations, truncations
            assert isinstance(rewards[agent], np.ndarray)
            assert rewards[agent].ndim == 1
            assert rewards[agent].size == 3

            assert isinstance(terminations[agent], np.ndarray)
            assert terminations[agent].dtype == np.bool_
            assert terminations[agent].ndim == 1
            assert terminations[agent].size == 3

            assert isinstance(truncations[agent], np.ndarray)
            assert truncations[agent].dtype == np.bool_
            assert truncations[agent].ndim == 1
            assert truncations[agent].size == 3

        env.close()
    except Exception as e:
        env.close()
        raise e


# Tests for Complex Tuple Space (vector + image)
@pytest.mark.parametrize(
    "env_fns", [[lambda: ComplexTupleSpaceTestEnv() for _ in range(4)]]
)
def test_create_async_pz_vector_env_complex_tuple_space(env_fns):
    env = AsyncPettingZooVecEnv(env_fns)
    assert env.single_action_space
    assert env.action_space
    assert env.single_observation_space
    assert env.observation_space
    assert env.observation_widths
    assert env.observation_boundaries
    assert env.observation_shapes
    assert env.num_envs == 4

    # Test tuple-specific properties
    for agent in env.possible_agents:
        assert isinstance(env.single_observation_space(agent), spaces.Tuple)
        assert isinstance(env.observation_shapes[agent], list)
        assert len(env.observation_shapes[agent]) == 3

        # Check vector parts
        assert env.observation_shapes[agent][0] == (3,)
        assert env.observation_shapes[agent][1] == (2,)

        # Check image part
        assert env.observation_shapes[agent][2] == (16, 16, 3)

    for val in env._obs_buffer.values():
        assert isinstance(val, SynchronizedArray)
    assert isinstance(env.observations, Observations)
    assert env.processes
    env.reset()
    env.close()


@pytest.mark.parametrize("seed", [1, None])
@pytest.mark.parametrize(
    "env_fns", [[lambda: ComplexTupleSpaceTestEnv() for _ in range(4)]]
)
def test_reset_async_pz_vector_env_complex_tuple_space(seed, env_fns):
    env = AsyncPettingZooVecEnv(env_fns)
    agents = env.possible_agents[:]
    observations, infos = env.reset(seed=seed)

    for agent in agents:
        assert isinstance(env.observation_space(agent), spaces.Tuple)
        assert isinstance(observations[agent], tuple)
        assert len(observations[agent]) == 3

        # Check first element (position)
        assert observations[agent][0].dtype == np.float32
        assert observations[agent][0].shape == (4, 3)

        # Check second element (velocity)
        assert observations[agent][1].dtype == np.float32
        assert observations[agent][1].shape == (4, 2)

        # Check third element (image)
        assert observations[agent][2].shape == (4, 16, 16, 3)

    assert isinstance(infos, dict)
    assert set(agents).issubset(set(infos.keys()))
    env.close()


@pytest.mark.parametrize(
    "env_fns", [[lambda: ComplexTupleSpaceTestEnv() for _ in range(3)]]
)
def test_step_async_pz_vector_env_complex_tuple_space(env_fns):
    try:
        env = AsyncPettingZooVecEnv(env_fns)
        env.reset()

        actions = {agent: env.action_space(agent).sample() for agent in env.agents}
        observations, rewards, terminations, truncations, _ = env.step(actions)

        for agent in env.agents:
            assert isinstance(env.observation_space(agent), spaces.Tuple)
            assert isinstance(observations[agent], tuple)
            assert len(observations[agent]) == 3

            # Check first element (position)
            assert observations[agent][0].dtype == np.float32
            assert observations[agent][0].shape == (3, 3)

            # Check second element (velocity)
            assert observations[agent][1].dtype == np.float32
            assert observations[agent][1].shape == (3, 2)

            # Check third element (image)
            assert observations[agent][2].shape == (3, 16, 16, 3)

            # Check rewards, terminations, truncations
            assert isinstance(rewards[agent], np.ndarray)
            assert rewards[agent].ndim == 1
            assert rewards[agent].size == 3

            assert isinstance(terminations[agent], np.ndarray)
            assert terminations[agent].dtype == np.bool_
            assert terminations[agent].ndim == 1
            assert terminations[agent].size == 3

            assert isinstance(truncations[agent], np.ndarray)
            assert truncations[agent].dtype == np.bool_
            assert truncations[agent].ndim == 1
            assert truncations[agent].size == 3

        env.close()
    except Exception as e:
        env.close()
        raise e


@pytest.mark.parametrize(
    "env_fns",
    [[lambda: ComplexTupleSpaceTestEnv(render_mode="rgb_array") for _ in range(4)]],
)
def test_render_async_pz_vector_env_complex_tuple_space(env_fns):
    env = AsyncPettingZooVecEnv(env_fns)
    assert env.render_mode == "rgb_array"

    env.reset()
    rendered_frames = env.render()
    assert isinstance(rendered_frames, tuple)
    assert len(rendered_frames) == env.num_envs
    assert all(isinstance(frame, np.ndarray) for frame in rendered_frames)
    env.close()


@pytest.mark.parametrize(
    "env_fns",
    [[lambda: ComplexDictSpaceTestEnv(render_mode="rgb_array") for _ in range(4)]],
)
def test_render_async_pz_vector_env_complex_dict_space(env_fns):
    env = AsyncPettingZooVecEnv(env_fns)
    assert env.render_mode == "rgb_array"

    env.reset()
    rendered_frames = env.render()
    assert isinstance(rendered_frames, tuple)
    assert len(rendered_frames) == env.num_envs
    assert all(isinstance(frame, np.ndarray) for frame in rendered_frames)
    env.close()


@pytest.mark.parametrize(
    "env_fns",
    [[lambda: ComplexTupleSpaceTestEnv(render_mode="rgb_array") for _ in range(4)]],
)
def test_call_async_pz_vector_env_complex_tuple_space(env_fns):
    env = AsyncPettingZooVecEnv(env_fns)
    env.reset()

    images = env.call("render")
    max_num_agents = env.call("possible_agents")
    assert images
    assert max_num_agents
    env.close()


@pytest.mark.parametrize(
    "env_fns",
    [[lambda: ComplexDictSpaceTestEnv(render_mode="rgb_array") for _ in range(4)]],
)
def test_call_async_pz_vector_env_complex_dict_space(env_fns):
    env = AsyncPettingZooVecEnv(env_fns)
    env.reset()

    images = env.call("render")
    max_num_agents = env.call("possible_agents")
    assert images
    assert max_num_agents
    env.close()


def test_place_holder_value_complex_dict_space():
    """Test getting placeholder value for complex dictionary space"""
    obs_shapes = {"agent_0": {"position": (3,), "velocity": (2,), "image": (16, 16, 3)}}

    placeholder = get_placeholder_value("agent_0", "observation", obs_shapes)
    assert isinstance(placeholder, dict)
    assert "position" in placeholder
    assert "velocity" in placeholder
    assert "image" in placeholder

    assert placeholder["position"].shape == (3,)
    assert placeholder["velocity"].shape == (2,)
    assert placeholder["image"].shape == (16, 16, 3)

    assert np.all(placeholder["position"] == -1)
    assert np.all(placeholder["velocity"] == -1)
    assert np.all(placeholder["image"] == -1)


def test_place_holder_value_complex_tuple_space():
    """Test getting placeholder value for complex tuple space"""
    obs_shapes = {"agent_0": [(3,), (2,), (16, 16, 3)]}

    placeholder = get_placeholder_value("agent_0", "observation", obs_shapes)
    assert isinstance(placeholder, tuple)
    assert len(placeholder) == 3

    assert placeholder[0].shape == (3,)
    assert placeholder[1].shape == (2,)
    assert placeholder[2].shape == (16, 16, 3)

    assert np.all(placeholder[0] == -1)
    assert np.all(placeholder[1] == -1)
    assert np.all(placeholder[2] == -1)


def test_worker_complex_dict_space():
    """Test worker function with complex Dict observation spaces"""
    num_envs = 1
    env_fns = [lambda: ComplexDictSpaceTestEnv() for _ in range(num_envs)]

    vec_env = AsyncPettingZooVecEnv(env_fns)
    vec_env.reset()

    actions = {agent: vec_env.action_space(agent).sample() for agent in vec_env.agents}
    vec_env.close()
    actions = actions_to_list_helper(actions)
    parent_pipe, child_pipe = mp.Pipe()
    queue = mp.Queue()
    p = Process(
        target=_async_worker,
        args=(
            0,
            CloudpickleWrapper(env_fns[0]),
            child_pipe,
            parent_pipe,
            vec_env._obs_buffer,
            queue,
            vec_env.observation_shapes,
            vec_env.observation_widths,
            vec_env.observation_dtypes,
            vec_env.agents,
        ),
    )
    p.start()
    child_pipe.close()

    # Reset the environment before stepping
    parent_pipe.send(("reset", {}))
    results, success = parent_pipe.recv()
    assert success

    # Step the environment
    parent_pipe.send(("step", actions[0]))
    results, success = parent_pipe.recv()
    assert success

    rewards, term, trunc, _ = results

    # Check observation structure
    for agent in vec_env.agents:
        assert isinstance(vec_env.observation_space(agent), spaces.Dict)

    # Check rewards
    assert isinstance(rewards["agent_0"], float)

    # Check termination/truncation
    assert isinstance(term["agent_0"], bool)
    assert isinstance(trunc["agent_0"], bool)

    parent_pipe.close()
    p.terminate()
    p.join()


def test_worker_complex_tuple_space():
    """Test worker function with complex Tuple observation spaces"""
    num_envs = 1
    env_fns = [lambda: ComplexTupleSpaceTestEnv() for _ in range(num_envs)]

    vec_env = AsyncPettingZooVecEnv(env_fns)
    vec_env.reset()

    actions = {agent: vec_env.action_space(agent).sample() for agent in vec_env.agents}
    vec_env.close()
    actions = actions_to_list_helper(actions)
    parent_pipe, child_pipe = mp.Pipe()
    queue = mp.Queue()
    p = Process(
        target=_async_worker,
        args=(
            0,
            CloudpickleWrapper(env_fns[0]),
            child_pipe,
            parent_pipe,
            vec_env._obs_buffer,
            queue,
            vec_env.observation_shapes,
            vec_env.observation_widths,
            vec_env.observation_dtypes,
            vec_env.agents,
        ),
    )
    p.start()
    child_pipe.close()

    # Reset the environment before stepping
    parent_pipe.send(("reset", {}))
    results, success = parent_pipe.recv()
    assert success

    # Step the environment
    parent_pipe.send(("step", actions[0]))
    results, success = parent_pipe.recv()
    assert success

    rewards, term, trunc, _ = results

    # Check observation structure
    for agent in vec_env.agents:
        assert isinstance(vec_env.observation_space(agent), spaces.Tuple)

    # Check rewards
    assert isinstance(rewards["agent_0"], float)

    # Check termination/truncation
    assert isinstance(term["agent_0"], bool)
    assert isinstance(trunc["agent_0"], bool)

    parent_pipe.close()
    p.terminate()
    p.join()<|MERGE_RESOLUTION|>--- conflicted
+++ resolved
@@ -818,17 +818,8 @@
         == "{'speaker_0': array([0., 0., 0.], dtype=float32), 'listener_0': array([0., 0., 0., 0., 0., 0., 0., 0., 0., 0., 0.], dtype=float32)}"
     ), vec_env.observations.__str__()
     ob = {"speaker_0": np.ones((1, 3)), "listener_0": np.ones((1, 11))}
-<<<<<<< HEAD
-    set_env_obs(
-        0,
-        ob,
-        vec_env._obs_buffer,
-        vec_env.observation_widths,
-        # vec_env.observation_dtypes,
-=======
     write_to_shared_memory(
         0, ob, vec_env._obs_buffer, vec_env._single_observation_spaces
->>>>>>> 3c58597c
     )
     assert "speaker_0" in vec_env.observations
     assert len(vec_env.observations) == 2
