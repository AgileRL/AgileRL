--- conflicted
+++ resolved
@@ -1109,7 +1109,6 @@
 ):
     agent_ids = ["agent_0", "agent_1"]
     state = {agent: np.random.randn(*state_dims[0]) for agent in agent_ids}
-<<<<<<< HEAD
     if discrete_actions:
         info = {
             "agent_0": {"env_defined_actions": 1},
@@ -1130,6 +1129,7 @@
         min_action=[[-1], [-1]],
         discrete_actions=discrete_actions,
         device=device,
+        torch_compiler=compile_mode,
     )
     cont_actions, discrete_action = matd3.get_action(state, training, infos=info)
     if discrete_actions:
@@ -1143,16 +1143,20 @@
 
 
 @pytest.mark.parametrize(
-    "training, state_dims, action_dims, discrete_actions",
+    "training, state_dims, action_dims, discrete_actions, compile_mode",
     [
-        (1, [(6,) for _ in range(2)], [6 for _ in range(2)], False),
-        (0, [(6,) for _ in range(2)], [6 for _ in range(2)], False),
-        (1, [(6,) for _ in range(2)], [6 for _ in range(2)], True),
-        (0, [(6,) for _ in range(2)], [6 for _ in range(2)], True),
+        (1, [(6,) for _ in range(2)], [6 for _ in range(2)], False, None),
+        (0, [(6,) for _ in range(2)], [6 for _ in range(2)], False, None),
+        (1, [(6,) for _ in range(2)], [6 for _ in range(2)], True, None),
+        (0, [(6,) for _ in range(2)], [6 for _ in range(2)], True, None),
+        (1, [(6,) for _ in range(2)], [6 for _ in range(2)], False, "default"),
+        (0, [(6,) for _ in range(2)], [6 for _ in range(2)], False, "default"),
+        (1, [(6,) for _ in range(2)], [6 for _ in range(2)], True, "default"),
+        (0, [(6,) for _ in range(2)], [6 for _ in range(2)], True, "default"),
     ],
 )
 def test_matd3_get_action_vectorized_agent_masking(
-    training, state_dims, action_dims, discrete_actions, device
+    training, state_dims, action_dims, discrete_actions, device, compile_mode
 ):
     num_envs = 6
     agent_ids = ["agent_0", "agent_1"]
@@ -1160,9 +1164,6 @@
         agent: np.array([np.random.randn(*state_dims[0]) for _ in range(num_envs)])
         for agent in agent_ids
     }
-=======
-    agent_mask = {"agent_0": False, "agent_1": True}
->>>>>>> 0397cc7b
     if discrete_actions:
         env_defined_action = np.array(
             [np.random.randint(0, state_dims[0][0] + 1) for _ in range(num_envs)]
@@ -1823,13 +1824,9 @@
         )
 
 
-<<<<<<< HEAD
+@pytest.mark.parametrize("compile_mode", [None, "default"])
 @pytest.mark.parametrize("sum_score", [True, False])
-def test_matd3_algorithm_test_loop(device, sum_score):
-=======
-@pytest.mark.parametrize("compile_mode", [None, "default"])
-def test_matd3_algorithm_test_loop(device, compile_mode):
->>>>>>> 0397cc7b
+def test_matd3_algorithm_test_loop(device, compile_mode, sum_score):
     state_dims = [(6,), (6,)]
     action_dims = [2, 2]
     accelerator = None
@@ -1857,13 +1854,9 @@
         assert len(mean_score) == 2
 
 
-<<<<<<< HEAD
 @pytest.mark.parametrize("sum_score", [True, False])
-def test_matd3_algorithm_test_loop_cnn(device, sum_score):
-=======
 @pytest.mark.parametrize("compile_mode", [None, "default"])
-def test_matd3_algorithm_test_loop_cnn(device, compile_mode):
->>>>>>> 0397cc7b
+def test_matd3_algorithm_test_loop_cnn(device, sum_score, compile_mode):
     env_state_dims = [(32, 32, 3), (32, 32, 3)]
     agent_state_dims = [(3, 32, 32), (3, 32, 32)]
     net_config = {
@@ -1900,13 +1893,9 @@
         assert len(mean_score) == 2
 
 
-<<<<<<< HEAD
 @pytest.mark.parametrize("sum_score", [True, False])
-def test_matd3_algorithm_test_loop_cnn_vectorized(device, sum_score):
-=======
 @pytest.mark.parametrize("compile_mode", [None, "default"])
-def test_matd3_algorithm_test_loop_cnn_vectorized(device, compile_mode):
->>>>>>> 0397cc7b
+def test_matd3_algorithm_test_loop_cnn_vectorized(device, sum_score, compile_mode):
     env_state_dims = [(32, 32, 3), (32, 32, 3)]
     agent_state_dims = [(3, 32, 32), (3, 32, 32)]
     net_config = {
