--- conflicted
+++ resolved
@@ -1535,7 +1535,6 @@
     request, grpo_hp_config, vector_space, mutation_type, algo
 ):
     pre_training_mut = False
-<<<<<<< HEAD
     init_hp = {
         "PAD_TOKEN_ID": 1000 - 1,
         "PAD_TOKEN": "<pad>",
@@ -1557,22 +1556,6 @@
             input_size=10,
             max_tokens=20,
             vocab_size=1000,
-=======
-    population = [
-        GRPO(
-            observation_space=vector_space,
-            action_space=copy.deepcopy(vector_space),
-            actor_network=create_module(
-                input_size=10,
-                max_tokens=20,
-                vocab_size=1000,
-                device="cuda" if torch.cuda.is_available() else "cpu",
-            ),
-            index=0,
-            hp_config=grpo_hp_config,
-            pad_token_id=1000 - 1,
-            pad_token="<pad>",
->>>>>>> 5eccf6c9
             device="cuda" if torch.cuda.is_available() else "cpu",
         ),
         algo_kwargs={
@@ -1624,6 +1607,4 @@
     del mutations
     del population
     del mutated_population
-    del new_population
-    gc.collect()
-    torch.cuda.empty_cache()+    del new_population