import copy
import gc
import os
from typing import List
from unittest import mock

import numpy as np
import pytest
import torch
from accelerate import Accelerator
from accelerate.state import AcceleratorState
from accelerate.utils import DeepSpeedPlugin
from gymnasium import spaces
from peft import LoraConfig

from agilerl.algorithms.core import EvolvableAlgorithm
from agilerl.algorithms.grpo import GRPO
from agilerl.hpo.mutation import MutationError, Mutations
from agilerl.modules import EvolvableBERT, ModuleDict
from agilerl.utils.utils import create_population
<<<<<<< HEAD
from tests.helper_functions import (
    assert_equal_state_dict,
    gen_multi_agent_dict_or_tuple_spaces,
    generate_dict_or_tuple_space,
    generate_discrete_space,
    generate_multi_agent_box_spaces,
    generate_multi_agent_discrete_spaces,
    generate_random_box_space,
)
=======
from tests.helper_functions import assert_state_dicts_equal
>>>>>>> 08ec224e
from tests.test_algorithms.test_grpo import create_module

# Shared HP dict that can be used by any algorithm
SHARED_INIT_HP = {
    "POPULATION_SIZE": 2,
    "DOUBLE": True,
    "BATCH_SIZE": 32,
    "CUDAGRAPHS": False,
    "LR": 1e-3,
    "LR_ACTOR": 1e-4,
    "LR_CRITIC": 1e-3,
    "GAMMA": 0.99,
    "LEARN_STEP": 1,
    "TAU": 1e-3,
    "BETA": 0.4,
    "PRIOR_EPS": 0.000001,
    "NUM_ATOMS": 51,
    "V_MIN": 0,
    "V_MAX": 200,
    "N_STEP": 3,
    "POLICY_FREQ": 10,
    "GAE_LAMBDA": 0.95,
    "ACTION_STD_INIT": 0.6,
    "CLIP_COEF": 0.2,
    "ENT_COEF": 0.01,
    "VF_COEF": 0.5,
    "MAX_GRAD_NORM": 0.5,
    "TARGET_KL": None,
    "UPDATE_EPOCHS": 4,
    "AGENT_IDS": ["agent_0", "agent_1", "other_agent_0"],
    "LAMBDA": 1.0,
    "REG": 0.000625,
    "CHANNELS_LAST": False,
    "O_U_NOISE": True,
    "EXPL_NOISE": 0.1,
    "MEAN_NOISE": 0.0,
    "THETA": 0.15,
    "DT": 0.01,
}

SHARED_INIT_HP_MA = SHARED_INIT_HP.copy()


def create_bert_network(device):
    return EvolvableBERT([12], [12], device=device)


def create_bert_networks_multi_agent(device):
    return ModuleDict(
        {
            "agent_0": create_bert_network(device),
            "agent_1": create_bert_network(device),
            "other_agent_0": create_bert_network(device),
        }
    )


@pytest.fixture(scope="function")
def bert_network(device):
    return create_bert_network(device)


@pytest.fixture(scope="function")
def bert_networks_multi_agent(device):
    return create_bert_networks_multi_agent(device)


@pytest.fixture(scope="function")
def bert_matd3_critic_networks(device):
    return [
        create_bert_networks_multi_agent(device),
        create_bert_networks_multi_agent(device),
    ]


@pytest.fixture(scope="function")
def init_pop(
    algo,
    observation_space,
    action_space,
    net_config,
    INIT_HP,
    population_size,
    device,
    accelerator,
    hp_config,
    torch_compiler,
    request,
    actor_network=None,
    critic_network=None,
):
    observation_space = request.getfixturevalue(observation_space)
    action_space = request.getfixturevalue(action_space)

    if hp_config is not None:
        hp_config = request.getfixturevalue(hp_config)

    if actor_network is not None:
        actor_network = request.getfixturevalue(actor_network)
    if critic_network is not None:
        critic_network = request.getfixturevalue(critic_network)

    pop = create_population(
        algo=algo,
        observation_space=observation_space,
        action_space=action_space,
        hp_config=hp_config,
        net_config=request.getfixturevalue(net_config),
        INIT_HP=INIT_HP,
        population_size=population_size,
        device=device,
        accelerator=accelerator,
        actor_network=actor_network,
        critic_network=critic_network,
        torch_compiler=torch_compiler,
    )
    yield pop
    del pop
    gc.collect()
    torch.cuda.empty_cache()


# The constructor initializes all the attributes of the Mutations class correctly.
def test_constructor_initializes_attributes():
    no_mutation = 0.1
    architecture = 0.2
    new_layer_prob = 0.3
    parameters = 0.4
    activation = 0.5
    rl_hp = 0.6
    mutation_sd = 0.7
    activation_selection = ["ReLU", "Sigmoid"]
    mutate_elite = True
    rand_seed = 12345
    device = "cpu"
    accelerator = None

    mutations = Mutations(
        no_mutation,
        architecture,
        new_layer_prob,
        parameters,
        activation,
        rl_hp,
        mutation_sd,
        activation_selection,
        mutate_elite,
        rand_seed,
        device,
        accelerator,
    )

    assert mutations.rng is not None
    assert mutations.no_mut == no_mutation
    assert mutations.architecture_mut == architecture
    assert mutations.new_layer_prob == new_layer_prob
    assert mutations.parameters_mut == parameters
    assert mutations.activation_mut == activation
    assert mutations.rl_hp_mut == rl_hp
    assert mutations.mutation_sd == mutation_sd
    assert mutations.activation_selection == activation_selection
    assert mutations.mutate_elite == mutate_elite
    assert mutations.device == device
    assert mutations.accelerator == accelerator

    del mutations


# Checks no mutations if all probabilities set to zero
@pytest.mark.parametrize("algo", ["DQN"])
@pytest.mark.parametrize(
    "observation_space, net_config",
    [("vector_space", "encoder_mlp_config")],
)
@pytest.mark.parametrize("action_space", ["discrete_space"])
@pytest.mark.parametrize("accelerator", [None])
@pytest.mark.parametrize("torch_compiler", [None])
@pytest.mark.parametrize("INIT_HP", [SHARED_INIT_HP])
@pytest.mark.parametrize("population_size", [1])
@pytest.mark.parametrize("hp_config", ["default_hp_config"])
def test_mutation_no_options(init_pop, device):
    pre_training_mut = True
    population = init_pop
    mutations = Mutations(0, 0, 0, 0, 0, 0, 0.1, device=device)

    new_population = [agent.clone() for agent in population]
    mutated_population = mutations.mutation(new_population, pre_training_mut)

    assert len(mutated_population) == len(population)
    for old, individual in zip(population, mutated_population):
        assert_state_dicts_equal(old.actor.state_dict(), individual.actor.state_dict())

    del mutations, mutated_population, new_population


#### Single-agent algorithm mutations ####
# The mutation method applies random mutations to the population and returns the mutated population.
@pytest.mark.parametrize(
    "algo, hp_config, action_space",
    [
        ("DQN", "default_hp_config", "discrete_space"),
        ("Rainbow DQN", "default_hp_config", "discrete_space"),
        ("DDPG", "ac_hp_config", "vector_space"),
        ("TD3", "ac_hp_config", "vector_space"),
        ("PPO", "default_hp_config", "discrete_space"),
        ("CQN", "default_hp_config", "discrete_space"),
        ("NeuralUCB", "default_hp_config", "discrete_space"),
        ("NeuralTS", "default_hp_config", "discrete_space"),
    ],
)
@pytest.mark.parametrize("torch_compiler", [None])
@pytest.mark.parametrize("accelerator", [None, Accelerator(device_placement=False)])
@pytest.mark.parametrize("INIT_HP", [SHARED_INIT_HP])
@pytest.mark.parametrize(
    "observation_space, net_config", [("vector_space", "encoder_mlp_config")]
)
@pytest.mark.parametrize("population_size", [1])
def test_mutation_applies_random_mutations(algo, init_pop, device, accelerator):
    population = init_pop
    pre_training_mut = True

    population = init_pop

    mutations = Mutations(
        0,
        0.1,
        0.1,
        0.1,
        0.1,
        0.1,
        0.1,
        mutate_elite=False,
        device=device,
        accelerator=accelerator,
    )

    # Unwrap models if using accelerator
    if accelerator is not None:
        for agent in population:
            agent.unwrap_models()

    mutated_population = mutations.mutation(population, pre_training_mut)

    assert len(mutated_population) == len(population)
    assert mutated_population[0].mut == "None"  # Satisfies mutate_elite=False condition
    for individual in mutated_population:
        policy = getattr(individual, individual.registry.policy())
        assert individual.mut in [
            "None",
            "batch_size",
            "lr",
            "lr_actor",
            "lr_critic",
            "learn_step",
            "act",
            "param",
            policy.last_mutation_attr,
        ]

    del mutations, mutated_population


# The mutation method applies no mutations to the population and returns the mutated population.
@pytest.mark.parametrize(
    "algo, action_space",
    [
        ("DQN", "discrete_space"),
        ("Rainbow DQN", "discrete_space"),
        ("DDPG", "vector_space"),
        ("TD3", "vector_space"),
        ("PPO", "discrete_space"),
        ("CQN", "discrete_space"),
        ("NeuralUCB", "discrete_space"),
        ("NeuralTS", "discrete_space"),
    ],
)
@pytest.mark.parametrize(
    "observation_space, net_config", [("vector_space", "encoder_mlp_config")]
)
@pytest.mark.parametrize("torch_compiler", [None])
@pytest.mark.parametrize("accelerator", [None, Accelerator(device_placement=False)])
@pytest.mark.parametrize("INIT_HP", [SHARED_INIT_HP])
@pytest.mark.parametrize("hp_config", [None])
@pytest.mark.parametrize("population_size", [1])
def test_mutation_applies_no_mutations(init_pop, device, accelerator):
    pre_training_mut = False

    population = init_pop

    mutations = Mutations(
        1,
        0,
        0,
        0,
        0,
        0,
        0.1,
        device=device,
        accelerator=accelerator,
    )

    new_population = [agent.clone(wrap=False) for agent in population]
    mutated_population = mutations.mutation(new_population, pre_training_mut)

    assert len(mutated_population) == len(population)
    for old, individual in zip(population, mutated_population):
        assert individual.mut in ["None"]
        assert old.index == individual.index
        assert old.actor != individual.actor
        assert_state_dicts_equal(old.actor.state_dict(), individual.actor.state_dict())

    del mutations, mutated_population, new_population


# The mutation method applies no mutations to the population and returns the mutated population.
@pytest.mark.parametrize(
    "algo, action_space",
    [
        ("DQN", "discrete_space"),
        ("Rainbow DQN", "discrete_space"),
        ("DDPG", "vector_space"),
        ("TD3", "vector_space"),
        ("PPO", "discrete_space"),
        ("CQN", "discrete_space"),
        ("NeuralUCB", "discrete_space"),
        ("NeuralTS", "discrete_space"),
    ],
)
@pytest.mark.parametrize(
    "observation_space, net_config", [("vector_space", "encoder_mlp_config")]
)
@pytest.mark.parametrize("accelerator", [None, Accelerator(device_placement=False)])
@pytest.mark.parametrize("INIT_HP", [SHARED_INIT_HP])
@pytest.mark.parametrize("torch_compiler", [None])
@pytest.mark.parametrize("hp_config", [None])
@pytest.mark.parametrize("population_size", [1])
def test_mutation_applies_no_mutations_pre_training_mut(init_pop, device, accelerator):
    pre_training_mut = True
    population = init_pop

    # Set all mutation probabilities to 0
    mutations = Mutations(
        1,
        0,
        0,
        0,
        0,
        1,
        0.1,
        device=device,
        accelerator=accelerator,
    )

    new_population = [agent.clone(wrap=False) for agent in population]
    mutated_population = mutations.mutation(new_population, pre_training_mut)

    assert len(mutated_population) == len(population)
    for old, individual in zip(population, mutated_population):
        assert individual.mut in [
            "None",
            "batch_size",
            "lr",
            "lr_actor",
            "lr_critic",
            "learn_step",
        ]
        assert old.index == individual.index
        assert old.actor != individual.actor
        assert_state_dicts_equal(old.actor.state_dict(), individual.actor.state_dict())

    del mutations, mutated_population, new_population


# The mutation method applies RL hyperparameter mutations to the population and returns the mutated population.
@pytest.mark.parametrize(
    "algo, hp_config, action_space",
    [
        ("DQN", "default_hp_config", "discrete_space"),
        ("Rainbow DQN", "default_hp_config", "discrete_space"),
        ("DDPG", "ac_hp_config", "vector_space"),
        ("TD3", "ac_hp_config", "vector_space"),
        ("PPO", "default_hp_config", "discrete_space"),
        ("CQN", "default_hp_config", "discrete_space"),
        ("NeuralUCB", "default_hp_config", "discrete_space"),
        ("NeuralTS", "default_hp_config", "discrete_space"),
    ],
)
@pytest.mark.parametrize(
    "observation_space, net_config", [("vector_space", "encoder_mlp_config")]
)
@pytest.mark.parametrize("torch_compiler", [None])
@pytest.mark.parametrize("accelerator", [None, Accelerator(device_placement=False)])
@pytest.mark.parametrize("INIT_HP", [SHARED_INIT_HP])
@pytest.mark.parametrize("population_size", [1])
def test_mutation_applies_rl_hp_mutations(
    init_pop, device, accelerator, hp_config, request
):
    pre_training_mut = False
    population = init_pop
    mutations = Mutations(
        0,
        0,
        0,
        0,
        0,
        1,
        0.1,
        device=device,
        accelerator=accelerator,
    )
    hp_config = request.getfixturevalue(hp_config)

    new_population = [agent.clone(wrap=False) for agent in population]
    mutated_population = mutations.mutation(new_population, pre_training_mut)

    assert len(mutated_population) == len(population)
    for old, individual in zip(population, mutated_population):
        available_mutations = hp_config.names()
        assert individual.mut in available_mutations

        new_value = getattr(individual, individual.mut)
        min_value = hp_config[individual.mut].min
        max_value = hp_config[individual.mut].max
        assert min_value <= new_value <= max_value
        assert old.index == individual.index

    del mutations, mutated_population, new_population


# The mutation method applies activation mutations to the population and returns the mutated population.
@pytest.mark.parametrize(
    "algo, action_space",
    [
        ("DQN", "discrete_space"),
        ("Rainbow DQN", "discrete_space"),
        ("DDPG", "vector_space"),
        ("TD3", "vector_space"),
        ("PPO", "discrete_space"),
        ("CQN", "discrete_space"),
        ("NeuralUCB", "discrete_space"),
        ("NeuralTS", "discrete_space"),
    ],
)
@pytest.mark.parametrize(
    "observation_space, net_config",
    [
        ("vector_space", "encoder_mlp_config"),
        ("image_space", "encoder_cnn_config"),
        ("dict_space", "encoder_multi_input_config"),
    ],
)
@pytest.mark.parametrize("torch_compiler", [None])
@pytest.mark.parametrize("accelerator", [None, Accelerator(device_placement=False)])
@pytest.mark.parametrize("INIT_HP", [SHARED_INIT_HP])
@pytest.mark.parametrize("hp_config", [None])
@pytest.mark.parametrize("population_size", [1])
def test_mutation_applies_activation_mutations(
    init_pop, observation_space, device, accelerator
):
    pre_training_mut = False
    population = init_pop

    if isinstance(observation_space, spaces.Box) and len(observation_space.shape) == 3:
        activation_selection = ["ReLU", "ELU", "GELU"]
    else:
        activation_selection = ["Tanh", "ReLU", "ELU", "GELU"]

    mutations = Mutations(
        0,
        0,
        0,
        0,
        1,
        0,
        0.1,
        activation_selection=activation_selection,
        device=device,
        accelerator=accelerator,
    )

    new_population = [agent.clone(wrap=False) for agent in population]
    mutated_population = mutations.mutation(new_population, pre_training_mut)

    assert len(mutated_population) == len(population)
    for old, individual in zip(population, mutated_population):
        assert individual.mut in ["None", "act"]
        if individual.mut == "act":
            assert old.actor.activation != individual.actor.activation
            assert individual.actor.activation in activation_selection
        assert old.index == individual.index

    del mutations, mutated_population, new_population


# The mutation method applies activation mutations to the population and returns the mutated population.
@pytest.mark.parametrize(
    "observation_space, net_config",
    [
        ("vector_space", "encoder_mlp_config"),
        ("image_space", "encoder_cnn_config"),
        ("dict_space", "encoder_multi_input_config"),
        ("discrete_space", "encoder_mlp_config"),
    ],
)
@pytest.mark.parametrize("algo, action_space", [("DDPG", "vector_space")])
@pytest.mark.parametrize("accelerator", [None, Accelerator(device_placement=False)])
@pytest.mark.parametrize("INIT_HP", [SHARED_INIT_HP])
@pytest.mark.parametrize("torch_compiler", [None])
@pytest.mark.parametrize("hp_config", [None])
@pytest.mark.parametrize("population_size", [1])
def test_mutation_applies_activation_mutations_no_skip(init_pop, device, accelerator):
    pre_training_mut = False
    population = init_pop
    mutations = Mutations(
        0,
        0,
        0,
        0,
        1,
        0,
        0.1,
        device=device,
        accelerator=accelerator,
    )

    for individual in population:
        individual.algo = None
        individual.lr = 1e-3
    new_population = [agent.clone(wrap=False) for agent in population]
    mutated_population = mutations.mutation(new_population, pre_training_mut)

    assert len(mutated_population) == len(population)
    for old, individual in zip(population, mutated_population):
        assert individual.mut in ["None", "act"]
        if individual.mut == "act":
            assert old.actor.activation != individual.actor.activation
            assert individual.actor.activation in ["ReLU", "ELU", "GELU"]
        assert old.index == individual.index

    del mutations, mutated_population, new_population


# The mutation method applies parameter mutations to the population and returns the mutated population.
@pytest.mark.parametrize(
    "algo, action_space",
    [
        ("DQN", "discrete_space"),
        ("Rainbow DQN", "discrete_space"),
        ("DDPG", "vector_space"),
        ("TD3", "vector_space"),
        ("PPO", "discrete_space"),
        ("CQN", "discrete_space"),
        ("NeuralUCB", "discrete_space"),
        ("NeuralTS", "discrete_space"),
    ],
)
@pytest.mark.parametrize(
    "observation_space, net_config", [("vector_space", "encoder_mlp_config")]
)
@pytest.mark.parametrize("torch_compiler", [None])
@pytest.mark.parametrize("accelerator", [None, Accelerator(device_placement=False)])
@pytest.mark.parametrize("INIT_HP", [SHARED_INIT_HP])
@pytest.mark.parametrize("hp_config", [None])
@pytest.mark.parametrize("population_size", [1])
def test_mutation_applies_parameter_mutations(algo, device, accelerator, init_pop):
    pre_training_mut = False

    population = init_pop

    mutations = Mutations(
        0,
        0,
        0,
        1,
        0,
        0,
        0.5,
        device=device,
        accelerator=accelerator,
    )

    new_population = [agent.clone(wrap=False) for agent in population]
    mutated_population = mutations.mutation(new_population, pre_training_mut)

    assert len(mutated_population) == len(population)
    for old, individual in zip(population, mutated_population):
        assert individual.mut == "param"
        # Due to randomness, sometimes parameters are not different
        # assert str(old.actor.state_dict()) != str(individual.actor.state_dict())
        assert old.index == individual.index

        # Compare state dictionaries of the actor (or network)
        policy_name = old.registry.policy()
        old_policy = getattr(old, policy_name)
        new_policy = getattr(individual, policy_name)
        old_sd = old_policy.state_dict()
        new_sd = new_policy.state_dict()
        mutation_found = False
        for key in old_sd.keys():
            if "norm" in key:  # Skip normalization layers
                continue
            diff_norm = (old_sd[key] - new_sd[key]).norm().item()
            if diff_norm > 1e-6:
                mutation_found = True
                break

        assert mutation_found, f"Mutation not applied for agent index {old.index}"

    del mutations, mutated_population, new_population


# The mutation method applies architecture mutations to the population and returns the mutated population.
@pytest.mark.parametrize(
    "algo, action_space",
    [
        ("DQN", "discrete_space"),
        ("Rainbow DQN", "discrete_space"),
        ("DDPG", "vector_space"),
        ("TD3", "vector_space"),
        ("PPO", "discrete_space"),
        ("CQN", "discrete_space"),
        ("NeuralUCB", "discrete_space"),
        ("NeuralTS", "discrete_space"),
    ],
)
@pytest.mark.parametrize(
    "observation_space, net_config",
    [
        ("vector_space", "encoder_mlp_config"),
        ("image_space", "encoder_cnn_config"),
        ("dict_space", "encoder_multi_input_config"),
    ],
)
@pytest.mark.parametrize("torch_compiler", [None])
@pytest.mark.parametrize("accelerator", [None, Accelerator(device_placement=False)])
@pytest.mark.parametrize("INIT_HP", [SHARED_INIT_HP])
@pytest.mark.parametrize("hp_config", [None])
@pytest.mark.parametrize("population_size", [1])
def test_mutation_applies_architecture_mutations(init_pop, device, accelerator):
    population: List[EvolvableAlgorithm] = init_pop
    mutations = Mutations(
        0,
        1,
        0.5,
        0,
        0,
        0,
        0.5,
        device=device,
        accelerator=accelerator,
    )

    mut_methods = population[0].actor.mutation_methods

    # Change EvolvableModule random number generator to test mutation methods
    class EvoDummyRNG:
        rng = np.random.default_rng(seed=42)

        def choice(self, a, size=None, replace=True, p=None):
            return 1

        def integers(self, low=0, high=None):
            return self.rng.integers(low, high)

    for individual in population:
        for name, network in individual.evolvable_attributes(
            networks_only=True
        ).items():
            network.rng = EvoDummyRNG()

    for mut_method in mut_methods:

        class DummyRNG:
            def choice(self, a, size=None, replace=True, p=None):
                return [mut_method]

        mutations.rng = DummyRNG()

        new_population = [agent.clone(wrap=False) for agent in population]
        mutated_population = [
            mutations.architecture_mutate(agent) for agent in new_population
        ]
        for individual in mutated_population:
            individual.mutation_hook()

        assert len(mutated_population) == len(population)
        for old, individual in zip(population, mutated_population):
            policy_name = old.registry.policy()
            policy = getattr(individual, policy_name)
            # old_policy = getattr(old, policy_name)
            assert individual.mut == (policy.last_mutation_attr or "None")

            if policy.last_mutation_attr is not None:
                # assert str(old_policy.state_dict()) != str(policy.state_dict())
                for group in old.registry.groups:
                    if group.eval_network != policy_name:
                        eval_module = getattr(individual, group.eval_network)
                        # old_eval_module = getattr(old, group.eval_network)
                        assert eval_module.last_mutation_attr is not None
                        assert (
                            eval_module.last_mutation_attr == policy.last_mutation_attr
                        )
                        # assert str(old_eval_module.state_dict()) != str(eval_module.state_dict())

            assert old.index == individual.index

        # assert_equal_state_dict(population, mutated_population)

    del mutations, mutated_population, new_population


# The mutation method applies BERT architecture mutations to the population and returns the mutated population.
@pytest.mark.parametrize(
    "algo, actor_network, critic_network", [("DDPG", "bert_network", "bert_network")]
)
@pytest.mark.parametrize(
    "observation_space, net_config", [("vector_space", "encoder_mlp_config")]
)
@pytest.mark.parametrize("action_space", ["vector_space"])
@pytest.mark.parametrize("INIT_HP", [SHARED_INIT_HP])
@pytest.mark.parametrize("hp_config", [None])
@pytest.mark.parametrize("population_size", [1])
@pytest.mark.parametrize("torch_compiler", [None])
@pytest.mark.parametrize("accelerator", [None, Accelerator(device_placement=True)])
@pytest.mark.parametrize(
    "mut_method",
    [
        [
            "add_encoder_layer",
            "remove_encoder_layer",
            "add_decoder_layer",
            "remove_decoder_layer",
        ],
        ["add_node", "remove_node"],
    ],
)
def test_mutation_applies_bert_architecture_mutations_single_agent(
    algo,
    observation_space,
    action_space,
    device,
    accelerator,
    mut_method,
    actor_network,
    critic_network,
    init_pop,
    request,
):
    observation_space = request.getfixturevalue(observation_space)
    action_space = request.getfixturevalue(action_space)

    # Pass the network parameters to init_pop through the test
    actual_actor_network = (
        request.getfixturevalue(actor_network) if actor_network else None
    )
    actual_critic_network = (
        request.getfixturevalue(critic_network) if critic_network else None
    )

    # Create a custom population with the BERT networks
    from agilerl.utils.utils import create_population

    population = create_population(
        algo=algo,
        observation_space=observation_space,
        action_space=action_space,
        hp_config=None,
        net_config=request.getfixturevalue("encoder_mlp_config"),
        INIT_HP=SHARED_INIT_HP,
        population_size=1,
        device=device,
        accelerator=accelerator,
        actor_network=actual_actor_network,
        critic_network=actual_critic_network,
    )

    mutations = Mutations(
        0,
        1,
        0.5,
        0,
        0,
        0,
        0.5,
        device=device,
        accelerator=accelerator,
    )

    class DummyRNG:
        def choice(self, a, size=None, replace=True, p=None):
            return [np.random.choice(mut_method)]

    mutations.rng = DummyRNG()

    new_population = [agent.clone(wrap=False) for agent in population]
    mutated_population = [
        mutations.architecture_mutate(agent) for agent in new_population
    ]

    assert len(mutated_population) == len(population)
    for old, individual in zip(population, mutated_population):
        policy = getattr(individual, individual.registry.policy())
        assert individual.mut == policy.last_mutation_attr
        # Due to randomness and constraints on size, sometimes architectures are not different
        # assert str(old.actor.state_dict()) != str(individual.actor.state_dict())
        assert old.index == individual.index

    # assert_equal_state_dict(population, mutated_population)

    del mutations, mutated_population, new_population


#### Multi-agent algorithm mutations ####
# The mutation method applies random mutations to the population and returns the mutated population.
@pytest.mark.parametrize("algo", ["MADDPG", "MATD3", "IPPO"])
@pytest.mark.parametrize(
    "observation_space, net_config", [("ma_vector_space", "encoder_mlp_config")]
)
@pytest.mark.parametrize("action_space", ["ma_discrete_space"])
@pytest.mark.parametrize("hp_config", [None])
@pytest.mark.parametrize("population_size", [1])
@pytest.mark.parametrize("torch_compiler", [None])
@pytest.mark.parametrize("accelerator", [None, Accelerator(device_placement=False)])
@pytest.mark.parametrize("INIT_HP", [SHARED_INIT_HP_MA])
def test_mutation_applies_random_mutations_multi_agent(init_pop, device, accelerator):
    pre_training_mut = False
    population = init_pop

    # Random mutations
    mutations = Mutations(
        0,
        0.1,
        0.1,
        0.1,
        0.1,
        0.1,
        0.1,
        device=device,
        accelerator=accelerator,
    )

    if accelerator is not None:
        for agent in population:
            agent.unwrap_models()

    mutated_population = mutations.mutation(population, pre_training_mut)

    assert len(mutated_population) == len(population)
    for individual in mutated_population:
        policy = getattr(individual, individual.registry.policy())
        if policy.last_mutation_attr is not None:
            sampled_mutation = ".".join(policy.last_mutation_attr.split(".")[1:])
        else:
            sampled_mutation = "None"

        assert individual.mut in [
            "None",
            "batch_size",
            "lr",
            "lr_actor",
            "lr_critic",
            "learn_step",
            "act",
            "param",
            sampled_mutation,
        ]

    del mutations, mutated_population


# The mutation method applies no mutations to the population and returns the mutated population.
@pytest.mark.parametrize("algo", ["MADDPG", "MATD3", "IPPO"])
@pytest.mark.parametrize(
    "observation_space, net_config", [("ma_vector_space", "encoder_mlp_config")]
)
@pytest.mark.parametrize("action_space", ["ma_discrete_space"])
@pytest.mark.parametrize("INIT_HP", [SHARED_INIT_HP_MA])
@pytest.mark.parametrize("population_size", [1])
@pytest.mark.parametrize("hp_config", [None])
@pytest.mark.parametrize("torch_compiler", [None])
@pytest.mark.parametrize("accelerator", [None, Accelerator(device_placement=False)])
def test_mutation_applies_no_mutations_multi_agent(init_pop, device, accelerator):
    pre_training_mut = False
    population = init_pop

    mutations = Mutations(
        1,
        0,
        0,
        0,
        0,
        0,
        0.1,
        device=device,
        accelerator=accelerator,
    )

    if accelerator is not None:
        for agent in population:
            agent.unwrap_models()

    mutated_population = mutations.mutation(population, pre_training_mut)

    assert len(mutated_population) == len(population)
    for old, individual in zip(population, mutated_population):
        assert individual.mut in ["None"]
        assert old.index == individual.index
        assert old.actors == individual.actors

    del mutations
    del population
    del mutated_population

    torch.cuda.empty_cache()  # Free up GPU memory


# The mutation method applies RL hyperparameter mutations to the population and returns the mutated population.
@pytest.mark.parametrize(
    "algo, hp_config",
    [
        ("MADDPG", "ac_hp_config"),
        ("MATD3", "ac_hp_config"),
        ("IPPO", "default_hp_config"),
    ],
)
@pytest.mark.parametrize(
    "observation_space, net_config", [("ma_vector_space", "encoder_mlp_config")]
)
@pytest.mark.parametrize("action_space", ["ma_discrete_space"])
@pytest.mark.parametrize("population_size", [1])
@pytest.mark.parametrize("torch_compiler", [None])
@pytest.mark.parametrize("accelerator", [None, Accelerator(device_placement=False)])
@pytest.mark.parametrize("INIT_HP", [SHARED_INIT_HP_MA])
def test_mutation_applies_rl_hp_mutations_multi_agent(
    init_pop, device, accelerator, hp_config, request
):
    pre_training_mut = False
    population = init_pop

    mutations = Mutations(
        0,
        0,
        0,
        0,
        0,
        1,
        0.1,
        device=device,
        accelerator=accelerator,
    )

    new_population = [agent.clone(wrap=False) for agent in population]
    mutated_population = mutations.mutation(new_population, pre_training_mut)

    hp_config = request.getfixturevalue(hp_config)

    assert len(mutated_population) == len(population)
    for old, individual in zip(population, mutated_population):
        available_mutations = hp_config.names()
        assert individual.mut in available_mutations

        new_value = getattr(individual, individual.mut)
        min_value = hp_config[individual.mut].min
        max_value = hp_config[individual.mut].max
        assert min_value <= new_value <= max_value
        assert old.index == individual.index

    del mutations, mutated_population, new_population


# The mutation method applies activation mutations to the population and returns the mutated population.
@pytest.mark.parametrize("algo", ["MADDPG", "MATD3", "IPPO"])
@pytest.mark.parametrize(
    "observation_space, net_config",
    [
        ("ma_vector_space", "encoder_mlp_config"),
        ("ma_image_space", "encoder_cnn_config"),
        ("ma_dict_space_small", "encoder_multi_input_config"),
    ],
)
@pytest.mark.parametrize("action_space", ["ma_discrete_space"])
@pytest.mark.parametrize("population_size", [1])
@pytest.mark.parametrize("hp_config", [None])
@pytest.mark.parametrize("torch_compiler", [None])
@pytest.mark.parametrize("accelerator", [None, Accelerator(device_placement=False)])
@pytest.mark.parametrize("INIT_HP", [SHARED_INIT_HP_MA])
def test_mutation_applies_activation_mutations_multi_agent(
    init_pop, device, accelerator
):
    pre_training_mut = False
    population = init_pop

    mutations = Mutations(
        0,
        0,
        0,
        0,
        1,
        0,
        0.1,
        device=device,
        accelerator=accelerator,
    )

    new_population = [agent.clone(wrap=False) for agent in population]
    mutated_population = mutations.mutation(new_population, pre_training_mut)

    assert len(mutated_population) == len(population)
    for old, individual in zip(population, mutated_population):
        assert individual.mut in ["None", "act"]
        if individual.mut == "act":
            for old_actor, actor in zip(old.actors, individual.actors):
                assert old_actor.activation != actor.activation
                assert individual.actors[0].activation in [
                    "ReLU",
                    "ELU",
                    "GELU",
                ]
        assert old.index == individual.index

    del mutations, mutated_population, new_population


# The mutation method applies activation mutations to the population and returns the mutated population.
@pytest.mark.parametrize("algo", ["MADDPG", "MATD3", "IPPO"])
@pytest.mark.parametrize(
    "observation_space, net_config", [("ma_vector_space", "encoder_mlp_config")]
)
@pytest.mark.parametrize("action_space", ["ma_discrete_space"])
@pytest.mark.parametrize("population_size", [1])
@pytest.mark.parametrize("hp_config", [None])
@pytest.mark.parametrize("torch_compiler", [None])
@pytest.mark.parametrize("accelerator", [None, Accelerator(device_placement=False)])
@pytest.mark.parametrize("INIT_HP", [SHARED_INIT_HP_MA])
def test_mutation_applies_activation_mutations_multi_agent_no_skip(
    init_pop, device, accelerator
):
    pre_training_mut = False
    population = init_pop

    mutations = Mutations(
        0,
        0,
        0,
        0,
        1,
        0,
        0.1,
        device=device,
        accelerator=accelerator,
    )

    for individual in population:
        individual.algo = None
    new_population = [agent.clone(wrap=False) for agent in population]
    mutated_population = mutations.mutation(new_population, pre_training_mut)

    assert len(mutated_population) == len(population)
    for old, individual in zip(population, mutated_population):
        assert individual.mut in ["None", "act"]
        if individual.mut == "act":
            for old_actor, actor in zip(
                old.actors.values(), individual.actors.values()
            ):
                assert old_actor.activation != actor.activation
                assert actor.activation in [
                    "ReLU",
                    "ELU",
                    "GELU",
                ]
        assert old.index == individual.index

    del mutations, mutated_population, new_population


# The mutation method applies parameter mutations to the population and returns the mutated population.
@pytest.mark.parametrize("algo", ["MADDPG", "MATD3", "IPPO"])
@pytest.mark.parametrize(
    "observation_space, net_config", [("ma_vector_space", "encoder_mlp_config")]
)
@pytest.mark.parametrize("action_space", ["ma_discrete_space"])
@pytest.mark.parametrize("population_size", [1])
@pytest.mark.parametrize("hp_config", [None])
@pytest.mark.parametrize("torch_compiler", [None])
@pytest.mark.parametrize("accelerator", [None, Accelerator(device_placement=False)])
@pytest.mark.parametrize("INIT_HP", [SHARED_INIT_HP_MA])
def test_mutation_applies_parameter_mutations_multi_agent(
    init_pop, device, accelerator
):
    pre_training_mut = False
    population = init_pop

    mutations = Mutations(
        0,
        0,
        0,
        1,
        0,
        0,
        0.5,
        device=device,
        accelerator=accelerator,
    )

    new_population = [agent.clone(wrap=False) for agent in population]
    mutated_population = mutations.mutation(new_population, pre_training_mut)

    assert len(mutated_population) == len(population)
    for old, individual in zip(population, mutated_population):
        assert individual.mut == "param"
        # Due to randomness, sometimes parameters are not different
        # assert str(old.actors[0].state_dict()) != str(individual.actors[0].state_dict())
        assert old.index == individual.index

        # Compare state dictionaries of the actor (or network)
        policy_name = old.registry.policy()
        old_policy = getattr(old, policy_name)
        new_policy = getattr(individual, policy_name)
        old_sd = old_policy.state_dict()
        new_sd = new_policy.state_dict()
        mutation_found = False
        for key in old_sd.keys():
            if "norm" in key:  # Skip normalization layers
                continue
            diff_norm = (old_sd[key] - new_sd[key]).norm().item()
            if diff_norm > 1e-6:
                mutation_found = True
                break

        assert mutation_found, f"Mutation not applied for agent index {old.index}"

    del mutations, mutated_population, new_population


# The mutation method applies architecture mutations to the population and returns the mutated population.
@pytest.mark.parametrize("algo", ["MADDPG", "MATD3", "IPPO"])
@pytest.mark.parametrize(
    "observation_space, net_config",
    [
        ("ma_vector_space", "encoder_mlp_config"),
        ("ma_image_space", "encoder_cnn_config"),
        # ("ma_dict_space_small", "encoder_multi_input_config"), NOTE: Takes too long to run
    ],
)
@pytest.mark.parametrize("action_space", ["ma_discrete_space"])
@pytest.mark.parametrize("population_size", [1])
@pytest.mark.parametrize("hp_config", [None])
@pytest.mark.parametrize("accelerator", [None, Accelerator(device_placement=False)])
@pytest.mark.parametrize("torch_compiler", [None, "default"])
@pytest.mark.parametrize("INIT_HP", [SHARED_INIT_HP_MA])
def test_mutation_applies_architecture_mutations_multi_agent(
    algo, init_pop, device, accelerator
):
    population: List[EvolvableAlgorithm] = init_pop
    mutations = Mutations(
        0,
        1,
        0.5,
        0,
        0,
        0,
        0.5,
        device=device,
        accelerator=accelerator,
    )

    # Change EvolvableModule random number generator to test mutation methods
    class EvoDummyRNG:
        rng = np.random.default_rng(seed=42)

        def choice(self, a, size=None, replace=True, p=None):
            return 1

        def integers(self, low=0, high=None):
            return self.rng.integers(low, high)

    for individual in population:
        for network in individual.evolvable_attributes(networks_only=True).values():
            network.rng = EvoDummyRNG()

    test_agent = "agent_0" if algo != "IPPO" else "agent"
    mut_methods = population[0].actors[test_agent].mutation_methods
    for mut_method in mut_methods:

        class DummyRNG:
            def choice(self, a, size=None, replace=True, p=None):
                return [".".join([test_agent, mut_method])]

        mutations.rng = DummyRNG()

        new_population = [agent.clone(wrap=False) for agent in population]
        mutated_population = [
            mutations.architecture_mutate(agent) for agent in new_population
        ]

        assert len(mutated_population) == len(population)
        for old, individual in zip(population, mutated_population):
            policy_name = individual.registry.policy()
            policy = getattr(individual, policy_name)
            # old_policy = getattr(old, policy_name)
            if policy.last_mutation_attr is not None:
                sampled_mutation = ".".join(policy.last_mutation_attr.split(".")[1:])
            else:
                sampled_mutation = None

            assert individual.mut == sampled_mutation or "None"

            if sampled_mutation is not None:
                for group in old.registry.groups:
                    if group.eval_network != policy_name:
                        eval_module = getattr(individual, group.eval_network)
                        # old_eval_module = getattr(old, group.eval_network)
                        for _, module in eval_module.items():
                            bottom_eval_mut = module.last_mutation_attr.split(".")[-1]
                            bottom_policy_mut = policy.last_mutation_attr.split(".")[-1]
                            assert module.last_mutation_attr is not None
                            assert bottom_eval_mut == bottom_policy_mut

            assert old.index == individual.index

        del new_population, mutated_population
        gc.collect()
        torch.cuda.empty_cache()

    del mutations


# The mutation method applies BERT architecture mutations to the population and returns the mutated population.
@pytest.mark.parametrize(
    "algo, actor_network, critic_network",
    [
        ("MADDPG", "bert_networks_multi_agent", "bert_networks_multi_agent"),
        ("MATD3", "bert_networks_multi_agent", "bert_matd3_critic_networks"),
    ],
)
@pytest.mark.parametrize(
    "observation_space, net_config", [("ma_vector_space", "encoder_mlp_config")]
)
@pytest.mark.parametrize("action_space", ["ma_discrete_space"])
@pytest.mark.parametrize("INIT_HP", [SHARED_INIT_HP_MA])
@pytest.mark.parametrize("population_size", [1])
@pytest.mark.parametrize("hp_config", [None])
@pytest.mark.parametrize("accelerator", [None, Accelerator(device_placement=False)])
@pytest.mark.parametrize("torch_compiler", [None])
def test_mutation_applies_bert_architecture_mutations_multi_agent(
    algo,
    device,
    accelerator,
    init_pop,
    observation_space,
    action_space,
    request,
    actor_network,
    critic_network,
):
    observation_space = request.getfixturevalue(observation_space)
    action_space = request.getfixturevalue(action_space)

    # Pass the network parameters to init_pop through the test
    actual_actor_network = (
        request.getfixturevalue(actor_network) if actor_network else None
    )
    actual_critic_network = (
        request.getfixturevalue(critic_network) if critic_network else None
    )

    # Create a custom population with the BERT networks
    from agilerl.utils.utils import create_population

    population = create_population(
        algo=algo,
        observation_space=observation_space,
        action_space=action_space,
        hp_config=None,
        net_config=request.getfixturevalue("encoder_mlp_config"),
        INIT_HP=SHARED_INIT_HP_MA,
        population_size=1,
        device=device,
        accelerator=accelerator,
        actor_network=actual_actor_network,
        critic_network=actual_critic_network,
    )

    mutations = Mutations(
        0,
        1,
        0.5,
        0,
        0,
        0,
        0.5,
        device=device,
        accelerator=accelerator,
    )

    test_agent = "agent_0"
    mut_methods = population[0].actors[test_agent].mutation_methods
    for mut_method in mut_methods:

        class DummyRNG:
            def choice(self, a, size=None, replace=True, p=None):
                return [".".join([test_agent, mut_method])]

        mutations.rng = DummyRNG()

        new_population = [agent.clone(wrap=False) for agent in population]
        mutated_population = [
            mutations.architecture_mutate(agent) for agent in new_population
        ]

        assert len(mutated_population) == len(population)
        for old, individual in zip(population, mutated_population):
            policy_name = individual.registry.policy()
            policy = getattr(individual, policy_name)
            # old_policy = getattr(old, policy_name)
            if policy.last_mutation_attr is not None:
                sampled_mutation = ".".join(policy.last_mutation_attr.split(".")[1:])
            else:
                sampled_mutation = None

            assert individual.mut == sampled_mutation or "None"

            if sampled_mutation is not None:
                for group in old.registry.groups:
                    if group.eval_network != policy_name:
                        eval_module = getattr(individual, group.eval_network)
                        # old_eval_module = getattr(old, group.eval_network)
                        for _, module in eval_module.items():
                            bottom_eval_mut = module.last_mutation_attr.split(".")[-1]
                            bottom_policy_mut = policy.last_mutation_attr.split(".")[-1]
                            assert module.last_mutation_attr is not None
                            assert bottom_eval_mut == bottom_policy_mut

            assert old.index == individual.index

        del new_population, mutated_population
        gc.collect()
        torch.cuda.empty_cache()

    del mutations, population


@pytest.mark.parametrize(
    "algo, action_space",
    [
        ("DQN", "discrete_space"),
        ("Rainbow DQN", "discrete_space"),
        ("DDPG", "vector_space"),
        ("TD3", "vector_space"),
        ("PPO", "discrete_space"),
        ("CQN", "discrete_space"),
        ("NeuralUCB", "discrete_space"),
        ("NeuralTS", "discrete_space"),
    ],
)
@pytest.mark.parametrize("accelerator", [None, Accelerator(device_placement=False)])
@pytest.mark.parametrize("INIT_HP", [SHARED_INIT_HP])
@pytest.mark.parametrize(
    "observation_space, net_config", [("vector_space", "encoder_mlp_config")]
)
@pytest.mark.parametrize("torch_compiler", [None])
@pytest.mark.parametrize("hp_config", [None])
@pytest.mark.parametrize("population_size", [1])
def test_reinit_opt(algo, init_pop):
    population = init_pop
    mutations = Mutations(
        1,
        1,
        1,
        1,
        1,
        1,
        0.5,
    )

    new_population = [agent.clone() for agent in population]
    mutations._reinit_opt(new_population[0])

    opt_attr = new_population[0].registry.optimizers[0].name
    new_opt = getattr(new_population[0], opt_attr)
    old_opt = getattr(population[0], opt_attr)

    assert_state_dicts_equal(new_opt.state_dict(), old_opt.state_dict())

    del mutations, new_population


@pytest.mark.parametrize("use_accelerator", [True, False])
def test_mutation_applies_rl_hp_mutation_llm_algorithm(
    request, grpo_hp_config, vector_space, monkeypatch, use_accelerator
):
    pre_training_mut = False

    with mock.patch.dict(os.environ, clear=True):
        if use_accelerator:
            AcceleratorState._reset_state(True)
            env_vars = {
                "ACCELERATE_USE_DEEPSPEED": "true",
                "MASTER_ADDR": "localhost",
                "MASTER_PORT": "10999",
                "RANK": "0",
                "LOCAL_RANK": "0",
                "WORLD_SIZE": "1",
            }
            for key, value in env_vars.items():
                monkeypatch.setenv(key, value)

            deepspeed_config = {
                "gradient_accumulation_steps": 1,
                "zero_optimization": {
                    "stage": 2,
                },
            }
            accelerator = Accelerator(
                deepspeed_plugin=DeepSpeedPlugin(hf_ds_config=deepspeed_config),
            )
        else:
            accelerator = None
        try:
            population = [
                GRPO(
                    observation_space=vector_space,
                    action_space=copy.deepcopy(vector_space),
                    actor_network=create_module(
                        input_size=10,
                        max_tokens=20,
                        vocab_size=1000,
                        device="cuda" if torch.cuda.is_available() else "cpu",
                    ),
                    index=0,
                    hp_config=grpo_hp_config,
                    pad_token_id=1000 - 1,
                    device="cuda" if torch.cuda.is_available() else "cpu",
<<<<<<< HEAD
                ),
                index=0,
                hp_config=grpo_hp_config,
                pad_token_id=1000 - 1,
                lora_config=LoraConfig(
                    r=16,
                    lora_alpha=64,
                    target_modules=["linear_1"],
                    task_type="CAUSAL_LM",
                    lora_dropout=0.05,
                ),
=======
                    accelerator=accelerator,
                )
            ]  # some sort of population

            mutations = Mutations(
                0,
                0,
                0,
                0,
                0,
                1,
                0.1,
>>>>>>> 08ec224e
                device="cuda" if torch.cuda.is_available() else "cpu",
                accelerator=accelerator,
            )

            new_population = [agent.clone(wrap=False) for agent in population]
            mutated_population = mutations.mutation(new_population, pre_training_mut)

            assert len(mutated_population) == len(population)
            for old, individual in zip(population, mutated_population):
                available_mutations = grpo_hp_config.names()
                assert individual.mut in available_mutations

                new_value = getattr(individual, individual.mut)
                min_value = grpo_hp_config[individual.mut].min
                max_value = grpo_hp_config[individual.mut].max
                assert min_value <= new_value <= max_value
                assert old.index == individual.index

            for agent in mutated_population:
                for param_group in agent.optimizer.optimizer.param_groups:
                    assert param_group["lr"] == agent.lr

        finally:
            # Cleanup
            if use_accelerator:
                accelerator.free_memory()
                AcceleratorState._reset_state(True)
            del mutations
            del population
            del mutated_population
            del new_population
            torch.cuda.empty_cache()


@pytest.mark.parametrize("mutation_type", ["architecture", "parameters", "activation"])
def test_mutations_warns_on_llm_algorithm(
    request, grpo_hp_config, vector_space, mutation_type
):
    pre_training_mut = False

    population = [
        GRPO(
            observation_space=vector_space,
            action_space=copy.deepcopy(vector_space),
            actor_network=create_module(
                input_size=10,
                max_tokens=20,
                vocab_size=1000,
                device="cuda" if torch.cuda.is_available() else "cpu",
            ),
            index=0,
            hp_config=grpo_hp_config,
            pad_token_id=1000 - 1,
            device="cuda" if torch.cuda.is_available() else "cpu",
            lora_config=LoraConfig(
                r=16,
                lora_alpha=64,
                target_modules=["linear_1"],
                task_type="CAUSAL_LM",
                lora_dropout=0.05,
            ),
        )
    ]  # some sort of population

    mutations = Mutations(
        0,
        1 if mutation_type == "architecture" else 0,
        0.5 if mutation_type == "architecture" else 0,
        1 if mutation_type == "parameters" else 0,
        1 if mutation_type == "activation" else 0,
        0,
        0.1,
        device="cuda" if torch.cuda.is_available() else "cpu",
        accelerator=None,
    )

    new_population = [agent.clone(wrap=False) for agent in population]

    if mutation_type == "architecture":
        with pytest.raises(MutationError):
            mutations.mutation(new_population, pre_training_mut)

        # Since MutationError is expected, create a dummy mutated_population for the assertions
        mutated_population = new_population
        for individual in mutated_population:
            individual.mut = "None"
    else:
        with pytest.warns(UserWarning):
            mutated_population = mutations.mutation(new_population, pre_training_mut)

    assert len(mutated_population) == len(population)
    for old, individual in zip(population, mutated_population):
        assert old.mut is None
        assert individual.mut == "None"

    del mutations
    del population
    del mutated_population
    del new_population<|MERGE_RESOLUTION|>--- conflicted
+++ resolved
@@ -18,19 +18,7 @@
 from agilerl.hpo.mutation import MutationError, Mutations
 from agilerl.modules import EvolvableBERT, ModuleDict
 from agilerl.utils.utils import create_population
-<<<<<<< HEAD
-from tests.helper_functions import (
-    assert_equal_state_dict,
-    gen_multi_agent_dict_or_tuple_spaces,
-    generate_dict_or_tuple_space,
-    generate_discrete_space,
-    generate_multi_agent_box_spaces,
-    generate_multi_agent_discrete_spaces,
-    generate_random_box_space,
-)
-=======
 from tests.helper_functions import assert_state_dicts_equal
->>>>>>> 08ec224e
 from tests.test_algorithms.test_grpo import create_module
 
 # Shared HP dict that can be used by any algorithm
@@ -1464,19 +1452,13 @@
                     hp_config=grpo_hp_config,
                     pad_token_id=1000 - 1,
                     device="cuda" if torch.cuda.is_available() else "cpu",
-<<<<<<< HEAD
-                ),
-                index=0,
-                hp_config=grpo_hp_config,
-                pad_token_id=1000 - 1,
-                lora_config=LoraConfig(
-                    r=16,
-                    lora_alpha=64,
-                    target_modules=["linear_1"],
-                    task_type="CAUSAL_LM",
-                    lora_dropout=0.05,
-                ),
-=======
+                    lora_config=LoraConfig(
+                        r=16,
+                        lora_alpha=64,
+                        target_modules=["linear_1"],
+                        task_type="CAUSAL_LM",
+                        lora_dropout=0.05,
+                    ),
                     accelerator=accelerator,
                 )
             ]  # some sort of population
@@ -1489,7 +1471,6 @@
                 0,
                 1,
                 0.1,
->>>>>>> 08ec224e
                 device="cuda" if torch.cuda.is_available() else "cpu",
                 accelerator=accelerator,
             )
