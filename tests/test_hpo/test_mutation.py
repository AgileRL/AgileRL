import gc
<<<<<<< HEAD
import os
from unittest import mock
=======
>>>>>>> 267427d7

import numpy as np
import pytest
import torch
from accelerate import Accelerator
from accelerate.state import AcceleratorState
from accelerate.utils import DeepSpeedPlugin
from gymnasium import spaces

from agilerl.algorithms.core.registry import HyperparameterConfig, RLParameter
from agilerl.algorithms.core.wrappers import OptimizerWrapper
from agilerl.algorithms.grpo import GRPO
from agilerl.hpo.mutation import Mutations
from agilerl.modules.bert import EvolvableBERT
from agilerl.utils.utils import create_population
from tests.helper_functions import (
    assert_equal_state_dict,
    gen_multi_agent_dict_or_tuple_spaces,
    generate_dict_or_tuple_space,
    generate_discrete_space,
    generate_multi_agent_box_spaces,
    generate_multi_agent_discrete_spaces,
    generate_random_box_space,
)

from ..test_algorithms.test_grpo import create_module

# Shared HP dict that can be used by any algorithm
SHARED_INIT_HP = {
    "POPULATION_SIZE": 4,
    "DOUBLE": True,
    "BATCH_SIZE": 128,
    "CUDAGRAPHS": False,
    "LR": 1e-3,
    "LR_ACTOR": 1e-4,
    "LR_CRITIC": 1e-3,
    "GAMMA": 0.99,
    "LEARN_STEP": 1,
    "TAU": 1e-3,
    "BETA": 0.4,
    "PRIOR_EPS": 0.000001,
    "NUM_ATOMS": 51,
    "V_MIN": 0,
    "V_MAX": 200,
    "N_STEP": 3,
    "POLICY_FREQ": 10,
    "GAE_LAMBDA": 0.95,
    "ACTION_STD_INIT": 0.6,
    "CLIP_COEF": 0.2,
    "ENT_COEF": 0.01,
    "VF_COEF": 0.5,
    "MAX_GRAD_NORM": 0.5,
    "TARGET_KL": None,
    "UPDATE_EPOCHS": 4,
    "AGENT_IDS": ["agent1", "agent2"],
    "LAMBDA": 1.0,
    "REG": 0.000625,
    "CHANNELS_LAST": False,
    "O_U_NOISE": True,
    "EXPL_NOISE": 0.1,
    "MEAN_NOISE": 0.0,
    "THETA": 0.15,
    "DT": 0.01,
}

SHARED_INIT_HP_MA = {
    "POPULATION_SIZE": 4,
    "DOUBLE": True,
    "BATCH_SIZE": 128,
    "LR": 1e-3,
    "LR_ACTOR": 1e-4,
    "LR_CRITIC": 1e-3,
    "GAMMA": 0.99,
    "LEARN_STEP": 1,
    "TAU": 1e-3,
    "BETA": 0.4,
    "PRIOR_EPS": 0.000001,
    "NUM_ATOMS": 51,
    "V_MIN": 0,
    "V_MAX": 200,
    "N_STEP": 3,
    "POLICY_FREQ": 10,
    "GAE_LAMBDA": 0.95,
    "ACTION_STD_INIT": 0.6,
    "CLIP_COEF": 0.2,
    "ENT_COEF": 0.01,
    "VF_COEF": 0.5,
    "MAX_GRAD_NORM": 0.5,
    "TARGET_KL": None,
    "UPDATE_EPOCHS": 4,
    "AGENT_IDS": ["agent1", "agent2"],
    "LAMBDA": 1.0,
    "REG": 0.000625,
    "CHANNELS_LAST": False,
    "O_U_NOISE": True,
    "EXPL_NOISE": 0.1,
    "MEAN_NOISE": 0.0,
    "THETA": 0.15,
    "DT": 0.01,
}


@pytest.fixture
def ac_hp_config():
    yield HyperparameterConfig(
        lr_actor=RLParameter(min=1e-4, max=1e-2),
        lr_critic=RLParameter(min=1e-4, max=1e-2),
        batch_size=RLParameter(min=8, max=512, dtype=int),
        learn_step=RLParameter(
            min=20, max=200, dtype=int, grow_factor=1.5, shrink_factor=0.75
        ),
    )


@pytest.fixture
def default_hp_config():
    yield HyperparameterConfig(
        lr=RLParameter(min=6.25e-5, max=1e-2),
        batch_size=RLParameter(min=8, max=512, dtype=int),
        learn_step=RLParameter(
            min=1, max=10, dtype=int, grow_factor=1.5, shrink_factor=0.75
        ),
    )


@pytest.fixture
def grpo_hp_config():
    return HyperparameterConfig(
        lr=RLParameter(min=6.25e-5, max=1e-2),
    )


@pytest.fixture
def encoder_mlp_config():
    yield {"encoder_config": {"hidden_size": [8]}}


@pytest.fixture
def encoder_simba_config():
    yield {
        "simba": True,
        "encoder_config": {
            "hidden_size": 64,
            "num_blocks": 3,
        },
    }


@pytest.fixture
def encoder_cnn_config():
    yield {
        "encoder_config": {
            "channel_size": [3],
            "kernel_size": [3],
            "stride_size": [1],
        }
    }


@pytest.fixture
def encoder_multi_input_config():
    yield {
        "encoder_config": {
            "cnn_config": {
                "channel_size": [3],
                "kernel_size": [3],
                "stride_size": [1],
            },
            "mlp_config": {
                "hidden_size": [8],
            },
            "lstm_config": {
                "hidden_size": 8,
            },
        }
    }


@pytest.fixture
def init_pop(
    algo,
    observation_space,
    action_space,
    net_config,
    INIT_HP,
    population_size,
    device,
    accelerator,
    hp_config,
    request,
):
    if hp_config is not None:
        hp_config = request.getfixturevalue(hp_config)

    pop = create_population(
        algo=algo,
        observation_space=observation_space,
        action_space=action_space,
        hp_config=hp_config,
        net_config=request.getfixturevalue(net_config),
        INIT_HP=INIT_HP,
        population_size=population_size,
        device=device,
        accelerator=accelerator,
    )
    yield pop
    del pop
    gc.collect()
    torch.cuda.empty_cache()


# The constructor initializes all the attributes of the Mutations class correctly.
def test_constructor_initializes_attributes():
    no_mutation = 0.1
    architecture = 0.2
    new_layer_prob = 0.3
    parameters = 0.4
    activation = 0.5
    rl_hp = 0.6
    mutation_sd = 0.7
    activation_selection = ["ReLU", "Sigmoid"]
    mutate_elite = True
    rand_seed = 12345
    device = "cpu"
    accelerator = None

    mutations = Mutations(
        no_mutation,
        architecture,
        new_layer_prob,
        parameters,
        activation,
        rl_hp,
        mutation_sd,
        activation_selection,
        mutate_elite,
        rand_seed,
        device,
        accelerator,
    )

    assert mutations.rng is not None
    assert mutations.no_mut == no_mutation
    assert mutations.architecture_mut == architecture
    assert mutations.new_layer_prob == new_layer_prob
    assert mutations.parameters_mut == parameters
    assert mutations.activation_mut == activation
    assert mutations.rl_hp_mut == rl_hp
    assert mutations.mutation_sd == mutation_sd
    assert mutations.activation_selection == activation_selection
    assert mutations.mutate_elite == mutate_elite
    assert mutations.device == device
    assert mutations.accelerator == accelerator

    del mutations


# Checks no mutations if all probabilities set to zero
@pytest.mark.parametrize("algo", ["DQN"])
@pytest.mark.parametrize(
    "observation_space, net_config",
    [(generate_random_box_space((4,)), "encoder_mlp_config")],
)
@pytest.mark.parametrize("action_space", [generate_discrete_space(2)])
@pytest.mark.parametrize(
    "device", [torch.device("cuda" if torch.cuda.is_available() else "cpu")]
)
@pytest.mark.parametrize("accelerator", [None])
@pytest.mark.parametrize("INIT_HP", [SHARED_INIT_HP])
@pytest.mark.parametrize("population_size", [1])
@pytest.mark.parametrize("hp_config", ["default_hp_config"])
def test_mutation_no_options(device, init_pop):
    pre_training_mut = True

    population = init_pop

    mutations = Mutations(0, 0, 0, 0, 0, 0, 0.1, device=device)

    new_population = [agent.clone() for agent in population]
    mutated_population = mutations.mutation(new_population, pre_training_mut)

    assert len(mutated_population) == len(population)
    for old, individual in zip(population, mutated_population):
        assert str(old.actor.state_dict()) == str(individual.actor.state_dict())

    del mutations
    del population
    del mutated_population
    del new_population


#### Single-agent algorithm mutations ####
# The mutation method applies random mutations to the population and returns the mutated population.
@pytest.mark.parametrize(
    "algo, hp_config, action_space",
    [
        ("DQN", "default_hp_config", generate_discrete_space(2)),
        ("Rainbow DQN", "default_hp_config", generate_discrete_space(2)),
        ("DDPG", "ac_hp_config", generate_random_box_space((4,), low=-1, high=1)),
        ("TD3", "ac_hp_config", generate_random_box_space((4,), low=-1, high=1)),
        ("PPO", "default_hp_config", generate_discrete_space(2)),
        ("CQN", "default_hp_config", generate_discrete_space(2)),
        ("NeuralUCB", "default_hp_config", generate_discrete_space(2)),
        ("NeuralTS", "default_hp_config", generate_discrete_space(2)),
    ],
)
@pytest.mark.parametrize(
    "device", [torch.device("cuda" if torch.cuda.is_available() else "cpu")]
)
@pytest.mark.parametrize("accelerator", [None, Accelerator(device_placement=False)])
@pytest.mark.parametrize("INIT_HP", [SHARED_INIT_HP])
@pytest.mark.parametrize(
    "observation_space, net_config",
    [
        (generate_random_box_space((4,)), "encoder_mlp_config"),
        (generate_random_box_space((3, 16, 16)), "encoder_cnn_config"),
        (generate_dict_or_tuple_space(1, 1), "encoder_multi_input_config"),
        (generate_discrete_space(4), "encoder_mlp_config"),
    ],
)
@pytest.mark.parametrize("population_size", [1])
def test_mutation_applies_random_mutations(algo, device, accelerator, init_pop):
    population = init_pop
    pre_training_mut = True

    population = init_pop

    mutations = Mutations(
        0,
        0.1,
        0.1,
        0.1,
        0.1,
        0.1,
        0.1,
        mutate_elite=False,
        device=device,
        accelerator=accelerator,
    )

    for agent in population:
        if accelerator is not None:
            agent.unwrap_models()

    mutated_population = mutations.mutation(population, pre_training_mut)

    assert len(mutated_population) == len(population)
    assert mutated_population[0].mut == "None"  # Satisfies mutate_elite=False condition
    for individual in mutated_population:
        policy = getattr(individual, individual.registry.policy)
        assert individual.mut in [
            "None",
            "batch_size",
            "lr",
            "lr_actor",
            "lr_critic",
            "learn_step",
            "act",
            "param",
            policy.last_mutation_attr,
        ]

    del mutations
    del population
    del mutated_population

    torch.cuda.empty_cache()  # Free up GPU memory


@pytest.mark.parametrize(
    "algo, hp_config, action_space",
    [
        ("DQN", "default_hp_config", generate_discrete_space(2)),
        ("DDPG", "ac_hp_config", generate_random_box_space((4,), low=-1, high=1)),
        ("TD3", "ac_hp_config", generate_random_box_space((4,), low=-1, high=1)),
        ("PPO", "default_hp_config", generate_discrete_space(2)),
        ("CQN", "default_hp_config", generate_discrete_space(2)),
        ("NeuralUCB", "default_hp_config", generate_discrete_space(2)),
        ("NeuralTS", "default_hp_config", generate_discrete_space(2)),
    ],
)
@pytest.mark.parametrize(
    "device", [torch.device("cuda" if torch.cuda.is_available() else "cpu")]
)
@pytest.mark.parametrize("accelerator", [None, Accelerator(device_placement=False)])
@pytest.mark.parametrize("INIT_HP", [SHARED_INIT_HP])
@pytest.mark.parametrize(
    "observation_space, net_config",
    [
        (generate_random_box_space((4,)), "encoder_simba_config"),
    ],
)
@pytest.mark.parametrize("population_size", [1])
def test_mutation_applies_random_mutations_simba(algo, device, accelerator, init_pop):
    population = init_pop
    pre_training_mut = True

    population = init_pop

    mutations = Mutations(
        0,
        0.1,
        0.1,
        0.1,
        0.1,
        0.1,
        0.1,
        mutate_elite=False,
        device=device,
        accelerator=accelerator,
    )

    for agent in population:
        if accelerator is not None:
            agent.unwrap_models()

    mutated_population = mutations.mutation(population, pre_training_mut)

    assert len(mutated_population) == len(population)
    assert mutated_population[0].mut == "None"  # Satisfies mutate_elite=False condition
    for individual in mutated_population:
        policy = getattr(individual, individual.registry.policy)
        assert individual.mut in [
            "None",
            "batch_size",
            "lr",
            "lr_actor",
            "lr_critic",
            "learn_step",
            "act",
            "param",
            policy.last_mutation_attr,
        ]

    del mutations
    del population
    del mutated_population

    torch.cuda.empty_cache()  # Free up GPU memory


# The mutation method applies no mutations to the population and returns the mutated population.
@pytest.mark.parametrize(
    "algo, action_space",
    [
        ("DQN", generate_discrete_space(2)),
        ("Rainbow DQN", generate_discrete_space(2)),
        ("DDPG", generate_random_box_space((4,), low=-1, high=1)),
        ("TD3", generate_random_box_space((4,), low=-1, high=1)),
        ("PPO", generate_discrete_space(2)),
        ("CQN", generate_discrete_space(2)),
        ("NeuralUCB", generate_discrete_space(2)),
        ("NeuralTS", generate_discrete_space(2)),
    ],
)
@pytest.mark.parametrize(
    "observation_space, net_config",
    [
        (generate_random_box_space((4,)), "encoder_mlp_config"),
        (generate_random_box_space((3, 16, 16)), "encoder_cnn_config"),
        (generate_dict_or_tuple_space(1, 1), "encoder_multi_input_config"),
        (generate_discrete_space(4), "encoder_mlp_config"),
    ],
)
@pytest.mark.parametrize(
    "device", [torch.device("cuda" if torch.cuda.is_available() else "cpu")]
)
@pytest.mark.parametrize("accelerator", [None, Accelerator(device_placement=False)])
@pytest.mark.parametrize("INIT_HP", [SHARED_INIT_HP])
@pytest.mark.parametrize("hp_config", [None])
@pytest.mark.parametrize("population_size", [1])
def test_mutation_applies_no_mutations(device, accelerator, init_pop):
    pre_training_mut = False

    population = init_pop

    mutations = Mutations(
        1,
        0,
        0,
        0,
        0,
        0,
        0.1,
        device=device,
        accelerator=accelerator,
    )

    new_population = [agent.clone(wrap=False) for agent in population]
    mutated_population = mutations.mutation(new_population, pre_training_mut)

    assert len(mutated_population) == len(population)
    for old, individual in zip(population, mutated_population):
        assert individual.mut in ["None"]
        assert old.index == individual.index
        assert old.actor != individual.actor
        assert str(old.actor.state_dict()) == str(individual.actor.state_dict())

    del mutations
    del population
    del mutated_population
    del new_population

    torch.cuda.empty_cache()  # Free up GPU memory


# The mutation method applies no mutations to the population and returns the mutated population.
@pytest.mark.parametrize(
    "algo, action_space",
    [
        ("DQN", generate_discrete_space(2)),
        ("Rainbow DQN", generate_discrete_space(2)),
        ("DDPG", generate_random_box_space((4,), low=-1, high=1)),
        ("TD3", generate_random_box_space((4,), low=-1, high=1)),
        ("PPO", generate_discrete_space(2)),
        ("CQN", generate_discrete_space(2)),
        ("NeuralUCB", generate_discrete_space(2)),
        ("NeuralTS", generate_discrete_space(2)),
    ],
)
@pytest.mark.parametrize(
    "observation_space, net_config",
    [
        (generate_random_box_space((4,)), "encoder_mlp_config"),
        (generate_random_box_space((3, 16, 16)), "encoder_cnn_config"),
        (generate_dict_or_tuple_space(1, 1), "encoder_multi_input_config"),
        (generate_discrete_space(4), "encoder_mlp_config"),
    ],
)
@pytest.mark.parametrize(
    "device", [torch.device("cuda" if torch.cuda.is_available() else "cpu")]
)
@pytest.mark.parametrize("accelerator", [None, Accelerator(device_placement=False)])
@pytest.mark.parametrize("INIT_HP", [SHARED_INIT_HP])
@pytest.mark.parametrize("hp_config", [None])
@pytest.mark.parametrize("population_size", [1])
def test_mutation_applies_no_mutations_pre_training_mut(device, accelerator, init_pop):
    pre_training_mut = True
    population = init_pop

    # Set all mutation probabilities to 0
    mutations = Mutations(
        1,
        0,
        0,
        0,
        0,
        1,
        0.1,
        device=device,
        accelerator=accelerator,
    )

    new_population = [agent.clone(wrap=False) for agent in population]
    mutated_population = mutations.mutation(new_population, pre_training_mut)

    assert len(mutated_population) == len(population)
    for old, individual in zip(population, mutated_population):
        assert individual.mut in [
            "None",
            "batch_size",
            "lr",
            "lr_actor",
            "lr_critic",
            "learn_step",
        ]
        assert old.index == individual.index
        assert old.actor != individual.actor
        assert str(old.actor.state_dict()) == str(individual.actor.state_dict())

    del mutations
    del population
    del mutated_population
    del new_population

    torch.cuda.empty_cache()  # Free up GPU memory


# The mutation method applies RL hyperparameter mutations to the population and returns the mutated population.
@pytest.mark.parametrize(
    "algo, hp_config, action_space",
    [
        ("DQN", "default_hp_config", generate_discrete_space(2)),
        ("Rainbow DQN", "default_hp_config", generate_discrete_space(2)),
        ("DDPG", "ac_hp_config", generate_random_box_space((4,), low=-1, high=1)),
        ("TD3", "ac_hp_config", generate_random_box_space((4,), low=-1, high=1)),
        ("PPO", "default_hp_config", generate_discrete_space(2)),
        ("CQN", "default_hp_config", generate_discrete_space(2)),
        ("NeuralUCB", "default_hp_config", generate_discrete_space(2)),
        ("NeuralTS", "default_hp_config", generate_discrete_space(2)),
    ],
)
@pytest.mark.parametrize(
    "observation_space, net_config",
    [
        (generate_random_box_space((4,)), "encoder_mlp_config"),
        (generate_random_box_space((3, 16, 16)), "encoder_cnn_config"),
        (generate_dict_or_tuple_space(1, 1), "encoder_multi_input_config"),
        (generate_discrete_space(4), "encoder_mlp_config"),
    ],
)
@pytest.mark.parametrize(
    "device", [torch.device("cuda" if torch.cuda.is_available() else "cpu")]
)
@pytest.mark.parametrize("accelerator", [None, Accelerator(device_placement=False)])
@pytest.mark.parametrize("INIT_HP", [SHARED_INIT_HP])
@pytest.mark.parametrize("population_size", [1])
def test_mutation_applies_rl_hp_mutations(
    device, accelerator, hp_config, init_pop, request
):
    pre_training_mut = False
    population = init_pop
    mutations = Mutations(
        0,
        0,
        0,
        0,
        0,
        1,
        0.1,
        device=device,
        accelerator=accelerator,
    )
    hp_config = request.getfixturevalue(hp_config)

    new_population = [agent.clone(wrap=False) for agent in population]
    mutated_population = mutations.mutation(new_population, pre_training_mut)

    assert len(mutated_population) == len(population)
    for old, individual in zip(population, mutated_population):
        available_mutations = hp_config.names()
        assert individual.mut in available_mutations

        new_value = getattr(individual, individual.mut)
        min_value = hp_config[individual.mut].min
        max_value = hp_config[individual.mut].max
        assert min_value <= new_value <= max_value
        assert old.index == individual.index

    del mutations
    del population
    del mutated_population
    del new_population

    torch.cuda.empty_cache()  # Free up GPU memory


# The mutation method applies activation mutations to the population and returns the mutated population.
@pytest.mark.parametrize(
    "algo, action_space",
    [
        ("DQN", generate_discrete_space(2)),
        ("Rainbow DQN", generate_discrete_space(2)),
        ("DDPG", generate_random_box_space((4,), low=-1, high=1)),
        ("TD3", generate_random_box_space((4,), low=-1, high=1)),
        ("PPO", generate_discrete_space(2)),
        ("CQN", generate_discrete_space(2)),
        ("NeuralUCB", generate_discrete_space(2)),
        ("NeuralTS", generate_discrete_space(2)),
    ],
)
@pytest.mark.parametrize(
    "observation_space, net_config",
    [
        (generate_random_box_space((4,)), "encoder_mlp_config"),
        (generate_random_box_space((3, 16, 16)), "encoder_cnn_config"),
        (generate_dict_or_tuple_space(1, 1), "encoder_multi_input_config"),
        (generate_discrete_space(4), "encoder_mlp_config"),
    ],
)
@pytest.mark.parametrize(
    "device", [torch.device("cuda" if torch.cuda.is_available() else "cpu")]
)
@pytest.mark.parametrize("accelerator", [None, Accelerator(device_placement=False)])
@pytest.mark.parametrize("INIT_HP", [SHARED_INIT_HP])
@pytest.mark.parametrize("hp_config", [None])
@pytest.mark.parametrize("population_size", [1])
def test_mutation_applies_activation_mutations(
    observation_space, device, accelerator, init_pop
):
    pre_training_mut = False
    population = init_pop

    if isinstance(observation_space, spaces.Box) and len(observation_space.shape) == 3:
        activation_selection = ["ReLU", "ELU", "GELU"]
    else:
        activation_selection = ["Tanh", "ReLU", "ELU", "GELU"]

    mutations = Mutations(
        0,
        0,
        0,
        0,
        1,
        0,
        0.1,
        activation_selection=activation_selection,
        device=device,
        accelerator=accelerator,
    )

    new_population = [agent.clone(wrap=False) for agent in population]
    mutated_population = mutations.mutation(new_population, pre_training_mut)

    assert len(mutated_population) == len(population)
    for old, individual in zip(population, mutated_population):
        assert individual.mut in ["None", "act"]
        if individual.mut == "act":
            assert old.actor.activation != individual.actor.activation
            assert individual.actor.activation in activation_selection
        assert old.index == individual.index

    del mutations
    del population
    del mutated_population
    del new_population

    torch.cuda.empty_cache()  # Free up GPU memory


# The mutation method applies activation mutations to the population and returns the mutated population.
@pytest.mark.parametrize(
    "observation_space, net_config",
    [
        (generate_random_box_space((4,)), "encoder_mlp_config"),
        (generate_random_box_space((3, 16, 16)), "encoder_cnn_config"),
        (generate_dict_or_tuple_space(1, 1), "encoder_multi_input_config"),
        (generate_discrete_space(4), "encoder_mlp_config"),
    ],
)
@pytest.mark.parametrize(
    "algo, action_space", [("DDPG", generate_random_box_space((4,), low=-1, high=1))]
)
@pytest.mark.parametrize(
    "device", [torch.device("cuda" if torch.cuda.is_available() else "cpu")]
)
@pytest.mark.parametrize("accelerator", [None, Accelerator(device_placement=False)])
@pytest.mark.parametrize("INIT_HP", [SHARED_INIT_HP])
@pytest.mark.parametrize("hp_config", [None])
@pytest.mark.parametrize("population_size", [1])
def test_mutation_applies_activation_mutations_no_skip(device, accelerator, init_pop):
    pre_training_mut = False
    population = init_pop
    mutations = Mutations(
        0,
        0,
        0,
        0,
        1,
        0,
        0.1,
        device=device,
        accelerator=accelerator,
    )

    for individual in population:
        individual.algo = None
        individual.lr = 1e-3
    new_population = [agent.clone(wrap=False) for agent in population]
    mutated_population = mutations.mutation(new_population, pre_training_mut)

    assert len(mutated_population) == len(population)
    for old, individual in zip(population, mutated_population):
        assert individual.mut in ["None", "act"]
        if individual.mut == "act":
            assert old.actor.activation != individual.actor.activation
            assert individual.actor.activation in ["ReLU", "ELU", "GELU"]
        assert old.index == individual.index

    del mutations
    del population
    del mutated_population
    del new_population

    torch.cuda.empty_cache()  # Free up GPU memory


# The mutation method applies parameter mutations to the population and returns the mutated population.
@pytest.mark.parametrize(
    "algo, action_space",
    [
        ("DQN", generate_discrete_space(2)),
        ("Rainbow DQN", generate_discrete_space(2)),
        ("DDPG", generate_random_box_space((4,), low=-1, high=1)),
        ("TD3", generate_random_box_space((4,), low=-1, high=1)),
        ("PPO", generate_discrete_space(2)),
        ("CQN", generate_discrete_space(2)),
        ("NeuralUCB", generate_discrete_space(2)),
        ("NeuralTS", generate_discrete_space(2)),
    ],
)
@pytest.mark.parametrize(
    "observation_space, net_config",
    [
        (generate_random_box_space((4,)), "encoder_mlp_config"),
        (generate_random_box_space((3, 16, 16)), "encoder_cnn_config"),
    ],
)
@pytest.mark.parametrize(
    "device", [torch.device("cuda" if torch.cuda.is_available() else "cpu")]
)
@pytest.mark.parametrize("accelerator", [None, Accelerator(device_placement=False)])
@pytest.mark.parametrize("INIT_HP", [SHARED_INIT_HP])
@pytest.mark.parametrize("hp_config", [None])
@pytest.mark.parametrize("population_size", [1])
def test_mutation_applies_parameter_mutations(algo, device, accelerator, init_pop):
    pre_training_mut = False

    population = init_pop

    mutations = Mutations(
        0,
        0,
        0,
        1,
        0,
        0,
        0.5,
        device=device,
        accelerator=accelerator,
    )

    new_population = [agent.clone(wrap=False) for agent in population]
    mutated_population = mutations.mutation(new_population, pre_training_mut)

    assert len(mutated_population) == len(population)
    for old, individual in zip(population, mutated_population):
        assert individual.mut == "param"
        # Due to randomness, sometimes parameters are not different
        # assert str(old.actor.state_dict()) != str(individual.actor.state_dict())
        assert old.index == individual.index

        # Compare state dictionaries of the actor (or network)
        policy_name = old.registry.policy
        old_policy = getattr(old, policy_name)
        new_policy = getattr(individual, policy_name)
        old_sd = old_policy.state_dict()
        new_sd = new_policy.state_dict()
        mutation_found = False
        for key in old_sd.keys():
            if "norm" in key:  # Skip normalization layers
                continue
            diff_norm = (old_sd[key] - new_sd[key]).norm().item()
            if diff_norm > 1e-6:
                mutation_found = True
                break

        assert mutation_found, f"Mutation not applied for agent index {old.index}"

    del mutations
    del population
    del mutated_population
    del new_population

    torch.cuda.empty_cache()  # Free up GPU memory


# The mutation method applies architecture mutations to the population and returns the mutated population.
@pytest.mark.parametrize(
    "algo, action_space",
    [
        ("DQN", generate_discrete_space(2)),
        ("Rainbow DQN", generate_discrete_space(2)),
        ("DDPG", generate_random_box_space((4,), low=-1, high=1)),
        ("TD3", generate_random_box_space((4,), low=-1, high=1)),
        ("PPO", generate_discrete_space(2)),
        ("CQN", generate_discrete_space(2)),
        ("NeuralUCB", generate_discrete_space(2)),
        ("NeuralTS", generate_discrete_space(2)),
    ],
)
@pytest.mark.parametrize(
    "observation_space, net_config",
    [
        (generate_random_box_space((4,)), "encoder_mlp_config"),
        (generate_random_box_space((3, 16, 16)), "encoder_cnn_config"),
        (generate_dict_or_tuple_space(1, 1), "encoder_multi_input_config"),
        (generate_discrete_space(4), "encoder_mlp_config"),
    ],
)
@pytest.mark.parametrize(
    "device", [torch.device("cuda" if torch.cuda.is_available() else "cpu")]
)
@pytest.mark.parametrize("accelerator", [None, Accelerator(device_placement=False)])
@pytest.mark.parametrize("INIT_HP", [SHARED_INIT_HP])
@pytest.mark.parametrize("hp_config", [None])
@pytest.mark.parametrize("population_size", [1])
def test_mutation_applies_architecture_mutations(algo, device, accelerator, init_pop):
    population = init_pop
    mutations = Mutations(
        0,
        1,
        0.5,
        0,
        0,
        0,
        0.5,
        device=device,
        accelerator=accelerator,
    )

    mut_methods = population[0].actor.mutation_methods
    for mut_method in mut_methods:

        class DummyRNG:
            def choice(self, a, size=None, replace=True, p=None):
                return [mut_method]

        mutations.rng = DummyRNG()

        new_population = [agent.clone(wrap=False) for agent in population]
        mutated_population = [
            mutations.architecture_mutate(agent) for agent in new_population
        ]

        assert len(mutated_population) == len(population)
        for old, individual in zip(population, mutated_population):
            policy = getattr(individual, individual.registry.policy)
            assert individual.mut == policy.last_mutation_attr
            # Due to randomness and constraints on size, sometimes architectures are not different
            # assert str(old.actor.state_dict()) != str(individual.actor.state_dict())
            assert old.index == individual.index

        assert_equal_state_dict(population, mutated_population)

        torch.cuda.empty_cache()  # Free up GPU memory

    del mutations
    del population
    del mutated_population
    del new_population


# The mutation method applies BERT architecture mutations to the population and returns the mutated population.
@pytest.mark.parametrize("algo", ["DDPG"])
@pytest.mark.parametrize(
    "observation_space, net_config",
    [(generate_random_box_space((4,)), "encoder_mlp_config")],
)
@pytest.mark.parametrize(
    "action_space", [generate_random_box_space((2,), low=-1, high=1)]
)
@pytest.mark.parametrize("INIT_HP", [SHARED_INIT_HP])
@pytest.mark.parametrize("hp_config", [None])
@pytest.mark.parametrize("population_size", [1])
@pytest.mark.parametrize(
    "device", [torch.device("cuda" if torch.cuda.is_available() else "cpu")]
)
@pytest.mark.parametrize("accelerator", [None, Accelerator(device_placement=True)])
@pytest.mark.parametrize(
    "mut_method",
    [
        [
            "add_encoder_layer",
            "remove_encoder_layer",
            "add_decoder_layer",
            "remove_decoder_layer",
        ],
        ["add_node", "remove_node"],
    ],
)
def test_mutation_applies_bert_architecture_mutations_single_agent(
    algo, device, accelerator, mut_method, init_pop
):
    population = init_pop

    mutations = Mutations(
        0,
        1,
        0.5,
        0,
        0,
        0,
        0.5,
        device=device,
        accelerator=accelerator,
    )

    class DummyRNG:
        def choice(self, a, size=None, replace=True, p=None):
            return [np.random.choice(mut_method)]

    mutations.rng = DummyRNG()

    for individual in population:
        individual.actor = EvolvableBERT([12], [12], device=device)
        individual.actor_target = EvolvableBERT([12], [12], device=device)
        individual.actor_target.load_state_dict(individual.actor.state_dict())
        individual.critic = EvolvableBERT([12], [12], device=device)
        individual.critic_target = EvolvableBERT([12], [12], device=device)
        individual.critic_target.load_state_dict(individual.critic.state_dict())

        individual.actor_optimizer = OptimizerWrapper(
            torch.optim.Adam,
            individual.actor,
            lr=individual.lr_actor,
            network_names=individual.actor_optimizer.network_names,
            lr_name=individual.actor_optimizer.lr_name,
        )

        individual.critic_optimizer = OptimizerWrapper(
            torch.optim.Adam,
            individual.critic,
            lr=individual.lr_critic,
            network_names=individual.critic_optimizer.network_names,
            lr_name=individual.critic_optimizer.lr_name,
        )

    new_population = [agent.clone(wrap=False) for agent in population]
    mutated_population = [
        mutations.architecture_mutate(agent) for agent in new_population
    ]

    assert len(mutated_population) == len(population)
    for old, individual in zip(population, mutated_population):
        policy = getattr(individual, individual.registry.policy)
        assert individual.mut == policy.last_mutation_attr
        # Due to randomness and constraints on size, sometimes architectures are not different
        # assert str(old.actor.state_dict()) != str(individual.actor.state_dict())
        assert old.index == individual.index

    # assert_equal_state_dict(population, mutated_population)

    del mutations
    del population
    del mutated_population
    del new_population

    torch.cuda.empty_cache()  # Free up GPU memory


#### Multi-agent algorithm mutations ####
# The mutation method applies random mutations to the population and returns the mutated population.
@pytest.mark.parametrize("algo", ["MADDPG", "MATD3"])
@pytest.mark.parametrize(
    "observation_space, net_config",
    [
        (generate_multi_agent_box_spaces(2, shape=(4,)), "encoder_mlp_config"),
        (generate_multi_agent_box_spaces(2, shape=(3, 16, 16)), "encoder_cnn_config"),
        (gen_multi_agent_dict_or_tuple_spaces(2, 1, 1), "encoder_multi_input_config"),
    ],
)
@pytest.mark.parametrize("action_space", [generate_multi_agent_discrete_spaces(2, 2)])
@pytest.mark.parametrize("hp_config", [None])
@pytest.mark.parametrize("population_size", [1])
@pytest.mark.parametrize(
    "device", [torch.device("cuda" if torch.cuda.is_available() else "cpu")]
)
@pytest.mark.parametrize("accelerator", [None, Accelerator(device_placement=False)])
@pytest.mark.parametrize("INIT_HP", [SHARED_INIT_HP_MA])
def test_mutation_applies_random_mutations_multi_agent(
    algo, device, accelerator, init_pop
):
    pre_training_mut = False
    population = init_pop

    # Random mutations
    mutations = Mutations(
        0,
        0.1,
        0.1,
        0.1,
        0.1,
        0.1,
        0.1,
        device=device,
        accelerator=accelerator,
    )

    for agent in population:
        if accelerator is not None:
            agent.unwrap_models()

    mutated_population = mutations.mutation(population, pre_training_mut)

    assert len(mutated_population) == len(population)
    for individual in mutated_population:
        policy = getattr(individual, individual.registry.policy)
        assert individual.mut in [
            "None",
            "batch_size",
            "lr",
            "lr_actor",
            "lr_critic",
            "learn_step",
            "act",
            "param",
            policy[0].last_mutation_attr,
        ]

    del mutations
    del population
    del mutated_population

    torch.cuda.empty_cache()  # Free up GPU memory


# The mutation method applies no mutations to the population and returns the mutated population.
@pytest.mark.parametrize("algo", ["MADDPG", "MATD3"])
@pytest.mark.parametrize(
    "observation_space, net_config",
    [(generate_multi_agent_box_spaces(2, shape=(4,)), "encoder_mlp_config")],
)
@pytest.mark.parametrize("action_space", [generate_multi_agent_discrete_spaces(2, 2)])
@pytest.mark.parametrize("INIT_HP", [SHARED_INIT_HP_MA])
@pytest.mark.parametrize("population_size", [1])
@pytest.mark.parametrize("hp_config", [None])
@pytest.mark.parametrize(
    "device", [torch.device("cuda" if torch.cuda.is_available() else "cpu")]
)
@pytest.mark.parametrize("accelerator", [None, Accelerator(device_placement=False)])
def test_mutation_applies_no_mutations_multi_agent(algo, device, accelerator, init_pop):
    pre_training_mut = False
    population = init_pop

    mutations = Mutations(
        1,
        0,
        0,
        0,
        0,
        0,
        0.1,
        device=device,
        accelerator=accelerator,
    )

    for agent in population:
        if accelerator is not None:
            agent.unwrap_models()
    mutated_population = mutations.mutation(population, pre_training_mut)

    assert len(mutated_population) == len(population)
    for old, individual in zip(population, mutated_population):
        assert individual.mut in ["None"]
        assert old.index == individual.index
        assert old.actors == individual.actors

    del mutations
    del population
    del mutated_population

    torch.cuda.empty_cache()  # Free up GPU memory


# The mutation method applies RL hyperparameter mutations to the population and returns the mutated population.
@pytest.mark.parametrize("algo", ["MADDPG", "MATD3"])
@pytest.mark.parametrize(
    "observation_space, net_config",
    [(generate_multi_agent_box_spaces(2, shape=(4,)), "encoder_mlp_config")],
)
@pytest.mark.parametrize("action_space", [generate_multi_agent_discrete_spaces(2, 2)])
@pytest.mark.parametrize("population_size", [1])
@pytest.mark.parametrize(
    "device", [torch.device("cuda" if torch.cuda.is_available() else "cpu")]
)
@pytest.mark.parametrize("accelerator", [None, Accelerator(device_placement=False)])
@pytest.mark.parametrize("INIT_HP", [SHARED_INIT_HP_MA])
@pytest.mark.parametrize("hp_config", ["ac_hp_config"])
def test_mutation_applies_rl_hp_mutations_multi_agent(
    device, accelerator, init_pop, hp_config, request
):
    pre_training_mut = False
    population = init_pop

    mutations = Mutations(
        0,
        0,
        0,
        0,
        0,
        1,
        0.1,
        device=device,
        accelerator=accelerator,
    )

    new_population = [agent.clone(wrap=False) for agent in population]
    mutated_population = mutations.mutation(new_population, pre_training_mut)

    hp_config = request.getfixturevalue(hp_config)

    assert len(mutated_population) == len(population)
    for old, individual in zip(population, mutated_population):
        available_mutations = hp_config.names()
        assert individual.mut in available_mutations

        new_value = getattr(individual, individual.mut)
        min_value = hp_config[individual.mut].min
        max_value = hp_config[individual.mut].max
        assert min_value <= new_value <= max_value
        assert old.index == individual.index

    del mutations
    del population
    del mutated_population
    del new_population

    torch.cuda.empty_cache()  # Free up GPU memory


# The mutation method applies activation mutations to the population and returns the mutated population.
@pytest.mark.parametrize("algo", ["MADDPG", "MATD3"])
@pytest.mark.parametrize(
    "observation_space, net_config",
    [
        (generate_multi_agent_box_spaces(2, shape=(4,)), "encoder_mlp_config"),
        (generate_multi_agent_box_spaces(2, shape=(3, 16, 16)), "encoder_cnn_config"),
        (gen_multi_agent_dict_or_tuple_spaces(2, 1, 1), "encoder_multi_input_config"),
    ],
)
@pytest.mark.parametrize("action_space", [generate_multi_agent_discrete_spaces(2, 2)])
@pytest.mark.parametrize("population_size", [1])
@pytest.mark.parametrize("hp_config", [None])
@pytest.mark.parametrize(
    "device", [torch.device("cuda" if torch.cuda.is_available() else "cpu")]
)
@pytest.mark.parametrize("accelerator", [None, Accelerator(device_placement=False)])
@pytest.mark.parametrize("INIT_HP", [SHARED_INIT_HP_MA])
def test_mutation_applies_activation_mutations_multi_agent(
    algo, device, accelerator, init_pop
):
    pre_training_mut = False
    population = init_pop

    mutations = Mutations(
        0,
        0,
        0,
        0,
        1,
        0,
        0.1,
        device=device,
        accelerator=accelerator,
    )

    new_population = [agent.clone(wrap=False) for agent in population]
    mutated_population = mutations.mutation(new_population, pre_training_mut)

    assert len(mutated_population) == len(population)
    for old, individual in zip(population, mutated_population):
        assert individual.mut in ["None", "act"]
        if individual.mut == "act":
            for old_actor, actor in zip(old.actors, individual.actors):
                assert old_actor.activation != actor.activation
                assert individual.actors[0].activation in [
                    "ReLU",
                    "ELU",
                    "GELU",
                ]
        assert old.index == individual.index

    del mutations
    del population
    del mutated_population
    del new_population

    torch.cuda.empty_cache()  # Free up GPU memory


# The mutation method applies activation mutations to the population and returns the mutated population.
@pytest.mark.parametrize("algo", ["MADDPG", "MATD3"])
@pytest.mark.parametrize(
    "observation_space, net_config",
    [(generate_multi_agent_box_spaces(2, shape=(4,)), "encoder_mlp_config")],
)
@pytest.mark.parametrize("action_space", [generate_multi_agent_discrete_spaces(2, 2)])
@pytest.mark.parametrize("population_size", [1])
@pytest.mark.parametrize("hp_config", [None])
@pytest.mark.parametrize(
    "device", [torch.device("cuda" if torch.cuda.is_available() else "cpu")]
)
@pytest.mark.parametrize("accelerator", [None, Accelerator(device_placement=False)])
@pytest.mark.parametrize("INIT_HP", [SHARED_INIT_HP_MA])
def test_mutation_applies_activation_mutations_multi_agent_no_skip(
    algo, device, accelerator, init_pop
):
    pre_training_mut = False
    population = init_pop

    mutations = Mutations(
        0,
        0,
        0,
        0,
        1,
        0,
        0.1,
        device=device,
        accelerator=accelerator,
    )

    for individual in population:
        individual.algo = None
    new_population = [agent.clone(wrap=False) for agent in population]
    mutated_population = mutations.mutation(new_population, pre_training_mut)

    assert len(mutated_population) == len(population)
    for old, individual in zip(population, mutated_population):
        assert individual.mut in ["None", "act"]
        if individual.mut == "act":
            for old_actor, actor in zip(old.actors, individual.actors):
                assert old_actor.activation != actor.activation
                assert individual.actors[0].activation in [
                    "ReLU",
                    "ELU",
                    "GELU",
                ]
        assert old.index == individual.index

    del mutations
    del population
    del mutated_population
    del new_population

    torch.cuda.empty_cache()  # Free up GPU memory


# The mutation method applies parameter mutations to the population and returns the mutated population.
@pytest.mark.parametrize("algo", ["MADDPG", "MATD3"])
@pytest.mark.parametrize(
    "observation_space, net_config",
    [
        (generate_multi_agent_box_spaces(2, shape=(4,)), "encoder_mlp_config"),
        (generate_multi_agent_box_spaces(2, shape=(3, 16, 16)), "encoder_cnn_config"),
        (gen_multi_agent_dict_or_tuple_spaces(2, 1, 1), "encoder_multi_input_config"),
    ],
)
@pytest.mark.parametrize("action_space", [generate_multi_agent_discrete_spaces(2, 2)])
@pytest.mark.parametrize("population_size", [1])
@pytest.mark.parametrize("hp_config", [None])
@pytest.mark.parametrize(
    "device", [torch.device("cuda" if torch.cuda.is_available() else "cpu")]
)
@pytest.mark.parametrize("accelerator", [None, Accelerator(device_placement=False)])
@pytest.mark.parametrize("INIT_HP", [SHARED_INIT_HP_MA])
def test_mutation_applies_parameter_mutations_multi_agent(
    algo, device, accelerator, init_pop
):
    pre_training_mut = False
    population = init_pop

    mutations = Mutations(
        0,
        0,
        0,
        1,
        0,
        0,
        0.5,
        device=device,
        accelerator=accelerator,
    )

    new_population = [agent.clone(wrap=False) for agent in population]
    mutated_population = mutations.mutation(new_population, pre_training_mut)

    assert len(mutated_population) == len(population)
    for old, individual in zip(population, mutated_population):
        assert individual.mut == "param"
        # Due to randomness, sometimes parameters are not different
        # assert str(old.actors[0].state_dict()) != str(individual.actors[0].state_dict())
        assert old.index == individual.index

        # Compare state dictionaries of the actor (or network)
        policy_name = old.registry.policy
        old_policy = getattr(old, policy_name)
        new_policy = getattr(individual, policy_name)
        old_sd = old_policy[0].state_dict()
        new_sd = new_policy[0].state_dict()
        mutation_found = False
        for key in old_sd.keys():
            if "norm" in key:  # Skip normalization layers
                continue
            diff_norm = (old_sd[key] - new_sd[key]).norm().item()
            if diff_norm > 1e-6:
                mutation_found = True
                break

        assert mutation_found, f"Mutation not applied for agent index {old.index}"

    del mutations
    del population
    del mutated_population
    del new_population

    torch.cuda.empty_cache()  # Free up GPU memory


# The mutation method applies architecture mutations to the population and returns the mutated population.
@pytest.mark.parametrize("algo", ["MADDPG", "MATD3"])
@pytest.mark.parametrize(
    "observation_space, net_config",
    [
        (generate_multi_agent_box_spaces(2, shape=(4,)), "encoder_mlp_config"),
        (generate_multi_agent_box_spaces(2, shape=(3, 16, 16)), "encoder_cnn_config"),
        (gen_multi_agent_dict_or_tuple_spaces(2, 1, 1), "encoder_multi_input_config"),
    ],
)
@pytest.mark.parametrize("action_space", [generate_multi_agent_discrete_spaces(2, 2)])
@pytest.mark.parametrize("population_size", [1])
@pytest.mark.parametrize("hp_config", [None])
@pytest.mark.parametrize(
    "device", [torch.device("cuda" if torch.cuda.is_available() else "cpu")]
)
@pytest.mark.parametrize("accelerator", [None, Accelerator(device_placement=False)])
@pytest.mark.parametrize("INIT_HP", [SHARED_INIT_HP_MA])
def test_mutation_applies_architecture_mutations_multi_agent(
    algo, device, accelerator, init_pop
):
    population = init_pop
    mutations = Mutations(
        0,
        1,
        0.5,
        0,
        0,
        0,
        0.5,
        device=device,
        accelerator=accelerator,
    )

    mut_methods = population[0].actors[0].mutation_methods
    for mut_method in mut_methods:

        class DummyRNG:
            def choice(self, a, size=None, replace=True, p=None):
                return [mut_method]

        mutations.rng = DummyRNG()

        new_population = [agent.clone(wrap=False) for agent in population]
        mutated_population = [
            mutations.architecture_mutate(agent) for agent in new_population
        ]

        torch.cuda.empty_cache()  # Free up GPU memory

        assert len(mutated_population) == len(population)
        for old, individual in zip(population, mutated_population):
            policy = getattr(individual, individual.registry.policy)
            assert individual.mut == policy[0].last_mutation_attr
            # Due to randomness and constraints on size, sometimes architectures are not different
            # assert str(old.actors[0].state_dict()) != str(individual.actors[0].state_dict())
            assert old.index == individual.index

        assert_equal_state_dict(population, mutated_population)

    del mutations
    del population
    del mutated_population
    del new_population


# The mutation method applies BERT architecture mutations to the population and returns the mutated population.
@pytest.mark.parametrize("algo", ["MADDPG", "MATD3"])
@pytest.mark.parametrize(
    "observation_space, net_config",
    [
        (generate_multi_agent_box_spaces(2, shape=(4,)), "encoder_mlp_config"),
        (generate_multi_agent_box_spaces(2, shape=(3, 16, 16)), "encoder_cnn_config"),
        (gen_multi_agent_dict_or_tuple_spaces(2, 1, 1), "encoder_multi_input_config"),
    ],
)
@pytest.mark.parametrize("action_space", [generate_multi_agent_discrete_spaces(2, 2)])
@pytest.mark.parametrize("INIT_HP", [SHARED_INIT_HP_MA])
@pytest.mark.parametrize("population_size", [1])
@pytest.mark.parametrize("hp_config", [None])
@pytest.mark.parametrize(
    "device", [torch.device("cuda" if torch.cuda.is_available() else "cpu")]
)
@pytest.mark.parametrize("accelerator", [None, Accelerator(device_placement=False)])
@pytest.mark.parametrize(
    "mut_method",
    [
        [
            "add_encoder_layer",
            "remove_encoder_layer",
            "add_decoder_layer",
            "remove_decoder_layer",
        ],
        ["add_node", "remove_node"],
    ],
)
def test_mutation_applies_bert_architecture_mutations_multi_agent(
    algo, device, accelerator, init_pop, mut_method
):
    population = init_pop

    mutations = Mutations(
        0,
        1,
        0.5,
        0,
        0,
        0,
        0.5,
        device=device,
        accelerator=accelerator,
    )

    class DummyRNG:
        def choice(self, a, size=None, replace=True, p=None):
            return [np.random.choice(mut_method)]

    mutations.rng = DummyRNG()

    for individual in population:
        individual.actors = [EvolvableBERT([12], [12], device=device)]
        individual.actor_targets = [EvolvableBERT([12], [12], device=device)]
        individual.actor_targets[0].load_state_dict(individual.actors[0].state_dict())
        if algo == "MADDPG":
            individual.critics = [EvolvableBERT([12], [12], device=device)]
            individual.critic_targets = [EvolvableBERT([12], [12], device=device)]
            individual.critic_targets[0].load_state_dict(
                individual.critics[0].state_dict()
            )

            individual.actor_optimizers = OptimizerWrapper(
                torch.optim.Adam,
                individual.actors,
                lr=individual.lr_actor,
                network_names=individual.actor_optimizers.network_names,
                lr_name=individual.actor_optimizers.lr_name,
                multiagent=True,
            )
            individual.critic_optimizers = OptimizerWrapper(
                torch.optim.Adam,
                individual.critics,
                lr=individual.lr_critic,
                network_names=individual.critic_optimizers.network_names,
                lr_name=individual.critic_optimizers.lr_name,
                multiagent=True,
            )

        else:
            individual.critics_1 = [EvolvableBERT([12], [12], device=device)]
            individual.critic_targets_1 = [EvolvableBERT([12], [12], device=device)]
            individual.critic_targets_1[0].load_state_dict(
                individual.critics_1[0].state_dict()
            )
            individual.critics_2 = [EvolvableBERT([12], [12], device=device)]
            individual.critic_targets_2 = [EvolvableBERT([12], [12], device=device)]
            individual.critic_targets_2[0].load_state_dict(
                individual.critics_2[0].state_dict()
            )
            individual.actor_optimizers = OptimizerWrapper(
                torch.optim.Adam,
                individual.actors,
                lr=individual.lr_actor,
                network_names=individual.actor_optimizers.network_names,
                lr_name=individual.actor_optimizers.lr_name,
                multiagent=True,
            )
            individual.critic_1_optimizers = OptimizerWrapper(
                torch.optim.Adam,
                individual.critics_1,
                lr=individual.lr_critic,
                network_names=individual.critic_1_optimizers.network_names,
                lr_name=individual.critic_1_optimizers.lr_name,
                multiagent=True,
            )

            individual.critic_2_optimizers = OptimizerWrapper(
                torch.optim.Adam,
                individual.critics_2,
                lr=individual.lr_critic,
                network_names=individual.critic_2_optimizers.network_names,
                lr_name=individual.critic_2_optimizers.lr_name,
                multiagent=True,
            )

    new_population = [agent.clone(wrap=False) for agent in population]
    mutated_population = [
        mutations.architecture_mutate(agent) for agent in new_population
    ]

    torch.cuda.empty_cache()  # Free up GPU memory

    assert len(mutated_population) == len(population)
    for old, individual in zip(population, mutated_population):
        policy = getattr(individual, individual.registry.policy)
        assert individual.mut == policy[0].last_mutation_attr
        # Due to randomness and constraints on size, sometimes architectures are not different
        # assert str(old.actor.state_dict()) != str(individual.actor.state_dict())
        assert old.index == individual.index

    # assert_equal_state_dict(population, mutated_population)

    del mutations
    del population
    del mutated_population
    del new_population


@pytest.mark.parametrize(
    "algo, action_space",
    [
        ("DQN", generate_discrete_space(2)),
        ("Rainbow DQN", generate_discrete_space(2)),
        ("DDPG", generate_random_box_space((4,), low=-1, high=1)),
        ("TD3", generate_random_box_space((4,), low=-1, high=1)),
        ("PPO", generate_discrete_space(2)),
        ("CQN", generate_discrete_space(2)),
        ("NeuralUCB", generate_discrete_space(2)),
        ("NeuralTS", generate_discrete_space(2)),
    ],
)
@pytest.mark.parametrize(
    "device", [torch.device("cuda" if torch.cuda.is_available() else "cpu")]
)
@pytest.mark.parametrize("accelerator", [None, Accelerator(device_placement=False)])
@pytest.mark.parametrize("INIT_HP", [SHARED_INIT_HP])
@pytest.mark.parametrize(
    "observation_space, net_config",
    [
        (generate_random_box_space((4,)), "encoder_mlp_config"),
    ],
)
@pytest.mark.parametrize("hp_config", [None])
@pytest.mark.parametrize("population_size", [1])
def test_reinit_opt(algo, init_pop):
    population = init_pop
    mutations = Mutations(
        1,
        1,
        1,
        1,
        1,
        1,
        0.5,
    )

    new_population = [agent.clone() for agent in population]
    mutations.reinit_opt(new_population[0])

    opt_attr = new_population[0].registry.optimizers[0].name
    new_opt = getattr(new_population[0], opt_attr)
    old_opt = getattr(population[0], opt_attr)

    assert str(new_opt.state_dict()) == str(old_opt.state_dict())

    del mutations
    del population
    del new_population

    torch.cuda.empty_cache()  # Free up GPU memory


@pytest.mark.parametrize("use_accelerator", [True, False])
def test_mutation_applies_rl_hp_mutation_llm_algorithm(
    request, grpo_hp_config, monkeypatch, use_accelerator
):
    pre_training_mut = False

    with mock.patch.dict(os.environ, clear=True):
        if use_accelerator:
            AcceleratorState._reset_state(True)
            env_vars = {
                "ACCELERATE_USE_DEEPSPEED": "true",
                "MASTER_ADDR": "localhost",
                "MASTER_PORT": "10999",
                "RANK": "0",
                "LOCAL_RANK": "0",
                "WORLD_SIZE": "1",
            }
            for key, value in env_vars.items():
                monkeypatch.setenv(key, value)

            deepspeed_config = {
                "gradient_accumulation_steps": 1,
                "zero_optimization": {
                    "stage": 2,
                },
            }
            accelerator = Accelerator(
                deepspeed_plugin=DeepSpeedPlugin(hf_ds_config=deepspeed_config),
            )
        else:
            accelerator = None
        population = [
            GRPO(
                observation_space=generate_random_box_space((4,)),
                action_space=generate_random_box_space((4,)),
                actor_network=create_module(
                    input_size=10,
                    max_tokens=20,
                    vocab_size=1000,
                    device="cuda" if torch.cuda.is_available() else "cpu",
                ),
                index=0,
                hp_config=grpo_hp_config,
                pad_token_id=1000 - 1,
                device="cuda" if torch.cuda.is_available() else "cpu",
                accelerator=accelerator,
            )
        ]  # some sort of population

        mutations = Mutations(
            0,
            0,
            0,
            0,
            0,
            1,
            0.1,
            device="cuda" if torch.cuda.is_available() else "cpu",
            accelerator=accelerator,
        )

        new_population = [agent.clone(wrap=False) for agent in population]
        mutated_population = mutations.mutation(new_population, pre_training_mut)

        assert len(mutated_population) == len(population)
        for old, individual in zip(population, mutated_population):
            available_mutations = grpo_hp_config.names()
            assert individual.mut in available_mutations

            new_value = getattr(individual, individual.mut)
            min_value = grpo_hp_config[individual.mut].min
            max_value = grpo_hp_config[individual.mut].max
            assert min_value <= new_value <= max_value
            assert old.index == individual.index

        for agent in mutated_population:
            for param_group in agent.optimizer.optimizer.param_groups:
                assert param_group["lr"] == agent.lr

        del mutations
        del population
        del mutated_population
        del new_population
        torch.cuda.empty_cache()
        if use_accelerator:
            accelerator.free_memory()
            AcceleratorState._reset_state(True)
        gc.collect()
        torch.cuda.empty_cache()


@pytest.mark.parametrize("mutation_type", ["architecture", "parameters", "activation"])
def test_mutations_warns_on_llm_algorithm(request, grpo_hp_config, mutation_type):
    pre_training_mut = False

    population = [
        GRPO(
            observation_space=generate_random_box_space((4,)),
            action_space=generate_random_box_space((4,)),
            actor_network=create_module(
                input_size=10,
                max_tokens=20,
                vocab_size=1000,
                device="cuda" if torch.cuda.is_available() else "cpu",
            ),
            index=0,
            hp_config=grpo_hp_config,
            pad_token_id=1000 - 1,
            device="cuda" if torch.cuda.is_available() else "cpu",
        )
    ]  # some sort of population

    mutations = Mutations(
        0,
        1 if mutation_type == "architecture" else 0,
        0.5 if mutation_type == "architecture" else 0,
        1 if mutation_type == "parameters" else 0,
        1 if mutation_type == "activation" else 0,
        0,
        0.1,
        device="cuda" if torch.cuda.is_available() else "cpu",
        accelerator=None,
    )

    new_population = [agent.clone(wrap=False) for agent in population]
    with pytest.warns(UserWarning):
        mutated_population = mutations.mutation(new_population, pre_training_mut)

    assert len(mutated_population) == len(population)
    for old, individual in zip(population, mutated_population):
        assert old.mut is None
        assert individual.mut == "None"

    del mutations
    del population
    del mutated_population
    del new_population
    torch.cuda.empty_cache()<|MERGE_RESOLUTION|>--- conflicted
+++ resolved
@@ -1,9 +1,6 @@
 import gc
-<<<<<<< HEAD
 import os
 from unittest import mock
-=======
->>>>>>> 267427d7
 
 import numpy as np
 import pytest
