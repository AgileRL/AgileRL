--- conflicted
+++ resolved
@@ -3,13 +3,8 @@
 import pytest
 import torch
 from accelerate import Accelerator
-<<<<<<< HEAD
-from minari.data_collector import DataCollector
-from minari.dataset.minari_dataset import MinariDataset
-=======
 from minari import MinariDataset
 from minari.data_collector import EpisodeBuffer
->>>>>>> 60e3db83
 
 from agilerl.components.replay_buffer import ReplayBuffer
 from agilerl.utils import minari_utils
@@ -40,15 +35,6 @@
     if dataset_id in local_datasets:
         minari.delete_dataset(dataset_id)
 
-<<<<<<< HEAD
-    env = DataCollector(env)
-
-    num_episodes = 10
-
-    env.reset(seed=42)
-    total_timesteps = 0
-    for _ in range(num_episodes):
-=======
     env = gym.make(env_id)
 
     num_episodes = 10
@@ -57,16 +43,10 @@
     observation, info = env.reset()
     episode_buffer = EpisodeBuffer(observations=observation, infos=info)
     for episode in range(num_episodes):
->>>>>>> 60e3db83
         terminated = False
         truncated = False
         while not terminated and not truncated:
             total_timesteps += 1
-<<<<<<< HEAD
-            action = env.action_space.sample()  # Choose random actions
-            _, _, terminated, truncated, _ = env.step(action)
-        env.reset()
-=======
             observation, reward, terminated, truncated, info = env.step(action)
             episode_buffer = episode_buffer.add_step_data(
                 {
@@ -83,33 +63,22 @@
 
         observation, _ = env.reset()
         episode_buffer = EpisodeBuffer(observations=observation)
->>>>>>> 60e3db83
 
     # Create Minari dataset and store locally
     env.create_dataset(
         dataset_id=dataset_id,
         algorithm_name="random_policy",
-<<<<<<< HEAD
-        author="WillDudley",
-        author_email="wdudley@farama.org",
-=======
         author="agile-rl",
         code_permalink="https://github.com/AgileRL/AgileRL",
         description="Random policy data collection for tests",
->>>>>>> 60e3db83
     )
 
     return total_timesteps
 
 
 @pytest.mark.parametrize(
-<<<<<<< HEAD
-    "dataset_id, env_id",
-    [("cartpole-test-v0", "CartPole-v1")],
-=======
     "dataset_id,env_id",
     [("cartpole/test-v0", "CartPole-v1")],
->>>>>>> 60e3db83
 )
 def test_minari_to_agile_dataset(dataset_id, env_id):
     """Test create agile dataset from minari dataset."""
