import re

import torch
import yaml
from accelerate import Accelerator
from datasets import load_dataset
from peft import LoraConfig, get_peft_model
from torch.utils.data import Dataset
from transformers import AutoModelForCausalLM, AutoTokenizer

from agilerl.algorithms.core.registry import HyperparameterConfig, RLParameter
from agilerl.algorithms.grpo import GRPO
from agilerl.hpo.mutation import Mutations
from agilerl.hpo.tournament import TournamentSelection
from agilerl.training.train_llm import finetune_llm
from agilerl.utils.algo_utils import VLLMConfig
from agilerl.utils.llm_utils import HuggingFaceGym
from agilerl.utils.utils import create_population

MODEL_PATH = "Qwen/Qwen2.5-3B"
DATASET = "Jiayi-Pan/Countdown-Tasks-3to4"


def create_model(pretrained_model_name_or_path):
    model = AutoModelForCausalLM.from_pretrained(
        pretrained_model_name_or_path=pretrained_model_name_or_path,
        torch_dtype=torch.bfloat16,
        attn_implementation="sdpa",
<<<<<<< HEAD
=======
        device_map="auto",
>>>>>>> b34151b5
    )

    lora_config = LoraConfig(
        r=16,
        lora_alpha=64,
        target_modules=["q_proj", "k_proj", "v_proj", "o_proj"],
        lora_dropout=0.05,
        bias="none",
    )

    model = get_peft_model(model, lora_config, adapter_name="actor")

    return model


def countdown_chat_template(q, a, tokenizer):
    conversation = [
        {
            "role": "system",
            "content": "You are a helpful assistant. You first think about the reasoning process in your mind and then provide the user with the answer.",
        },
        {
            "role": "user",
            "content": f"Using each number in this list only once {q}, create an equation that equals {a}. You can use basic arithmetic operations (+, -, *, /) and each number can only be used once. Show your work in <think> </think> tags. And return the final equation and answer in <answer> </answer> tags, for example <answer>(1 + 2) / 3</answer>.",
        },
        {"role": "assistant", "content": "Let me solve this step by step.\n<think>"},
    ]
    updated_prompt = tokenizer.apply_chat_template(
        conversation, tokenize=False, continue_final_message=True
    )
    tokenized_prompt = tokenizer(
        [updated_prompt],
        return_tensors="pt",
        padding=True,
        padding_side="left",
        return_attention_mask=True,
    )
    return tokenized_prompt


def make_dataset(dataset_name: str) -> tuple[Dataset, Dataset]:
    raw_dataset = (
        load_dataset(dataset_name, split="train").shuffle(seed=42).select(range(50000))
    )
    raw_dataset = raw_dataset.rename_column("target", "answer")
    raw_dataset = raw_dataset.rename_column("nums", "question")
    train_test_split = raw_dataset.train_test_split(test_size=0.2)
    train_dataset = train_test_split["train"]
    test_dataset = train_test_split["test"]
    return train_dataset, test_dataset


def format_reward_func(completions, target, **kwargs):
    rewards = []
    for completion, gt in zip(completions, target):
        try:
            # add synthetic <think> as its already part of the prompt and prefilled for the assistant to more easily match the regex
            completion = "<think>" + completion
            regex = r"^<think>([^<]*(?:<(?!/?think>)[^<]*)*)<\/think>\n<answer>([\s\S]*?)<\/answer>$"
            matches = re.search(regex, completion, re.DOTALL)
            if matches is None or len(matches.groups()) != 2:
                rewards.append(0.0)
            else:
                rewards.append(1.0)
        except Exception:
            rewards.append(0.0)
    return rewards


def equation_reward_func(completions, target, nums, **kwargs):
    rewards = []

    for completion, gt, numbers in zip(completions, target, nums):
        try:
            # add synthetic <think> as its already part of the prompt and prefilled for the assistant to more easily match the regex
            completion = "<think>" + completion
            answer_tags = re.findall(r"<answer>([\s\S]*?)<\/answer>", completion)

            if len(answer_tags) != 1:
                rewards.append(0.0)
                continue

            equation = answer_tags[0].strip()
            used_numbers = [int(n) for n in re.findall(r"\d+", equation)]

            if sorted(used_numbers) != sorted(numbers):
                rewards.append(0.0)
                continue

            allowed_pattern = r"^[\d+\-*/().\s]+$"
            if not re.match(allowed_pattern, equation):
                rewards.append(0.0)
                continue

            result = eval(equation, {"__builtins__": None}, {})

            if abs(float(result) - float(gt)) < 1e-5:
                rewards.append(1.0)
            else:
                rewards.append(0.0)
        except Exception:
            rewards.append(0.0)
    return rewards


def combined_rewards(completion, solution, prompt):

    reward = (
        equation_reward_func([completion], [solution], [prompt])[0]
        + format_reward_func([completion], [solution])[0]
    )
    return reward


def main(init_hp, mut_p):
    # Instantiate the model and the associated tokenizer
    model = create_model(pretrained_model_name_or_path=MODEL_PATH)
    tokenizer = AutoTokenizer.from_pretrained(MODEL_PATH)
    tokenizer.pad_token = tokenizer.eos_token
    train_dataset, test_dataset = make_dataset(DATASET)

    # Convert the HuggingFace dataset into a Gymnasium environment
    accelerator = Accelerator()
    env = HuggingFaceGym(
        train_dataset=train_dataset,
        test_dataset=test_dataset,
        tokenizer=tokenizer,
        reward_fn=combined_rewards,
        apply_chat_template_fn=countdown_chat_template,
        data_batch_size_per_gpu=10,
        accelerator=accelerator,
        return_raw_completions=init_hp.get("USE_VLLM", False),
    )

    init_hp["PAD_TOKEN_ID"] = tokenizer.eos_token_id
    init_hp["PAD_TOKEN"] = tokenizer.eos_token

    hp_config = HyperparameterConfig(
        beta=RLParameter(min=mut_p["MIN_BETA"], max=mut_p["MAX_BETA"]),
        lr=RLParameter(min=mut_p["MIN_LR"], max=mut_p["MAX_LR"]),
        group_size=RLParameter(
            min=mut_p["MIN_GROUP_SIZE"], max=mut_p["MAX_GROUP_SIZE"], dtype=int
        ),
    )
    pop = create_population(
        algo=init_hp["ALGO"],
        observation_space=env.observation_space,
        action_space=env.action_space,
        net_config=None,
        actor_network=model,
        INIT_HP=init_hp,
        hp_config=hp_config,
        population_size=init_hp["POP_SIZE"],
        accelerator=accelerator,
    )

    del model

    tournament = TournamentSelection(
        init_hp["TOURN_SIZE"],
        init_hp["ELITISM"],
        init_hp["POP_SIZE"],
        init_hp["EVAL_LOOP"],
    )

    mutations = Mutations(
        no_mutation=mut_p["NO_MUT"],
        architecture=0,
        new_layer_prob=0,
        parameters=0,
        activation=0,
        rl_hp=mut_p["RL_HP_MUT"],
        mutation_sd=mut_p["MUT_SD"],
        rand_seed=mut_p["RAND_SEED"],
        accelerator=accelerator,
    )

    finetune_llm(
        pop=pop,
        env=env,
        init_hp=init_hp,
<<<<<<< HEAD
        evaluation_interval=1,
        wb=False,
=======
        evaluation_interval=10,
        wb=True,
>>>>>>> b34151b5
        save_elite=True,
        elite_path="saved_llms",
        max_reward=2.0,
        evo_steps=1,
        mutation=mutations,
        tournament=tournament,
        accelerator=accelerator,
        verbose=True,
    )
    accelerator.end_training()


if __name__ == "__main__":
    with open("configs/training/grpo.yaml") as file:
        config = yaml.safe_load(file)
    init_hp = config["INIT_HP"]
    mut_p = config["MUTATION_PARAMS"]
    main(init_hp, mut_p)<|MERGE_RESOLUTION|>--- conflicted
+++ resolved
@@ -26,10 +26,6 @@
         pretrained_model_name_or_path=pretrained_model_name_or_path,
         torch_dtype=torch.bfloat16,
         attn_implementation="sdpa",
-<<<<<<< HEAD
-=======
-        device_map="auto",
->>>>>>> b34151b5
     )
 
     lora_config = LoraConfig(
@@ -211,13 +207,8 @@
         pop=pop,
         env=env,
         init_hp=init_hp,
-<<<<<<< HEAD
-        evaluation_interval=1,
-        wb=False,
-=======
         evaluation_interval=10,
         wb=True,
->>>>>>> b34151b5
         save_elite=True,
         elite_path="saved_llms",
         max_reward=2.0,
