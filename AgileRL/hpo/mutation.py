import torch.optim as optim
import numpy as np
import fastrand

class Mutations():
    def __init__(self, algo, no_mutation, architecture, new_layer_prob, parameters, activation, rl_hp, rl_hp_selection, mutation_sd, rand_seed=None, device='cpu'):
        self.rng = np.random.RandomState(rand_seed) # Random seed for repeatability
        
        # Relative probabilities of mutation
        self.no_mut = no_mutation               # No mutation
        self.architecture_mut = architecture    # Architecture mutation
        self.new_layer_prob = new_layer_prob    # New layer mutation (type of architecture mutation)
        self.parameters_mut = parameters        # Network parameters mutation
        self.activation_mut = activation        # Activation layer mutation
        self.rl_hp_mut = rl_hp                  # Learning HP mutation
        
        self.rl_hp_selection = rl_hp_selection  # Learning HPs to choose from
        self.mutation_sd = mutation_sd          # Mutation strength

        # Set algorithm dictionary with agent network names for mutation
<<<<<<< HEAD
        # Use custom agent dict, or pre-configured  agent from API
=======
        # Use custom agent dict, or pre-configured agent from API
>>>>>>> b1396b9b
        if type(algo) is dict:
            self.algo = algo
        else:
            self.algo = self.get_algo_nets(algo)

        self.device = device

    def no_mutation(self, individual):
        individual.mut = 'None' # No mutation
        return individual

    # Generic mutation function - gather mutation options and select from these
    def mutation(self, population):
        # Create lists of possible mutation functions and their respective relative probabilities
        mutation_options = []
        mutation_proba = []
        if self.no_mut:
            mutation_options.append(self.no_mutation)
            mutation_proba.append(float(self.no_mut))
        if self.architecture_mut:
            mutation_options.append(self.architecture_mutate)
            mutation_proba.append(float(self.architecture_mut))
        if self.parameters_mut:
            mutation_options.append(self.parameter_mutation)
            mutation_proba.append(float(self.parameters_mut))
        if self.activation_mut:
            mutation_options.append(self.activation_mutation)
            mutation_proba.append(float(self.activation_mut))
        if self.rl_hp_mut:
            mutation_options.append(self.rl_hyperparam_mutation)
            mutation_proba.append(float(self.rl_hp_mut))

        if len(mutation_options) == 0: # Return if no mutation options
            return population

        mutation_proba = np.array(mutation_proba) / np.sum(mutation_proba) # Normalize probs

        # Raandomly choose mutation for each agent in population from options with relative probabilities
        mutation_choice = self.rng.choice(mutation_options, len(population), p=mutation_proba)

        mutated_population = []
        for mutation, individual in zip(mutation_choice, population):

            individual = mutation(individual)   # Call mutation function for each individual

            offspring_actor = getattr(individual, self.algo['actor']['eval'])
                        
            # Reinitialise target network with frozen weights due to potential mutation in architecture of value network
            ind_target = type(offspring_actor)(**offspring_actor.init_dict)
            ind_target.load_state_dict(offspring_actor.state_dict())
            setattr(individual, self.algo['actor']['target'], ind_target.to(self.device))

            # If algorithm has critics, reinitialize their respective target networks too
            for critic in self.algo['critics']:
                offspring_critic = getattr(individual, critic['eval'])
                ind_target = type(offspring_critic)(**offspring_critic.init_dict)
                ind_target.load_state_dict(offspring_critic.state_dict())
                setattr(individual, critic['target'], ind_target.to(self.device))

            mutated_population.append(individual)

        return mutated_population

    def rl_hyperparam_mutation(self, individual):
        # Learning hyperparameter mutation
        rl_params = self.rl_hp_selection
        mutate_param = self.rng.choice(rl_params, 1)[0] # Select HP to mutate from options

        # Increase or decrease HP randomly (within clipped limits)
        random_num = self.rng.uniform(0, 1)
        if mutate_param == 'batch_size':
            if random_num > 0.5:
                individual.batch_size = min(128, max(8, int(individual.batch_size * 1.2)))
            else:
                individual.batch_size = min(128, max(8, int(individual.batch_size * 0.8)))
            individual.mut = 'bs'
        elif mutate_param == 'lr':
            if random_num > 0.5:
                individual.lr = min(0.005, max(0.00001, individual.lr * 1.2))
            else:
                individual.lr = min(0.005, max(0.00001, individual.lr * 0.8))
            
            # Reinitialise optimizer if new learning rate
            actor_opt = getattr(individual, self.algo['actor']['optimizer'])
            net_params = getattr(individual, self.algo['actor']['eval']).parameters()
            setattr(individual, self.algo['actor']['optimizer'], type(actor_opt)(net_params, lr=individual.lr))
            
            # If algorithm has critics, reinitialise their optimizers too
            for critic in self.algo['critics']:
                critic_opt = getattr(individual, critic['optimizer'])
                net_params = getattr(individual, critic['eval']).parameters()
                setattr(individual, critic['optimizer'], type(critic_opt)(net_params, lr=individual.lr)) 
            individual.mut = 'lr'

        return individual

    def activation_mutation(self, individual):
        # Mutate network activation layer
        offspring_actor = getattr(individual, self.algo['actor']['eval'])
        offspring_actor = self._permutate_activation(offspring_actor)   # Mutate activation function
        setattr(individual, self.algo['actor']['eval'], offspring_actor.to(self.device))

        # If algorithm has critics, mutate their activations too
        for critic in self.algo['critics']:
            offspring_critic = getattr(individual, critic['eval'])
            offspring_critic = self._permutate_activation(offspring_critic)
            setattr(individual, critic['eval'], offspring_critic.to(self.device))
        
        individual.mut = 'act'
        return individual

    def _permutate_activation(self, network):
        # Function to change network activation layer
        possible_activations = ['relu', 'elu', 'tanh']
        current_activation = network.activation
        # Remove current activation from options to ensure different new activation layer
        possible_activations.remove(current_activation)
        new_activation = self.rng.choice(possible_activations, size=1)[0]   # Select new activation
        net_dict = network.init_dict
        net_dict['activation'] = new_activation
        new_network = type(network)(**net_dict)
        new_network.load_state_dict(network.state_dict())
        network = new_network

        return network.to(self.device)

    def parameter_mutation(self, individual):
        # Mutate network parameters
        offspring_actor = getattr(individual, self.algo['actor']['eval'])
        offspring_actor = self.classic_parameter_mutation(offspring_actor) # Network parameter mutation function
        setattr(individual, self.algo['actor']['eval'], offspring_actor.to(self.device))
        individual.mut = 'param'
        return individual

    def regularize_weight(self, weight, mag):
        if weight > mag: weight = mag
        if weight < -mag: weight = -mag
        return weight

    def classic_parameter_mutation(self, network):
        # Function to mutate network weights with Gaussian noise
        mut_strength = self.mutation_sd
        num_mutation_frac = 0.1
        super_mut_strength = 10
        super_mut_prob = 0.05
        reset_prob = super_mut_prob + 0.05

        model_params = network.state_dict()

        potential_keys = []
        for i, key in enumerate(model_params):  # Mutate each param
            if not 'norm' in key:
                W = model_params[key]
                if len(W.shape) == 2:  # Weights, no bias
                    potential_keys.append(key)

        how_many = np.random.randint(1, len(potential_keys) + 1, 1)[0]
        chosen_keys = np.random.choice(potential_keys, how_many, replace=False)

        for key in chosen_keys:
            # References to the variable keys
            W = model_params[key]
            num_weights = W.shape[0] * W.shape[1]
            # Number of mutation instances
            num_mutations = fastrand.pcg32bounded(int(np.ceil(num_mutation_frac * num_weights)))
            for _ in range(num_mutations):
                ind_dim1 = fastrand.pcg32bounded(W.shape[0])
                ind_dim2 = fastrand.pcg32bounded(W.shape[-1])
                random_num = self.rng.uniform(0, 1)

                if random_num < super_mut_prob:  # Super Mutation probability
                    W[ind_dim1, ind_dim2] += self.rng.normal(0, np.abs(super_mut_strength * W[ind_dim1, ind_dim2].item()))
                elif random_num < reset_prob:  # Reset probability
                    W[ind_dim1, ind_dim2] = self.rng.normal(0, 1)
                else:  # mutauion even normal
                    W[ind_dim1, ind_dim2] += self.rng.normal(0, np.abs(mut_strength * W[ind_dim1, ind_dim2].item()))

                # Regularization hard limit
                W[ind_dim1, ind_dim2] = self.regularize_weight(W[ind_dim1, ind_dim2].item(), 1000000)
        return network.to(self.device)


    def architecture_mutate(self, individual):
        # Mutate network architecture by adding layers or nodes
        offspring_actor = getattr(individual, self.algo['actor']['eval']).clone()
        offspring_critics = [getattr(individual, critic['eval']).clone() for critic in self.algo['critics']]

        # Randomly select whether to add layer or node with relative probabilities
        # If algorithm has critics, apply to these too
        rand_numb = self.rng.uniform(0, 1)
        if rand_numb < self.new_layer_prob:
            offspring_actor.add_layer()
            for offspring_critic in offspring_critics:
                offspring_critic.add_layer()
        else:
            node_dict = offspring_actor.add_node()
            for offspring_critic in offspring_critics:
                offspring_critic.add_node(**node_dict)

        setattr(individual, self.algo['actor']['eval'], offspring_actor.to(self.device))
        for offspring_critic, critic in zip(offspring_critics, self.algo['critics']):
            setattr(individual, critic['eval'], offspring_critic.to(self.device))
           
        individual.mut = 'arch'
        return individual

    def get_algo_nets(self, algo):
        # Function to return dictionary with names of agent networks to allow mutation
        if algo == 'DQN':
            nets = {
                'actor': {
                    'eval': 'net_eval',
                    'target': 'net_target',
                    'optimizer': 'optimizer'
                    },
                'critics': []
            }
        elif algo == 'DDPG':
            nets = {
                'actor': {
                    'eval': 'actor',
                    'target': 'actor_target',
                    'optimizer': 'actor_optimizer'
                    },
                'critics': [{
                    'eval': 'critic',
                    'target': 'critic_target',
                    'optimizer': 'critic_optimizer'
                    }]
            }
        return nets<|MERGE_RESOLUTION|>--- conflicted
+++ resolved
@@ -1,256 +1,252 @@
-import torch.optim as optim
-import numpy as np
-import fastrand
-
-class Mutations():
-    def __init__(self, algo, no_mutation, architecture, new_layer_prob, parameters, activation, rl_hp, rl_hp_selection, mutation_sd, rand_seed=None, device='cpu'):
-        self.rng = np.random.RandomState(rand_seed) # Random seed for repeatability
-        
-        # Relative probabilities of mutation
-        self.no_mut = no_mutation               # No mutation
-        self.architecture_mut = architecture    # Architecture mutation
-        self.new_layer_prob = new_layer_prob    # New layer mutation (type of architecture mutation)
-        self.parameters_mut = parameters        # Network parameters mutation
-        self.activation_mut = activation        # Activation layer mutation
-        self.rl_hp_mut = rl_hp                  # Learning HP mutation
-        
-        self.rl_hp_selection = rl_hp_selection  # Learning HPs to choose from
-        self.mutation_sd = mutation_sd          # Mutation strength
-
-        # Set algorithm dictionary with agent network names for mutation
-<<<<<<< HEAD
-        # Use custom agent dict, or pre-configured  agent from API
-=======
-        # Use custom agent dict, or pre-configured agent from API
->>>>>>> b1396b9b
-        if type(algo) is dict:
-            self.algo = algo
-        else:
-            self.algo = self.get_algo_nets(algo)
-
-        self.device = device
-
-    def no_mutation(self, individual):
-        individual.mut = 'None' # No mutation
-        return individual
-
-    # Generic mutation function - gather mutation options and select from these
-    def mutation(self, population):
-        # Create lists of possible mutation functions and their respective relative probabilities
-        mutation_options = []
-        mutation_proba = []
-        if self.no_mut:
-            mutation_options.append(self.no_mutation)
-            mutation_proba.append(float(self.no_mut))
-        if self.architecture_mut:
-            mutation_options.append(self.architecture_mutate)
-            mutation_proba.append(float(self.architecture_mut))
-        if self.parameters_mut:
-            mutation_options.append(self.parameter_mutation)
-            mutation_proba.append(float(self.parameters_mut))
-        if self.activation_mut:
-            mutation_options.append(self.activation_mutation)
-            mutation_proba.append(float(self.activation_mut))
-        if self.rl_hp_mut:
-            mutation_options.append(self.rl_hyperparam_mutation)
-            mutation_proba.append(float(self.rl_hp_mut))
-
-        if len(mutation_options) == 0: # Return if no mutation options
-            return population
-
-        mutation_proba = np.array(mutation_proba) / np.sum(mutation_proba) # Normalize probs
-
-        # Raandomly choose mutation for each agent in population from options with relative probabilities
-        mutation_choice = self.rng.choice(mutation_options, len(population), p=mutation_proba)
-
-        mutated_population = []
-        for mutation, individual in zip(mutation_choice, population):
-
-            individual = mutation(individual)   # Call mutation function for each individual
-
-            offspring_actor = getattr(individual, self.algo['actor']['eval'])
-                        
-            # Reinitialise target network with frozen weights due to potential mutation in architecture of value network
-            ind_target = type(offspring_actor)(**offspring_actor.init_dict)
-            ind_target.load_state_dict(offspring_actor.state_dict())
-            setattr(individual, self.algo['actor']['target'], ind_target.to(self.device))
-
-            # If algorithm has critics, reinitialize their respective target networks too
-            for critic in self.algo['critics']:
-                offspring_critic = getattr(individual, critic['eval'])
-                ind_target = type(offspring_critic)(**offspring_critic.init_dict)
-                ind_target.load_state_dict(offspring_critic.state_dict())
-                setattr(individual, critic['target'], ind_target.to(self.device))
-
-            mutated_population.append(individual)
-
-        return mutated_population
-
-    def rl_hyperparam_mutation(self, individual):
-        # Learning hyperparameter mutation
-        rl_params = self.rl_hp_selection
-        mutate_param = self.rng.choice(rl_params, 1)[0] # Select HP to mutate from options
-
-        # Increase or decrease HP randomly (within clipped limits)
-        random_num = self.rng.uniform(0, 1)
-        if mutate_param == 'batch_size':
-            if random_num > 0.5:
-                individual.batch_size = min(128, max(8, int(individual.batch_size * 1.2)))
-            else:
-                individual.batch_size = min(128, max(8, int(individual.batch_size * 0.8)))
-            individual.mut = 'bs'
-        elif mutate_param == 'lr':
-            if random_num > 0.5:
-                individual.lr = min(0.005, max(0.00001, individual.lr * 1.2))
-            else:
-                individual.lr = min(0.005, max(0.00001, individual.lr * 0.8))
-            
-            # Reinitialise optimizer if new learning rate
-            actor_opt = getattr(individual, self.algo['actor']['optimizer'])
-            net_params = getattr(individual, self.algo['actor']['eval']).parameters()
-            setattr(individual, self.algo['actor']['optimizer'], type(actor_opt)(net_params, lr=individual.lr))
-            
-            # If algorithm has critics, reinitialise their optimizers too
-            for critic in self.algo['critics']:
-                critic_opt = getattr(individual, critic['optimizer'])
-                net_params = getattr(individual, critic['eval']).parameters()
-                setattr(individual, critic['optimizer'], type(critic_opt)(net_params, lr=individual.lr)) 
-            individual.mut = 'lr'
-
-        return individual
-
-    def activation_mutation(self, individual):
-        # Mutate network activation layer
-        offspring_actor = getattr(individual, self.algo['actor']['eval'])
-        offspring_actor = self._permutate_activation(offspring_actor)   # Mutate activation function
-        setattr(individual, self.algo['actor']['eval'], offspring_actor.to(self.device))
-
-        # If algorithm has critics, mutate their activations too
-        for critic in self.algo['critics']:
-            offspring_critic = getattr(individual, critic['eval'])
-            offspring_critic = self._permutate_activation(offspring_critic)
-            setattr(individual, critic['eval'], offspring_critic.to(self.device))
-        
-        individual.mut = 'act'
-        return individual
-
-    def _permutate_activation(self, network):
-        # Function to change network activation layer
-        possible_activations = ['relu', 'elu', 'tanh']
-        current_activation = network.activation
-        # Remove current activation from options to ensure different new activation layer
-        possible_activations.remove(current_activation)
-        new_activation = self.rng.choice(possible_activations, size=1)[0]   # Select new activation
-        net_dict = network.init_dict
-        net_dict['activation'] = new_activation
-        new_network = type(network)(**net_dict)
-        new_network.load_state_dict(network.state_dict())
-        network = new_network
-
-        return network.to(self.device)
-
-    def parameter_mutation(self, individual):
-        # Mutate network parameters
-        offspring_actor = getattr(individual, self.algo['actor']['eval'])
-        offspring_actor = self.classic_parameter_mutation(offspring_actor) # Network parameter mutation function
-        setattr(individual, self.algo['actor']['eval'], offspring_actor.to(self.device))
-        individual.mut = 'param'
-        return individual
-
-    def regularize_weight(self, weight, mag):
-        if weight > mag: weight = mag
-        if weight < -mag: weight = -mag
-        return weight
-
-    def classic_parameter_mutation(self, network):
-        # Function to mutate network weights with Gaussian noise
-        mut_strength = self.mutation_sd
-        num_mutation_frac = 0.1
-        super_mut_strength = 10
-        super_mut_prob = 0.05
-        reset_prob = super_mut_prob + 0.05
-
-        model_params = network.state_dict()
-
-        potential_keys = []
-        for i, key in enumerate(model_params):  # Mutate each param
-            if not 'norm' in key:
-                W = model_params[key]
-                if len(W.shape) == 2:  # Weights, no bias
-                    potential_keys.append(key)
-
-        how_many = np.random.randint(1, len(potential_keys) + 1, 1)[0]
-        chosen_keys = np.random.choice(potential_keys, how_many, replace=False)
-
-        for key in chosen_keys:
-            # References to the variable keys
-            W = model_params[key]
-            num_weights = W.shape[0] * W.shape[1]
-            # Number of mutation instances
-            num_mutations = fastrand.pcg32bounded(int(np.ceil(num_mutation_frac * num_weights)))
-            for _ in range(num_mutations):
-                ind_dim1 = fastrand.pcg32bounded(W.shape[0])
-                ind_dim2 = fastrand.pcg32bounded(W.shape[-1])
-                random_num = self.rng.uniform(0, 1)
-
-                if random_num < super_mut_prob:  # Super Mutation probability
-                    W[ind_dim1, ind_dim2] += self.rng.normal(0, np.abs(super_mut_strength * W[ind_dim1, ind_dim2].item()))
-                elif random_num < reset_prob:  # Reset probability
-                    W[ind_dim1, ind_dim2] = self.rng.normal(0, 1)
-                else:  # mutauion even normal
-                    W[ind_dim1, ind_dim2] += self.rng.normal(0, np.abs(mut_strength * W[ind_dim1, ind_dim2].item()))
-
-                # Regularization hard limit
-                W[ind_dim1, ind_dim2] = self.regularize_weight(W[ind_dim1, ind_dim2].item(), 1000000)
-        return network.to(self.device)
-
-
-    def architecture_mutate(self, individual):
-        # Mutate network architecture by adding layers or nodes
-        offspring_actor = getattr(individual, self.algo['actor']['eval']).clone()
-        offspring_critics = [getattr(individual, critic['eval']).clone() for critic in self.algo['critics']]
-
-        # Randomly select whether to add layer or node with relative probabilities
-        # If algorithm has critics, apply to these too
-        rand_numb = self.rng.uniform(0, 1)
-        if rand_numb < self.new_layer_prob:
-            offspring_actor.add_layer()
-            for offspring_critic in offspring_critics:
-                offspring_critic.add_layer()
-        else:
-            node_dict = offspring_actor.add_node()
-            for offspring_critic in offspring_critics:
-                offspring_critic.add_node(**node_dict)
-
-        setattr(individual, self.algo['actor']['eval'], offspring_actor.to(self.device))
-        for offspring_critic, critic in zip(offspring_critics, self.algo['critics']):
-            setattr(individual, critic['eval'], offspring_critic.to(self.device))
-           
-        individual.mut = 'arch'
-        return individual
-
-    def get_algo_nets(self, algo):
-        # Function to return dictionary with names of agent networks to allow mutation
-        if algo == 'DQN':
-            nets = {
-                'actor': {
-                    'eval': 'net_eval',
-                    'target': 'net_target',
-                    'optimizer': 'optimizer'
-                    },
-                'critics': []
-            }
-        elif algo == 'DDPG':
-            nets = {
-                'actor': {
-                    'eval': 'actor',
-                    'target': 'actor_target',
-                    'optimizer': 'actor_optimizer'
-                    },
-                'critics': [{
-                    'eval': 'critic',
-                    'target': 'critic_target',
-                    'optimizer': 'critic_optimizer'
-                    }]
-            }
+import torch.optim as optim
+import numpy as np
+import fastrand
+
+class Mutations():
+    def __init__(self, algo, no_mutation, architecture, new_layer_prob, parameters, activation, rl_hp, rl_hp_selection, mutation_sd, rand_seed=None, device='cpu'):
+        self.rng = np.random.RandomState(rand_seed) # Random seed for repeatability
+        
+        # Relative probabilities of mutation
+        self.no_mut = no_mutation               # No mutation
+        self.architecture_mut = architecture    # Architecture mutation
+        self.new_layer_prob = new_layer_prob    # New layer mutation (type of architecture mutation)
+        self.parameters_mut = parameters        # Network parameters mutation
+        self.activation_mut = activation        # Activation layer mutation
+        self.rl_hp_mut = rl_hp                  # Learning HP mutation
+        
+        self.rl_hp_selection = rl_hp_selection  # Learning HPs to choose from
+        self.mutation_sd = mutation_sd          # Mutation strength
+
+        # Set algorithm dictionary with agent network names for mutation
+        # Use custom agent dict, or pre-configured agent from API
+        if type(algo) is dict:
+            self.algo = algo
+        else:
+            self.algo = self.get_algo_nets(algo)
+
+        self.device = device
+
+    def no_mutation(self, individual):
+        individual.mut = 'None' # No mutation
+        return individual
+
+    # Generic mutation function - gather mutation options and select from these
+    def mutation(self, population):
+        # Create lists of possible mutation functions and their respective relative probabilities
+        mutation_options = []
+        mutation_proba = []
+        if self.no_mut:
+            mutation_options.append(self.no_mutation)
+            mutation_proba.append(float(self.no_mut))
+        if self.architecture_mut:
+            mutation_options.append(self.architecture_mutate)
+            mutation_proba.append(float(self.architecture_mut))
+        if self.parameters_mut:
+            mutation_options.append(self.parameter_mutation)
+            mutation_proba.append(float(self.parameters_mut))
+        if self.activation_mut:
+            mutation_options.append(self.activation_mutation)
+            mutation_proba.append(float(self.activation_mut))
+        if self.rl_hp_mut:
+            mutation_options.append(self.rl_hyperparam_mutation)
+            mutation_proba.append(float(self.rl_hp_mut))
+
+        if len(mutation_options) == 0: # Return if no mutation options
+            return population
+
+        mutation_proba = np.array(mutation_proba) / np.sum(mutation_proba) # Normalize probs
+
+        # Raandomly choose mutation for each agent in population from options with relative probabilities
+        mutation_choice = self.rng.choice(mutation_options, len(population), p=mutation_proba)
+
+        mutated_population = []
+        for mutation, individual in zip(mutation_choice, population):
+
+            individual = mutation(individual)   # Call mutation function for each individual
+
+            offspring_actor = getattr(individual, self.algo['actor']['eval'])
+                        
+            # Reinitialise target network with frozen weights due to potential mutation in architecture of value network
+            ind_target = type(offspring_actor)(**offspring_actor.init_dict)
+            ind_target.load_state_dict(offspring_actor.state_dict())
+            setattr(individual, self.algo['actor']['target'], ind_target.to(self.device))
+
+            # If algorithm has critics, reinitialize their respective target networks too
+            for critic in self.algo['critics']:
+                offspring_critic = getattr(individual, critic['eval'])
+                ind_target = type(offspring_critic)(**offspring_critic.init_dict)
+                ind_target.load_state_dict(offspring_critic.state_dict())
+                setattr(individual, critic['target'], ind_target.to(self.device))
+
+            mutated_population.append(individual)
+
+        return mutated_population
+
+    def rl_hyperparam_mutation(self, individual):
+        # Learning hyperparameter mutation
+        rl_params = self.rl_hp_selection
+        mutate_param = self.rng.choice(rl_params, 1)[0] # Select HP to mutate from options
+
+        # Increase or decrease HP randomly (within clipped limits)
+        random_num = self.rng.uniform(0, 1)
+        if mutate_param == 'batch_size':
+            if random_num > 0.5:
+                individual.batch_size = min(128, max(8, int(individual.batch_size * 1.2)))
+            else:
+                individual.batch_size = min(128, max(8, int(individual.batch_size * 0.8)))
+            individual.mut = 'bs'
+        elif mutate_param == 'lr':
+            if random_num > 0.5:
+                individual.lr = min(0.005, max(0.00001, individual.lr * 1.2))
+            else:
+                individual.lr = min(0.005, max(0.00001, individual.lr * 0.8))
+            
+            # Reinitialise optimizer if new learning rate
+            actor_opt = getattr(individual, self.algo['actor']['optimizer'])
+            net_params = getattr(individual, self.algo['actor']['eval']).parameters()
+            setattr(individual, self.algo['actor']['optimizer'], type(actor_opt)(net_params, lr=individual.lr))
+            
+            # If algorithm has critics, reinitialise their optimizers too
+            for critic in self.algo['critics']:
+                critic_opt = getattr(individual, critic['optimizer'])
+                net_params = getattr(individual, critic['eval']).parameters()
+                setattr(individual, critic['optimizer'], type(critic_opt)(net_params, lr=individual.lr)) 
+            individual.mut = 'lr'
+
+        return individual
+
+    def activation_mutation(self, individual):
+        # Mutate network activation layer
+        offspring_actor = getattr(individual, self.algo['actor']['eval'])
+        offspring_actor = self._permutate_activation(offspring_actor)   # Mutate activation function
+        setattr(individual, self.algo['actor']['eval'], offspring_actor.to(self.device))
+
+        # If algorithm has critics, mutate their activations too
+        for critic in self.algo['critics']:
+            offspring_critic = getattr(individual, critic['eval'])
+            offspring_critic = self._permutate_activation(offspring_critic)
+            setattr(individual, critic['eval'], offspring_critic.to(self.device))
+        
+        individual.mut = 'act'
+        return individual
+
+    def _permutate_activation(self, network):
+        # Function to change network activation layer
+        possible_activations = ['relu', 'elu', 'tanh']
+        current_activation = network.activation
+        # Remove current activation from options to ensure different new activation layer
+        possible_activations.remove(current_activation)
+        new_activation = self.rng.choice(possible_activations, size=1)[0]   # Select new activation
+        net_dict = network.init_dict
+        net_dict['activation'] = new_activation
+        new_network = type(network)(**net_dict)
+        new_network.load_state_dict(network.state_dict())
+        network = new_network
+
+        return network.to(self.device)
+
+    def parameter_mutation(self, individual):
+        # Mutate network parameters
+        offspring_actor = getattr(individual, self.algo['actor']['eval'])
+        offspring_actor = self.classic_parameter_mutation(offspring_actor) # Network parameter mutation function
+        setattr(individual, self.algo['actor']['eval'], offspring_actor.to(self.device))
+        individual.mut = 'param'
+        return individual
+
+    def regularize_weight(self, weight, mag):
+        if weight > mag: weight = mag
+        if weight < -mag: weight = -mag
+        return weight
+
+    def classic_parameter_mutation(self, network):
+        # Function to mutate network weights with Gaussian noise
+        mut_strength = self.mutation_sd
+        num_mutation_frac = 0.1
+        super_mut_strength = 10
+        super_mut_prob = 0.05
+        reset_prob = super_mut_prob + 0.05
+
+        model_params = network.state_dict()
+
+        potential_keys = []
+        for i, key in enumerate(model_params):  # Mutate each param
+            if not 'norm' in key:
+                W = model_params[key]
+                if len(W.shape) == 2:  # Weights, no bias
+                    potential_keys.append(key)
+
+        how_many = np.random.randint(1, len(potential_keys) + 1, 1)[0]
+        chosen_keys = np.random.choice(potential_keys, how_many, replace=False)
+
+        for key in chosen_keys:
+            # References to the variable keys
+            W = model_params[key]
+            num_weights = W.shape[0] * W.shape[1]
+            # Number of mutation instances
+            num_mutations = fastrand.pcg32bounded(int(np.ceil(num_mutation_frac * num_weights)))
+            for _ in range(num_mutations):
+                ind_dim1 = fastrand.pcg32bounded(W.shape[0])
+                ind_dim2 = fastrand.pcg32bounded(W.shape[-1])
+                random_num = self.rng.uniform(0, 1)
+
+                if random_num < super_mut_prob:  # Super Mutation probability
+                    W[ind_dim1, ind_dim2] += self.rng.normal(0, np.abs(super_mut_strength * W[ind_dim1, ind_dim2].item()))
+                elif random_num < reset_prob:  # Reset probability
+                    W[ind_dim1, ind_dim2] = self.rng.normal(0, 1)
+                else:  # mutauion even normal
+                    W[ind_dim1, ind_dim2] += self.rng.normal(0, np.abs(mut_strength * W[ind_dim1, ind_dim2].item()))
+
+                # Regularization hard limit
+                W[ind_dim1, ind_dim2] = self.regularize_weight(W[ind_dim1, ind_dim2].item(), 1000000)
+        return network.to(self.device)
+
+
+    def architecture_mutate(self, individual):
+        # Mutate network architecture by adding layers or nodes
+        offspring_actor = getattr(individual, self.algo['actor']['eval']).clone()
+        offspring_critics = [getattr(individual, critic['eval']).clone() for critic in self.algo['critics']]
+
+        # Randomly select whether to add layer or node with relative probabilities
+        # If algorithm has critics, apply to these too
+        rand_numb = self.rng.uniform(0, 1)
+        if rand_numb < self.new_layer_prob:
+            offspring_actor.add_layer()
+            for offspring_critic in offspring_critics:
+                offspring_critic.add_layer()
+        else:
+            node_dict = offspring_actor.add_node()
+            for offspring_critic in offspring_critics:
+                offspring_critic.add_node(**node_dict)
+
+        setattr(individual, self.algo['actor']['eval'], offspring_actor.to(self.device))
+        for offspring_critic, critic in zip(offspring_critics, self.algo['critics']):
+            setattr(individual, critic['eval'], offspring_critic.to(self.device))
+           
+        individual.mut = 'arch'
+        return individual
+
+    def get_algo_nets(self, algo):
+        # Function to return dictionary with names of agent networks to allow mutation
+        if algo == 'DQN':
+            nets = {
+                'actor': {
+                    'eval': 'net_eval',
+                    'target': 'net_target',
+                    'optimizer': 'optimizer'
+                    },
+                'critics': []
+            }
+        elif algo == 'DDPG':
+            nets = {
+                'actor': {
+                    'eval': 'actor',
+                    'target': 'actor_target',
+                    'optimizer': 'actor_optimizer'
+                    },
+                'critics': [{
+                    'eval': 'critic',
+                    'target': 'critic_target',
+                    'optimizer': 'critic_optimizer'
+                    }]
+            }
         return nets