--- conflicted
+++ resolved
@@ -1,10 +1,6 @@
 [tool.poetry]
 name = "agilerl"
-<<<<<<< HEAD
 version = "1.0.14"
-=======
-version = "1.0.13"
->>>>>>> 0397cc7b
 description = "AgileRL is a deep reinforcement learning library focused on improving RL development through RLOps."
 authors = ["Nick Ustaran-Anderegg <dev@agilerl.com>"]
 license = "Apache 2.0"
