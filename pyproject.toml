[tool.poetry]
name = "agilerl"
<<<<<<< HEAD
version = "2.3.5.dev0"
=======
version = "2.3.5"
>>>>>>> b34151b5


description = "AgileRL is a deep reinforcement learning library focused on improving RL development through RLOps."
authors = ["Nick Ustaran-Anderegg <dev@agilerl.com>"]
license = "Apache 2.0"
readme = "README.md"
exclude = ["tutorials"]

[tool.poetry.dependencies]
python = "^3.10"
accelerate = "^1.7.0"
deepspeed = "^0.17.1"
dill = "^0.3.7"
fastrand = "^1.3.0"
flatten_dict = "^0.4.2"
gymnasium = "^1.0.0"
google-cloud-storage = "^2.5.0"
h5py = "^3.8.0"
hydra-core = "^1.3.2"
matplotlib = "~3.9.4"
minari = "^0.5.2"
numpy = "^1.26.4"
omegaconf = "^2.3.0"
pandas = "^2.2.3"
peft = "^0.15.2"
pettingzoo = "^1.23.1"
jax = { version = "^0.4.31", extras = ["cpu"] }
pre-commit = "^3.4.0"
pygame = "^2.6.0"
pymunk = "^6.2.0"
redis = "^4.4.4"
scipy = "^1.12.0"
SuperSuit = "^3.9.0"
termcolor = "^1.1.0"
torch = "2.7.1"
tensordict = "^0.8"
tqdm = "^4.66.4"
transformers = "^4.48.1"
ucimlrepo = "^0.0.3"
wandb = "^0.17.6"
<<<<<<< HEAD
vllm = "^0.10.0"
=======
vllm = "0.10.0"
>>>>>>> b34151b5

[tool.pytest.ini_options]
# Deterministic ordering for tests; useful for pytest-xdist.
env = ["PYTHONHASHSEED=0"]

[build-system]
requires = ["poetry-core"]
build-backend = "poetry.core.masonry.api"

[tool.black]
line-length = 88

[tool.isort]
profile = "black"

[tool.ruff]
# ignore = ["E501"]
line-length = 88<|MERGE_RESOLUTION|>--- conflicted
+++ resolved
@@ -1,10 +1,7 @@
 [tool.poetry]
 name = "agilerl"
-<<<<<<< HEAD
-version = "2.3.5.dev0"
-=======
-version = "2.3.5"
->>>>>>> b34151b5
+version = "2.3.6.dev0"
+
 
 
 description = "AgileRL is a deep reinforcement learning library focused on improving RL development through RLOps."
@@ -45,11 +42,7 @@
 transformers = "^4.48.1"
 ucimlrepo = "^0.0.3"
 wandb = "^0.17.6"
-<<<<<<< HEAD
-vllm = "^0.10.0"
-=======
 vllm = "0.10.0"
->>>>>>> b34151b5
 
 [tool.pytest.ini_options]
 # Deterministic ordering for tests; useful for pytest-xdist.
