--- conflicted
+++ resolved
@@ -41,11 +41,7 @@
 transformers = "^4.48.1"
 ucimlrepo = "^0.0.3"
 wandb = "^0.17.6"
-<<<<<<< HEAD
-vllm = "^0.10.0"
-=======
 vllm = "0.10.0"
->>>>>>> 28e3956d
 
 
 [build-system]
